﻿using System;
using System.Collections.Generic;
using System.Linq;
using System.Text;
using System.IO;
using GitCommands;
using GitCommands.Config;
#if !NUNIT
using Microsoft.VisualStudio.TestTools.UnitTesting;
using Category = Microsoft.VisualStudio.TestTools.UnitTesting.DescriptionAttribute;
#else
using NUnit.Framework;
using TestInitialize = NUnit.Framework.SetUpAttribute;
using TestContext = System.Object;
using TestProperty = NUnit.Framework.PropertyAttribute;
using TestClass = NUnit.Framework.TestFixtureAttribute;
using TestMethod = NUnit.Framework.TestAttribute;
using TestCleanup = NUnit.Framework.TearDownAttribute;
#endif

namespace GitCommandsTests
{
    /// <summary>
    /// Tests for configfile class. 
    /// The configfile class should respond the same as "git config".
    /// Since .gitconfig is often hidden, also make sure this is tested.
    /// </summary>
    [TestClass]
    public class ConfigFileTest
    {
        /// <summary>
        ///Initialize() is called once during test execution before
        ///test methods in this test class are executed.
        ///</summary>
        [TestInitialize()]
        public void Initialize()
        {
            Settings.SetupSystemEncoding();
        }

        private string GetTempFolder()
        {
            return Path.GetTempPath();
        }

        private string GetConfigFileName()
        {
            return Path.Combine(GetTempFolder(), "testconfigfile");
        }

        private string GetDefaultConfigFileContent()
        {
            StringBuilder content = new StringBuilder();
            content.AppendLine("[section1]");
            content.AppendLine("key1=value1");
            content.AppendLine("[section2.subsection]");
            content.AppendLine("key2=value2");
            content.AppendLine("[section3 \"subsection\"]");
            content.AppendLine("key3=value3");
            return content.ToString();
        }
		
		private void AddConfigValue(string cfgFile, string section, string value)
		{
			string args = "config -f " + "\"" +cfgFile + "\"" + " --add " + section + " " + value;
			Settings.Module.RunGitCmd(args);			
		}

        [TestMethod]
        public void TestWithInvalidFileName()
        {
            { //TESTDATA
                //Write test config
<<<<<<< HEAD
                File.WriteAllText(GetConfigFileName(), GetDefaultConfigFileContent(), Encoding.UTF8);
=======
                File.WriteAllText(GetConfigFileName(), GetDefaultConfigFileContent(), Settings.SystemEncoding);
>>>>>>> 5b9fdd90
            }
            ConfigFile configFile = new ConfigFile(GetConfigFileName() + "\\", false);
            
            Assert.IsNotNull(configFile);
        }

        [TestMethod]
        public void TestWithInexistentFile()
        {
            try
            {
                ConfigFile file = new ConfigFile(null, true);
                file.GetValue("inexistentSetting");
            }
            catch (Exception e)
            {
                Assert.AreEqual("invalid setting name: inexistentsetting", e.Message.ToLower());
            }
            
        }

        [TestMethod]
        public void TestHasSection()
        {
            { //TESTDATA
                //Write test config
                File.WriteAllText(GetConfigFileName(), GetDefaultConfigFileContent(), Encoding.UTF8);
            }
            ConfigFile file = new ConfigFile(GetConfigFileName(), true);
            Assert.IsTrue(file.HasConfigSection("section1"));
            Assert.IsFalse(file.HasConfigSection("inexistent.section"));
            Assert.IsFalse(file.HasConfigSection("inexistent"));
        }

        [TestMethod]
        public void TestHasValue()
        {
            { //TESTDATA
                //Write test config
                File.WriteAllText(GetConfigFileName(), GetDefaultConfigFileContent(), Encoding.UTF8);
            }
            ConfigFile file = new ConfigFile(GetConfigFileName(), true);
            Assert.IsTrue(file.HasValue("section1.key1"));
        }

        [TestMethod]
        public void TestRemoveSection()
        {
            { //TESTDATA
                //Write test config
                File.WriteAllText(GetConfigFileName(), GetDefaultConfigFileContent(), Encoding.UTF8);
            }
            ConfigFile configFile = new ConfigFile(GetConfigFileName(), true);
            Assert.IsTrue(configFile.GetConfigSections().Count == 3);
            configFile.RemoveConfigSection("section1");
            Assert.IsTrue(configFile.GetConfigSections().Count == 2);
        }

        [TestMethod]
        [ExpectedException(typeof(ArgumentNullException))]
        public void TestWithNullSettings()
        {
            ConfigFile file = new ConfigFile(GetConfigFileName(), true);
            file.GetValue(null);
        }

        [TestMethod]
        public void TestWithHiddenFile()
        {
            { //TESTDATA
                //Write test config
<<<<<<< HEAD
                File.WriteAllText(GetConfigFileName(), GetDefaultConfigFileContent(), Encoding.UTF8);
=======
                File.WriteAllText(GetConfigFileName(), GetDefaultConfigFileContent(), Settings.SystemEncoding);
>>>>>>> 5b9fdd90

                //Make sure it is hidden
                FileInfo configFile = new FileInfo(GetConfigFileName());
                configFile.Attributes = FileAttributes.Hidden;
            }

            { //PERFORM TEST
                ConfigFile configFile = new ConfigFile(GetConfigFileName(), true);
                Assert.AreEqual("value1", configFile.GetValue("section1.key1"));
                Assert.AreEqual("value2", configFile.GetValue("section2.subsection.key2"));
                Assert.AreEqual("value3", configFile.GetValue("section3.subsection.key3"));

                configFile.SetValue("section1.key1", "newvalue1");
                configFile.Save();
            }

            //CHECK WRITTEN VALUE
            {
                ConfigFile configFile = new ConfigFile(GetConfigFileName(), true);
                Assert.AreEqual("newvalue1", configFile.GetValue("section1.key1"));
            }
        }

        [TestMethod]
        public void TestWithDirectories()
        {
            { //TESTDATA
                //Write test config
<<<<<<< HEAD
                File.WriteAllText(GetConfigFileName(), GetDefaultConfigFileContent(), Encoding.UTF8);
=======
                File.WriteAllText(GetConfigFileName(), GetDefaultConfigFileContent(), Settings.SystemEncoding);
>>>>>>> 5b9fdd90
            }

            { //PERFORM TEST
                ConfigFile configFile = new ConfigFile(GetConfigFileName(), true);
                configFile.SetPathValue("directory.first", @"c:\program files\gitextensions\gitextensions.exe");
                configFile.Save();
            }

            {
                ConfigFile configFile = new ConfigFile(GetConfigFileName(), true);
                Assert.AreEqual(@"c:/program files/gitextensions/gitextensions.exe", configFile.GetPathValue("directory.first"));
            }
        }

        [TestMethod]
        public void TestNonExistingFile()
        {

            { //PERFORM TEST
                ConfigFile configFile = new ConfigFile(GetConfigFileName(), true);
                configFile.SetPathValue("directory.first", @"c:\program files\gitextensions\gitextensions.exe");
                configFile.Save();
            }

            {
                ConfigFile configFile = new ConfigFile(GetConfigFileName(), true);
                Assert.AreEqual(@"c:/program files/gitextensions/gitextensions.exe", configFile.GetPathValue("directory.first"));
            }
        }

        [TestMethod]
        public void TestWithSectionWithDot()
        {
            { //TESTDATA
                StringBuilder content = new StringBuilder();

                content.AppendLine("[submodule \"test.test\"]");
                content.AppendLine("path = test.test");

                //Write test config
<<<<<<< HEAD
                File.WriteAllText(GetConfigFileName(), content.ToString(), Encoding.UTF8);
=======
                File.WriteAllText(GetConfigFileName(), content.ToString(), Settings.SystemEncoding);
>>>>>>> 5b9fdd90
            }

            //CHECK GET CONFIG VALUE
            {
                ConfigFile configFile = new ConfigFile(GetConfigFileName(), true);
                Assert.AreEqual("test.test", configFile.GetPathValue("submodule.test.test.path"));
            }

            //CHECK SET CONFIG VALUE
            {
                ConfigFile configFile = new ConfigFile(GetConfigFileName(), true);
                configFile.SetPathValue("submodule.test.test.path", "newvalue");
                configFile.Save();
            }

            //CHECK WRITTEN VALUE
            {
                ConfigFile configFile = new ConfigFile(GetConfigFileName(), true);
                Assert.AreEqual("newvalue", configFile.GetPathValue("submodule.test.test.path"));
            }
        }

        [TestMethod]
        public void TestWithSectionWithDot2()
        {
            { //TESTDATA
                StringBuilder content = new StringBuilder();

                content.AppendLine("[submodule.test.test]");
                content.AppendLine("path = test.test");

                //Write test config
<<<<<<< HEAD
                File.WriteAllText(GetConfigFileName(), content.ToString(), Encoding.UTF8);
=======
                File.WriteAllText(GetConfigFileName(), content.ToString(), Settings.SystemEncoding);
>>>>>>> 5b9fdd90
            }

            //CHECK GET CONFIG VALUE
            {
                ConfigFile configFile = new ConfigFile(GetConfigFileName(), true);
                Assert.AreEqual("test.test", configFile.GetPathValue("submodule.test.test.path"));
            }

            //CHECK SET CONFIG VALUE
            {
                ConfigFile configFile = new ConfigFile(GetConfigFileName(), true);
                configFile.SetPathValue("submodule.test.test.path", "newvalue");
                configFile.Save();
            }

            //CHECK WRITTEN VALUE
            {
                ConfigFile configFile = new ConfigFile(GetConfigFileName(), true);
                Assert.AreEqual("newvalue", configFile.GetPathValue("submodule.test.test.path"));
            }
        }

        [TestMethod]
        public void RandomTestCase1()
        {
            { //TESTDATA
                StringBuilder content = new StringBuilder();

                content.AppendLine("[merge]");
                content.AppendLine("	tool = kdiff3");
                content.AppendLine("[mergetool \"kdiff3\"]");
                content.AppendLine("	path = c:/Program Files (x86)/KDiff3/kdiff3.exe");
                content.AppendLine("[user]");
                content.AppendLine("	name = Sergey Pustovit");
                content.AppendLine("	email = sergiy.pustovit@sintez.co.za");
                content.AppendLine("[core]");
                content.AppendLine("	safecrlf = false");
                content.AppendLine("	editor = C:/Program Files (x86)/Notepad++/notepad++.exe");
                content.AppendLine("[diff]");
                content.AppendLine("	tool = kdiff3");
                content.AppendLine("[difftool \"kdiff3\"]");
                content.AppendLine("	path = c:/Program Files (x86)/KDiff3/kdiff3.exe");

                //Write test config
<<<<<<< HEAD
                File.WriteAllText(GetConfigFileName(), content.ToString(), Encoding.UTF8);
=======
                File.WriteAllText(GetConfigFileName(), content.ToString(), Settings.SystemEncoding);
>>>>>>> 5b9fdd90
            }

            //CHECK GET CONFIG VALUE
            {
                ConfigFile configFile = new ConfigFile(GetConfigFileName(), true);
                Assert.AreEqual("Sergey Pustovit", configFile.GetValue("user.name"));
            }

            //CHECK SET CONFIG VALUE
            {
                ConfigFile configFile = new ConfigFile(GetConfigFileName(), true);
                configFile.SetValue("user.name", "newvalue");
                configFile.Save();
            }

            //CHECK WRITTEN VALUE
            {
                ConfigFile configFile = new ConfigFile(GetConfigFileName(), true);
                Assert.AreEqual("newvalue", configFile.GetValue("user.name"));
            }
        }

        [TestMethod]
        public void RandomTestCase2()
        {
            { //TESTDATA
                StringBuilder content = new StringBuilder();

                content.AppendLine("[core]");
                content.AppendLine("	repositoryformatversion = 0");
                content.AppendLine("	filemode = false");
                content.AppendLine("	bare = false");
                content.AppendLine("	logallrefupdates = true");
                content.AppendLine("	symlinks = false");
                content.AppendLine("	ignorecase = true");
                content.AppendLine("	editor = C:/Program Files (x86)/Notepad++/notepad++.exe");
                content.AppendLine("[remote \"origin\"]");
                content.AppendLine("	fetch = +refs/heads/*:refs/remotes/origin/*");
                content.AppendLine("	url = git-sp_sable@free1.projectlocker.com:SDWH_Project_01.git");
                content.AppendLine("	puttykeyfile = C:\\Users\\sergiy.pustovit\\spustovit_sintez_key_1.ppk");
                content.AppendLine("[branch \"master\"]");
                content.AppendLine("	remote = origin");
                content.AppendLine("	merge = refs/heads/master");
                content.AppendLine("[gui]");
                content.AppendLine("	geometry = 917x503+25+25 201 191");
                content.AppendLine("[merge]");
                content.AppendLine("	tool = kdiff3");
                content.AppendLine("[remote \"test\"]");
                content.AppendLine("	url = git-sp_sable@free1.projectlocker.com:project1.git");
                content.AppendLine("	fetch = +refs/heads/*:refs/remotes/test/*");
                content.AppendLine("	puttykeyfile = C:/Users/sergiy.pustovit/spustovit_sintez_key_1.ppk");



                //Write test config
<<<<<<< HEAD
                File.WriteAllText(GetConfigFileName(), content.ToString(), Encoding.UTF8);
=======
                File.WriteAllText(GetConfigFileName(), content.ToString(), Settings.SystemEncoding);
>>>>>>> 5b9fdd90
            }

            //CHECK GET CONFIG VALUE
            {
                ConfigFile configFile = new ConfigFile(GetConfigFileName(), true);
                Assert.AreEqual("0", configFile.GetValue("core.repositoryformatversion"));
            }

            //CHECK SET CONFIG VALUE
            {
                ConfigFile configFile = new ConfigFile(GetConfigFileName(), true);
                configFile.SetValue("core.repositoryformatversion", "1");
                configFile.Save();
            }

            //CHECK WRITTEN VALUE
            {
                ConfigFile configFile = new ConfigFile(GetConfigFileName(), true);
                Assert.AreEqual("1", configFile.GetValue("core.repositoryformatversion"));
            }
        }

        [TestMethod]
        public void NewLineTest()
        {
            { //TESTDATA
                StringBuilder content = new StringBuilder();

                content.AppendLine("[bugtraq]");
                content.AppendLine("	url = http://192.168.0.1:8080/browse/%BUGID%");
                content.AppendLine("	message = This commit fixes %BUGID%");
                content.AppendLine("	append = true");
                content.AppendLine("	label = Key:");
                content.AppendLine("	number = true");
                content.AppendLine("	logregex = \\n([A-Z][A-Z0-9]+-/d+)");

                //Write test config
<<<<<<< HEAD
                File.WriteAllText(GetConfigFileName(), content.ToString(), Encoding.UTF8);
=======
                File.WriteAllText(GetConfigFileName(), content.ToString(), Settings.SystemEncoding);
>>>>>>> 5b9fdd90
            }

            //CHECK GET CONFIG VALUE
            {
                ConfigFile configFile = new ConfigFile(GetConfigFileName(), true);
                Assert.AreEqual("\\n([A-Z][A-Z0-9]+-/d+)", configFile.GetValue("bugtraq.logregex"));
            }

            //CHECK SET CONFIG VALUE
            {
                ConfigFile configFile = new ConfigFile(GetConfigFileName(), true);
                configFile.SetValue("bugtraq.logregex", "data\\nnewline");
                configFile.Save();
            }

            //CHECK WRITTEN VALUE
            {
                ConfigFile configFile = new ConfigFile(GetConfigFileName(), true);
                Assert.AreEqual("data\\nnewline", configFile.GetValue("bugtraq.logregex"));
            }
        }

        [TestMethod]
        public void UncPathTest1()
        {
            { //TESTDATA
                StringBuilder content = new StringBuilder();

                content.AppendLine(@"[path]");
                content.AppendLine(@"	unc = //test/");

                //Write test config
<<<<<<< HEAD
                File.WriteAllText(GetConfigFileName(), content.ToString(), Encoding.UTF8);
=======
                File.WriteAllText(GetConfigFileName(), content.ToString(), Settings.SystemEncoding);
>>>>>>> 5b9fdd90
            }

            //CHECK GET CONFIG VALUE
            {
                ConfigFile configFile = new ConfigFile(GetConfigFileName(), true);
                Assert.AreEqual(@"//test/", configFile.GetPathValue("path.unc"));
            }

            //CHECK SET CONFIG VALUE
            {
                ConfigFile configFile = new ConfigFile(GetConfigFileName(), true);
                configFile.SetPathValue("path.unc", @"//test/test2/");
                configFile.Save();
            }

            //CHECK WRITTEN VALUE
            {
                ConfigFile configFile = new ConfigFile(GetConfigFileName(), true);
                Assert.AreEqual(@"//test/test2/", configFile.GetPathValue("path.unc"));
            }
        }

        [TestMethod]
        public void UncPathTest2()
        {
            { //TESTDATA
                StringBuilder content = new StringBuilder();

                content.AppendLine(@"[path]");
                content.AppendLine(@"	unc = \\\\test\\"); //<- escaped value in config file

                //Write test config
<<<<<<< HEAD
                File.WriteAllText(GetConfigFileName(), content.ToString(), Encoding.UTF8);
=======
                File.WriteAllText(GetConfigFileName(), content.ToString(), Settings.SystemEncoding);
>>>>>>> 5b9fdd90
            }

            //CHECK GET CONFIG VALUE
            {
                ConfigFile configFile = new ConfigFile(GetConfigFileName(), true);
                Assert.AreEqual(@"\\test\", configFile.GetPathValue("path.unc"));
            }

            //CHECK SET CONFIG VALUE
            {
                ConfigFile configFile = new ConfigFile(GetConfigFileName(), true);
                configFile.SetPathValue("path.unc", @"\\test\test2\");
                configFile.Save();
            }

            //CHECK WRITTEN VALUE
            {
                ConfigFile configFile = new ConfigFile(GetConfigFileName(), true);
                Assert.AreEqual(@"\\test\test2\", configFile.GetPathValue("path.unc"));
            }
        }

        [TestMethod]
        public void SpacesInSubSectionTest()
        {
            { //TESTDATA
                StringBuilder content = new StringBuilder();

                content.AppendLine("[section \"sub section\"]");
                content.AppendLine("	test = test");

                //Write test config
<<<<<<< HEAD
                File.WriteAllText(GetConfigFileName(), content.ToString(), Encoding.UTF8);
=======
                File.WriteAllText(GetConfigFileName(), content.ToString(), Settings.SystemEncoding);
>>>>>>> 5b9fdd90
            }

            //CHECK GET CONFIG VALUE
            {
                ConfigFile configFile = new ConfigFile(GetConfigFileName(), true);
                Assert.AreEqual(@"test", configFile.GetValue("section.sub section.test"));
            }

            //CHECK SET CONFIG VALUE
            {
                ConfigFile configFile = new ConfigFile(GetConfigFileName(), true);
                configFile.SetValue("section.sub section.test", @"test2");
                configFile.Save();
            }

            //CHECK WRITTEN VALUE
            {
                ConfigFile configFile = new ConfigFile(GetConfigFileName(), true);
                Assert.AreEqual(@"test2", configFile.GetValue("section.sub section.test"));
            }
        }

        [TestMethod]
        public void CanSaveMultipleValuesForSameKeyInSections()
        {
            // create test data
            {
                ConfigFile configFile = new ConfigFile(GetConfigFileName(), true);

                configFile.AddValue("remote.origin.fetch", "+mypath");
                configFile.AddValue("remote.origin.fetch", "+myotherpath");

                configFile.Save();
            }

            // verify
            {

                ConfigFile configFile = new ConfigFile(GetConfigFileName(), true);

                IList<string> values = configFile.GetValues("remote.origin.fetch");

                Assert.IsTrue(values.SingleOrDefault(x => x == "+mypath") != null);
                Assert.IsTrue(values.SingleOrDefault(x => x == "+myotherpath") != null);
            }
        }


        [TestMethod]
        public void CaseSensitive()
        {

			// create test data
			{
                ConfigFile configFile = new ConfigFile(GetConfigFileName(), true);
                configFile.AddValue("branch.BranchName1.remote", "origin1");
                configFile.Save();

				AddConfigValue(GetConfigFileName(), "branch.\"BranchName2\".remote", "origin2");
				AddConfigValue(GetConfigFileName(), "branch.\"branchName2\".remote", "origin3");
			}
            // verify
            {

				ConfigFile configFile = new ConfigFile(GetConfigFileName(), true);

				string remote = "branch.BranchName1.remote";
				Assert.AreEqual("origin1", configFile.GetValue(remote), remote);
				
				remote = "branch.branchName1.remote";
				Assert.AreEqual("origin1", configFile.GetValue(remote), remote);
				
				remote = "branch \"branchName1\".remote";
				Assert.AreNotEqual("origin1", configFile.GetValue(remote), remote);
				
				remote = "branch \"BranchName2\".remote";
				Assert.AreEqual("origin2", configFile.GetValue(remote), remote);
				
				remote = "branch \"branchName2\".remote";
				Assert.AreNotEqual("origin2", configFile.GetValue(remote), remote);
				
				remote = "branch \"branchName2\".remote";
				Assert.AreEqual("origin3", configFile.GetValue(remote), remote);
				
				remote = "branch \"branchname2\".remote";
				Assert.AreEqual("", configFile.GetValue(remote), remote);
				
            }
        }
		
		
		/// <summary>
        /// Always delete the test config file after each test
        /// </summary>
        [TestCleanup]
        public void Cleanup()
        {
            if (File.Exists(GetConfigFileName()))
            {
                //Make sure it is hidden
                FileInfo configFile = new FileInfo(GetConfigFileName());
                configFile.Attributes = FileAttributes.Normal;

                File.Delete(GetConfigFileName());
            }
        }
    }
}<|MERGE_RESOLUTION|>--- conflicted
+++ resolved
@@ -71,11 +71,7 @@
         {
             { //TESTDATA
                 //Write test config
-<<<<<<< HEAD
-                File.WriteAllText(GetConfigFileName(), GetDefaultConfigFileContent(), Encoding.UTF8);
-=======
                 File.WriteAllText(GetConfigFileName(), GetDefaultConfigFileContent(), Settings.SystemEncoding);
->>>>>>> 5b9fdd90
             }
             ConfigFile configFile = new ConfigFile(GetConfigFileName() + "\\", false);
             
@@ -102,7 +98,7 @@
         {
             { //TESTDATA
                 //Write test config
-                File.WriteAllText(GetConfigFileName(), GetDefaultConfigFileContent(), Encoding.UTF8);
+                File.WriteAllText(GetConfigFileName(), GetDefaultConfigFileContent(), Settings.SystemEncoding);
             }
             ConfigFile file = new ConfigFile(GetConfigFileName(), true);
             Assert.IsTrue(file.HasConfigSection("section1"));
@@ -115,7 +111,7 @@
         {
             { //TESTDATA
                 //Write test config
-                File.WriteAllText(GetConfigFileName(), GetDefaultConfigFileContent(), Encoding.UTF8);
+                File.WriteAllText(GetConfigFileName(), GetDefaultConfigFileContent(), Settings.SystemEncoding);
             }
             ConfigFile file = new ConfigFile(GetConfigFileName(), true);
             Assert.IsTrue(file.HasValue("section1.key1"));
@@ -126,7 +122,7 @@
         {
             { //TESTDATA
                 //Write test config
-                File.WriteAllText(GetConfigFileName(), GetDefaultConfigFileContent(), Encoding.UTF8);
+                File.WriteAllText(GetConfigFileName(), GetDefaultConfigFileContent(), Settings.SystemEncoding);
             }
             ConfigFile configFile = new ConfigFile(GetConfigFileName(), true);
             Assert.IsTrue(configFile.GetConfigSections().Count == 3);
@@ -147,11 +143,7 @@
         {
             { //TESTDATA
                 //Write test config
-<<<<<<< HEAD
-                File.WriteAllText(GetConfigFileName(), GetDefaultConfigFileContent(), Encoding.UTF8);
-=======
                 File.WriteAllText(GetConfigFileName(), GetDefaultConfigFileContent(), Settings.SystemEncoding);
->>>>>>> 5b9fdd90
 
                 //Make sure it is hidden
                 FileInfo configFile = new FileInfo(GetConfigFileName());
@@ -180,11 +172,7 @@
         {
             { //TESTDATA
                 //Write test config
-<<<<<<< HEAD
-                File.WriteAllText(GetConfigFileName(), GetDefaultConfigFileContent(), Encoding.UTF8);
-=======
                 File.WriteAllText(GetConfigFileName(), GetDefaultConfigFileContent(), Settings.SystemEncoding);
->>>>>>> 5b9fdd90
             }
 
             { //PERFORM TEST
@@ -225,11 +213,7 @@
                 content.AppendLine("path = test.test");
 
                 //Write test config
-<<<<<<< HEAD
-                File.WriteAllText(GetConfigFileName(), content.ToString(), Encoding.UTF8);
-=======
-                File.WriteAllText(GetConfigFileName(), content.ToString(), Settings.SystemEncoding);
->>>>>>> 5b9fdd90
+                File.WriteAllText(GetConfigFileName(), content.ToString(), Settings.SystemEncoding);
             }
 
             //CHECK GET CONFIG VALUE
@@ -262,11 +246,7 @@
                 content.AppendLine("path = test.test");
 
                 //Write test config
-<<<<<<< HEAD
-                File.WriteAllText(GetConfigFileName(), content.ToString(), Encoding.UTF8);
-=======
-                File.WriteAllText(GetConfigFileName(), content.ToString(), Settings.SystemEncoding);
->>>>>>> 5b9fdd90
+                File.WriteAllText(GetConfigFileName(), content.ToString(), Settings.SystemEncoding);
             }
 
             //CHECK GET CONFIG VALUE
@@ -311,11 +291,7 @@
                 content.AppendLine("	path = c:/Program Files (x86)/KDiff3/kdiff3.exe");
 
                 //Write test config
-<<<<<<< HEAD
-                File.WriteAllText(GetConfigFileName(), content.ToString(), Encoding.UTF8);
-=======
-                File.WriteAllText(GetConfigFileName(), content.ToString(), Settings.SystemEncoding);
->>>>>>> 5b9fdd90
+                File.WriteAllText(GetConfigFileName(), content.ToString(), Settings.SystemEncoding);
             }
 
             //CHECK GET CONFIG VALUE
@@ -371,11 +347,7 @@
 
 
                 //Write test config
-<<<<<<< HEAD
-                File.WriteAllText(GetConfigFileName(), content.ToString(), Encoding.UTF8);
-=======
-                File.WriteAllText(GetConfigFileName(), content.ToString(), Settings.SystemEncoding);
->>>>>>> 5b9fdd90
+                File.WriteAllText(GetConfigFileName(), content.ToString(), Settings.SystemEncoding);
             }
 
             //CHECK GET CONFIG VALUE
@@ -413,11 +385,7 @@
                 content.AppendLine("	logregex = \\n([A-Z][A-Z0-9]+-/d+)");
 
                 //Write test config
-<<<<<<< HEAD
-                File.WriteAllText(GetConfigFileName(), content.ToString(), Encoding.UTF8);
-=======
-                File.WriteAllText(GetConfigFileName(), content.ToString(), Settings.SystemEncoding);
->>>>>>> 5b9fdd90
+                File.WriteAllText(GetConfigFileName(), content.ToString(), Settings.SystemEncoding);
             }
 
             //CHECK GET CONFIG VALUE
@@ -450,11 +418,7 @@
                 content.AppendLine(@"	unc = //test/");
 
                 //Write test config
-<<<<<<< HEAD
-                File.WriteAllText(GetConfigFileName(), content.ToString(), Encoding.UTF8);
-=======
-                File.WriteAllText(GetConfigFileName(), content.ToString(), Settings.SystemEncoding);
->>>>>>> 5b9fdd90
+                File.WriteAllText(GetConfigFileName(), content.ToString(), Settings.SystemEncoding);
             }
 
             //CHECK GET CONFIG VALUE
@@ -487,11 +451,7 @@
                 content.AppendLine(@"	unc = \\\\test\\"); //<- escaped value in config file
 
                 //Write test config
-<<<<<<< HEAD
-                File.WriteAllText(GetConfigFileName(), content.ToString(), Encoding.UTF8);
-=======
-                File.WriteAllText(GetConfigFileName(), content.ToString(), Settings.SystemEncoding);
->>>>>>> 5b9fdd90
+                File.WriteAllText(GetConfigFileName(), content.ToString(), Settings.SystemEncoding);
             }
 
             //CHECK GET CONFIG VALUE
@@ -524,11 +484,7 @@
                 content.AppendLine("	test = test");
 
                 //Write test config
-<<<<<<< HEAD
-                File.WriteAllText(GetConfigFileName(), content.ToString(), Encoding.UTF8);
-=======
-                File.WriteAllText(GetConfigFileName(), content.ToString(), Settings.SystemEncoding);
->>>>>>> 5b9fdd90
+                File.WriteAllText(GetConfigFileName(), content.ToString(), Settings.SystemEncoding);
             }
 
             //CHECK GET CONFIG VALUE
