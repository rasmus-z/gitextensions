﻿using System;
using System.Collections.Generic;
using System.IO;
using System.Linq;
using System.Windows.Forms;
using GitCommands;
using GitUI.Blame;
using GitUI.Plugin;
using GitUI.RepoHosting;
using GitUI.Tag;
using GitUIPluginInterfaces;
using GitUIPluginInterfaces.RepositoryHosts;
using PatchApply;
using System.ComponentModel;
using ResourceManager.Translation;

namespace GitUI
{
    public class GitUICommands  : IGitUICommands
    {
        private static GitUICommands instance;

        public static GitUICommands Instance
        {
            get { return instance ?? (instance = new GitUICommands()); }
        }

        #region IGitUICommands Members

        public event GitUIEventHandler PreBrowse;
        public event GitUIEventHandler PostBrowse;

        public event GitUIEventHandler PreDeleteBranch;
        public event GitUIEventHandler PostDeleteBranch;

        public event GitUIEventHandler PreCheckoutRevision;
        public event GitUIEventHandler PostCheckoutRevision;

        public event GitUIEventHandler PreCheckoutBranch;
        public event GitUIEventHandler PostCheckoutBranch;

        public event GitUIEventHandler PreFileHistory;
        public event GitUIEventHandler PostFileHistory;

        public event GitUIEventHandler PreCompareRevisions;
        public event GitUIEventHandler PostCompareRevisions;

        public event GitUIEventHandler PreAddFiles;
        public event GitUIEventHandler PostAddFiles;

        public event GitUIEventHandler PreCreateBranch;
        public event GitUIEventHandler PostCreateBranch;

        public event GitUIEventHandler PreClone;
        public event GitUIEventHandler PostClone;

        public event GitUIEventHandler PreCommit;
        public event GitUIEventHandler PostCommit;

        public event GitUIEventHandler PreInitialize;
        public event GitUIEventHandler PostInitialize;

        public event GitUIEventHandler PrePush;
        public event GitUIEventHandler PostPush;

        public event GitUIEventHandler PrePull;
        public event GitUIEventHandler PostPull;

        public event GitUIEventHandler PreViewPatch;
        public event GitUIEventHandler PostViewPatch;

        public event GitUIEventHandler PreApplyPatch;
        public event GitUIEventHandler PostApplyPatch;

        public event GitUIEventHandler PreFormatPatch;
        public event GitUIEventHandler PostFormatPatch;

        public event GitUIEventHandler PreStash;
        public event GitUIEventHandler PostStash;

        public event GitUIEventHandler PreResolveConflicts;
        public event GitUIEventHandler PostResolveConflicts;

        public event GitUIEventHandler PreCherryPick;
        public event GitUIEventHandler PostCherryPick;

        public event GitUIEventHandler PreMergeBranch;
        public event GitUIEventHandler PostMergeBranch;

        public event GitUIEventHandler PreCreateTag;
        public event GitUIEventHandler PostCreateTag;

        public event GitUIEventHandler PreDeleteTag;
        public event GitUIEventHandler PostDeleteTag;

        public event GitUIEventHandler PreEditGitIgnore;
        public event GitUIEventHandler PostEditGitIgnore;

        public event GitUIEventHandler PreSettings;
        public event GitUIEventHandler PostSettings;

        public event GitUIEventHandler PreArchive;
        public event GitUIEventHandler PostArchive;

        public event GitUIEventHandler PreMailMap;
        public event GitUIEventHandler PostMailMap;

        public event GitUIEventHandler PreVerifyDatabase;
        public event GitUIEventHandler PostVerifyDatabase;

        public event GitUIEventHandler PreRemotes;
        public event GitUIEventHandler PostRemotes;

        public event GitUIEventHandler PreRebase;
        public event GitUIEventHandler PostRebase;

        public event GitUIEventHandler PreSubmodulesEdit;
        public event GitUIEventHandler PostSubmodulesEdit;

        public event GitUIEventHandler PreUpdateSubmodules;
        public event GitUIEventHandler PostUpdateSubmodules;

        public event GitUIEventHandler PreUpdateSubmodulesRecursive;
        public event GitUIEventHandler PostUpdateSubmodulesRecursive;

        public event GitUIEventHandler PreInitSubmodules;
        public event GitUIEventHandler PostInitSubmodules;

        public event GitUIEventHandler PreInitSubmodulesRecursive;
        public event GitUIEventHandler PostInitSubmodulesRecursive;

        public event GitUIEventHandler PreSyncSubmodules;
        public event GitUIEventHandler PostSyncSubmodules;

        public event GitUIEventHandler PreSyncSubmodulesRecursive;
        public event GitUIEventHandler PostSyncSubmodulesRecursive;

        public string GitCommand(string arguments)
        {
            return Settings.Module.RunGitCmd(arguments);
        }

        public string CommandLineCommand(string cmd, string arguments)
        {
            return Settings.Module.RunCmd(cmd, arguments);
        }


        private bool RequiresValidWorkingDir()
        {
            if (!Settings.Module.ValidWorkingDir())
            {
                MessageBox.Show("The current directory is not a valid git repository.", "Error", MessageBoxButtons.OK, MessageBoxIcon.Error);
                return false;
            }

            return true;
        }

        public bool StartCommandLineProcessDialog(IWin32Window owner, string command, string arguments)
        {
            var process = new FormProcess(command, arguments);
            process.ShowDialog(owner);
            return true;
        }

        public bool StartCommandLineProcessDialog(string command, string arguments)
        {
            return StartCommandLineProcessDialog(null, command, arguments);
        }

        public bool StartGitCommandProcessDialog(IWin32Window owner, string arguments)
        {
            var process = new FormProcess(arguments);
            process.ShowDialog(owner);
            return true;
        }

<<<<<<< HEAD
        public bool StartGitCommandProcessDialog(string arguments)
        {
            return StartGitCommandProcessDialog(null, arguments);
=======
        public bool StartCommandLineProcessDialog(GitCommand cmd, Form parentForm)
        {
            FormProcess process;
            if (cmd.AccessesRemote())
                process = new FormRemoteProcess(cmd.ToLine());
            else
                process = new FormProcess(cmd.ToLine());
            process.ShowDialog(parentForm);
            return true;
>>>>>>> c3ee9b58
        }

        public bool StartBrowseDialog()
        {
            return StartBrowseDialog("");
        }

        public bool StartDeleteBranchDialog(IWin32Window owner, string branch)
        {
            if (!RequiresValidWorkingDir())
                return false;

            if (!InvokeEvent(PreDeleteBranch))
                return false;

            var form = new FormDeleteBranch(branch);
            form.ShowDialog(owner);

            InvokeEvent(PostDeleteBranch);

            return true;
        }

        public bool StartDeleteBranchDialog(string branch)
        {
            return StartDeleteBranchDialog(null, branch);
        }

        public bool StartCheckoutRevisionDialog(IWin32Window owner)
        {
            if (!RequiresValidWorkingDir())
                return false;

            if (!InvokeEvent(PreCheckoutRevision))
                return false;

            var form = new FormCheckout();
            form.ShowDialog(owner);

            InvokeEvent(PostCheckoutRevision);

            return true;
        }
        public bool StartCheckoutRevisionDialog()
        {
            return StartCheckoutRevisionDialog(null);
        }

        public bool StartCheckoutBranchDialog(IWin32Window owner)
        {
            if (!RequiresValidWorkingDir())
                return false;

            if (!InvokeEvent(PreCheckoutBranch))
                return false;

            var form = new FormCheckoutBranch();

            if (form.ShowDialog(owner) != DialogResult.OK)
                return false;

            InvokeEvent(PostCheckoutBranch);

            return true;
        }

        public bool StartCheckoutBranchDialog()
        {
            return StartCheckoutBranchDialog(null);
        }

        public bool StartCheckoutBranchDialog(IWin32Window owner, string branch, bool remote)
        {
            if (!RequiresValidWorkingDir())
                return false;

            if (!InvokeEvent(PreCheckoutBranch))
                return false;

            var form = new FormCheckoutBranch(branch, remote);
            form.ShowDialog(owner);

            InvokeEvent(PostCheckoutBranch);

            return true;
        }

        public bool StartCheckoutBranchDialog(string branch, bool remote)
        {
            return StartCheckoutBranchDialog(null, branch, remote);
        }

        public bool StartCompareRevisionsDialog(IWin32Window owner)
        {
            if (!RequiresValidWorkingDir())
                return false;

            if (!InvokeEvent(PreCompareRevisions))
                return false;

            var form = new FormDiff();
            form.ShowDialog(owner);

            InvokeEvent(PostCompareRevisions);

            return false;
        }

        public bool StartCompareRevisionsDialog()
        {
            return StartCompareRevisionsDialog(null);
        }

        public bool StartAddFilesDialog(IWin32Window owner)
        {
            if (!RequiresValidWorkingDir())
                return false;

            if (!InvokeEvent(PreAddFiles))
                return false;

            var form = new FormAddFiles();
            form.ShowDialog(owner);

            InvokeEvent(PostAddFiles);

            return false;
        }

        public bool StartAddFilesDialog()
        {
            return StartAddFilesDialog(null);
        }

        public bool StartCreateBranchDialog(IWin32Window owner)
        {
            if (!RequiresValidWorkingDir())
                return false;

            if (!InvokeEvent(PreCreateBranch))
                return false;

            var form = new FormBranch();
            form.ShowDialog(owner);

            InvokeEvent(PostCreateBranch);

            return true;
        }

        public bool StartCreateBranchDialog()
        {
            return StartCreateBranchDialog(null);
        }

        public bool StartCloneDialog(IWin32Window owner, string url)
        {
            if (!InvokeEvent(PreClone))
                return false;

            var form = new FormClone(url);
            form.ShowDialog(owner);

            InvokeEvent(PostClone);

            return true;
        }

        public bool StartCloneDialog(IWin32Window owner)
        {
            return StartCloneDialog(owner, null);
        }

        public bool StartCloneDialog(string url)
        {
            return StartCloneDialog(null, url);
        }

        public bool StartCloneDialog()
        {
            return StartCloneDialog(null, null);
        }

        public bool StartCommitDialog(IWin32Window owner)
        {
            if (!RequiresValidWorkingDir())
                return false;

            if (!InvokeEvent(PreCommit))
                return true;

            var form = new FormCommit();
            form.ShowDialog(owner);

            InvokeEvent(PostCommit);

            if (!form.NeedRefresh)
                return false;

            return true;
        }

        public bool StartCommitDialog()
        {
            return StartCommitDialog(null);
        }

        public bool StartCommitDialog(IWin32Window owner, bool showWhenNoChanges)
        {
            if (!RequiresValidWorkingDir())
                return false;

            if (!InvokeEvent(PreCommit))
                return true;

            var form = new FormCommit();
            if (showWhenNoChanges)
                form.ShowDialogWhenChanges(owner);
            else
                form.ShowDialog(owner);

            InvokeEvent(PostCommit);

            if (!form.NeedRefresh)
                return false;

            return true;
        }

        public bool StartCommitDialog(bool showWhenNoChanges)
        {
            return StartCommitDialog(null, showWhenNoChanges);
        }

        public bool StartInitializeDialog(IWin32Window owner)
        {
            if (!InvokeEvent(PreInitialize))
                return true;

            new FormInit().ShowDialog(owner);

            InvokeEvent(PostInitialize);

            return true;
        }

        public bool StartInitializeDialog()
        {
            return StartInitializeDialog((IWin32Window)null);
        }

        public bool StartInitializeDialog(IWin32Window owner, string dir)
        {
            if (!InvokeEvent(PreInitialize))
                return true;

            new FormInit(dir).ShowDialog(owner);

            InvokeEvent(PostInitialize);

            return true;
        }

        public bool StartInitializeDialog(string dir)
        {
            return StartInitializeDialog(null, dir);
        }

        public bool StartPushDialog()
        {
            return StartPushDialog(false);
        }

        /// <summary>
        /// Starts pull dialog
        /// </summary>
        /// <param name="owner">An implementation of IWin32Window that will own the modal dialog box.</param>
        /// <param name="pullOnShow"></param>
        /// <param name="pullCompleted">true if pull completed with no errors</param>
        /// <returns>if revision grid should be refreshed</returns>
        public bool StartPullDialog(IWin32Window owner, bool pullOnShow, out bool pullCompleted)
        {
            pullCompleted = false;

            if (!RequiresValidWorkingDir())
                return false;

            if (!InvokeEvent(PrePull))
                return true;

            FormPull formPull = new FormPull();
            DialogResult dlgResult;
            if (pullOnShow)
                dlgResult = formPull.PullAndShowDialogWhenFailed(owner);
            else
                dlgResult = formPull.ShowDialog(owner);

            if (dlgResult == DialogResult.OK)
            {
                InvokeEvent(PostPull);
                pullCompleted = !formPull.ErrorOccurred;                
            }

            return true;//maybe InvokeEvent should have 'needRefresh' out parameter?
        }

        public bool StartPullDialog(IWin32Window owner, bool pullOnShow)
        {
            bool errorOccurred;
            return StartPullDialog(owner, pullOnShow, out errorOccurred);
        }

        public bool StartPullDialog(bool pullOnShow, out bool pullCompleted)
        {
            return StartPullDialog(null, pullOnShow, out pullCompleted);
        }

        public bool StartPullDialog(bool pullOnShow)
        {
            bool errorOccurred;
            return StartPullDialog(pullOnShow, out errorOccurred);
        }

        public bool StartPullDialog(IWin32Window owner)
        {
            bool errorOccurred;
            return StartPullDialog(owner, false, out errorOccurred);
        }

        public bool StartPullDialog()
        {
            return StartPullDialog(false);
        }

        public bool StartViewPatchDialog(IWin32Window owner)
        {
            if (!InvokeEvent(PreViewPatch))
                return true;

            var applyPatch = new ViewPatch();
            applyPatch.ShowDialog(owner);

            InvokeEvent(PostViewPatch);

            return true;
        }

        public bool StartViewPatchDialog()
        {
            return StartViewPatchDialog(null);
        }

        public bool StartFormatPatchDialog(IWin32Window owner)
        {
            if (!RequiresValidWorkingDir())
                return false;

            if (!InvokeEvent(PreFormatPatch))
                return true;

            var form = new FormFormatPatch();
            form.ShowDialog(owner);

            InvokeEvent(PostFormatPatch);

            return false;
        }

        public bool StartFormatPatchDialog()
        {
            return StartFormatPatchDialog(null);
        }

        public bool StartStashDialog(IWin32Window owner)
        {
            if (!RequiresValidWorkingDir())
                return false;

            if (!InvokeEvent(PreStash))
                return true;

            var form = new FormStash();
            form.ShowDialog(owner);

            InvokeEvent(PostStash);

            return true;
        }

        public bool StartStashDialog()
        {
            return StartStashDialog(null);
        }

        public bool StartResolveConflictsDialog(IWin32Window owner)
        {
            if (!RequiresValidWorkingDir())
                return false;

            if (!InvokeEvent(PreResolveConflicts))
                return true;

            var form = new FormResolveConflicts();
            form.ShowDialog(owner);

            InvokeEvent(PostResolveConflicts);

            return true;
        }

        public bool StartResolveConflictsDialog()
        {
            return StartResolveConflictsDialog(null);
        }

        public bool StartCherryPickDialog(IWin32Window owner)
        {
            if (!RequiresValidWorkingDir())
                return false;

            if (!InvokeEvent(PreCherryPick))
                return true;

            var form = new FormCherryPick();
            form.ShowDialog(owner);

            InvokeEvent(PostCherryPick);

            return true;
        }

        public bool StartCherryPickDialog()
        {
            return StartCherryPickDialog(null);
        }

        public bool StartMergeBranchDialog(IWin32Window owner, string branch)
        {
            if (!RequiresValidWorkingDir())
                return false;

            if (!InvokeEvent(PreMergeBranch))
                return true;

            var form = new FormMergeBranch(branch);
            form.ShowDialog(owner);

            InvokeEvent(PostMergeBranch);

            return true;
        }

        public bool StartMergeBranchDialog(string branch)
        {
            return StartMergeBranchDialog(null, branch);
        }

        public bool StartCreateTagDialog(IWin32Window owner)
        {
            if (!RequiresValidWorkingDir())
                return false;

            if (!InvokeEvent(PreCreateTag))
                return true;

            var form = new FormTag();
            form.ShowDialog(owner);

            InvokeEvent(PostCreateTag);

            return true;
        }

        public bool StartCreateTagDialog()
        {
            return StartCreateTagDialog(null);
        }

        public bool StartDeleteTagDialog(IWin32Window owner)
        {
            if (!RequiresValidWorkingDir())
                return false;

            if (!InvokeEvent(PreDeleteTag))
                return true;

            var form = new FormDeleteTag();
            form.ShowDialog(owner);

            InvokeEvent(PostDeleteTag);

            return true;
        }

        public bool StartDeleteTagDialog()
        {
            return StartDeleteTagDialog(null);
        }

        public bool StartEditGitIgnoreDialog(IWin32Window owner)
        {
            if (!RequiresValidWorkingDir())
                return false;

            if (!InvokeEvent(PreEditGitIgnore))
                return true;

            var form = new FormGitIgnore();
            form.ShowDialog(owner);

            InvokeEvent(PostEditGitIgnore);

            return false;
        }

        public bool StartEditGitIgnoreDialog()
        {
            return StartEditGitIgnoreDialog(null);
        }

        public bool StartSettingsDialog(IWin32Window owner)
        {
            if (!InvokeEvent(PreSettings))
                return true;

            var form = new FormSettings();
            form.ShowDialog(owner);

            InvokeEvent(PostSettings);

            return false;
        }

        public bool StartSettingsDialog()
        {
            return StartSettingsDialog(null);
        }

        public bool StartArchiveDialog(IWin32Window owner)
        {
            if (!RequiresValidWorkingDir())
                return false;

            if (!InvokeEvent(PreArchive))
                return true;

            var form = new FormArchive();
            form.ShowDialog(owner);

            InvokeEvent(PostArchive);

            return false;
        }

        public bool StartArchiveDialog()
        {
            return StartArchiveDialog(null);
        }

        public bool StartMailMapDialog(IWin32Window owner)
        {
            if (!RequiresValidWorkingDir())
                return false;

            if (!InvokeEvent(PreMailMap))
                return true;

            var form = new FormMailMap();
            form.ShowDialog(owner);

            InvokeEvent(PostMailMap);

            return true;
        }

        public bool StartMailMapDialog()
        {
            return StartMailMapDialog(null);
        }

        public bool StartVerifyDatabaseDialog(IWin32Window owner)
        {
            if (!RequiresValidWorkingDir())
                return false;

            if (!InvokeEvent(PreVerifyDatabase))
                return true;

            var form = new FormVerify();
            form.ShowDialog(owner);

            InvokeEvent(PostVerifyDatabase);

            return true;
        }

        public bool StartVerifyDatabaseDialog()
        {
            return StartVerifyDatabaseDialog(null);
        }

        public bool StartRemotesDialog(IWin32Window owner)
        {
            if (!RequiresValidWorkingDir())
                return false;

            if (!InvokeEvent(PreRemotes))
                return true;

            var form = new FormRemotes();
            form.ShowDialog(owner);

            InvokeEvent(PostRemotes);

            return true;
        }

        public bool StartRemotesDialog()
        {
            return StartRemotesDialog(null);
        }

        public bool StartRebaseDialog(IWin32Window owner, string branch)
        {
            if (!RequiresValidWorkingDir())
                return false;

            if (!InvokeEvent(PreRebase))
                return true;

            var form = new FormRebase(branch);
            form.ShowDialog(owner);

            InvokeEvent(PostRebase);

            return true;
        }

        public bool StartRebaseDialog(string branch)
        {
            return StartRebaseDialog(null, branch);
        }

        public bool StartSubmodulesDialog(IWin32Window owner)
        {
            if (!RequiresValidWorkingDir())
                return false;

            if (!InvokeEvent(PreSubmodulesEdit))
                return true;

            var form = new FormSubmodules();
            form.ShowDialog(owner);

            InvokeEvent(PostSubmodulesEdit);

            return true;
        }

        public bool StartSubmodulesDialog()
        {
            return StartSubmodulesDialog(null);
        }

        public bool StartUpdateSubmodulesDialog(IWin32Window owner)
        {
            if (!RequiresValidWorkingDir())
                return false;

            if (!InvokeEvent(PreUpdateSubmodules))
                return true;

            var process = new FormProcess(GitCommandHelpers.SubmoduleUpdateCmd(""));
            process.ShowDialog(owner);

            InvokeEvent(PostUpdateSubmodules);

            return true;
        }

        public bool StartUpdateSubmodulesDialog()
        {
            return StartUpdateSubmodulesDialog(null);
        }

        public bool StartUpdateSubmodulesRecursiveDialog(IWin32Window owner)
        {
            if (!RequiresValidWorkingDir())
                return false;

            if (!InvokeEvent(PreUpdateSubmodulesRecursive))
                return true;

            var process = new FormProcess(GitCommandHelpers.SubmoduleUpdateCmd(""));
            process.ShowDialog(owner);
            ForEachSubmodulesRecursive(GitCommandHelpers.SubmoduleUpdateCmd(""));

            InvokeEvent(PostUpdateSubmodulesRecursive);

            return true;
        }

        public bool StartUpdateSubmodulesRecursiveDialog()
        {
            return StartUpdateSubmodulesRecursiveDialog(null);
        }

        public bool StartInitSubmodulesDialog(IWin32Window owner)
        {
            if (!RequiresValidWorkingDir())
                return false;

            if (!InvokeEvent(PreInitSubmodules))
                return true;

            var process = new FormProcess(GitCommandHelpers.SubmoduleInitCmd(""));
            process.ShowDialog(owner);

            InvokeEvent(PostInitSubmodules);

            return true;
        }

        public bool StartInitSubmodulesDialog()
        {
            return StartInitSubmodulesDialog(null);
        }

        public bool StartInitSubmodulesRecursiveDialog(IWin32Window owner)
        {
            if (!RequiresValidWorkingDir())
                return false;

            if (!InvokeEvent(PreInitSubmodulesRecursive))
                return true;

            var process = new FormProcess(GitCommandHelpers.SubmoduleInitCmd(""));
            process.ShowDialog(owner);
            ForEachSubmodulesRecursive(GitCommandHelpers.SubmoduleInitCmd(""));

            InvokeEvent(PostInitSubmodulesRecursive);

            return true;
        }

        public bool StartInitSubmodulesRecursiveDialog()
        {
            return StartInitSubmodulesRecursiveDialog(null);
        }

        public bool StartSyncSubmodulesDialog(IWin32Window owner)
        {
            if (!RequiresValidWorkingDir())
                return false;

            if (!InvokeEvent(PreSyncSubmodules))
                return true;

            var process = new FormProcess(GitCommandHelpers.SubmoduleSyncCmd(""));
            process.ShowDialog(owner);

            InvokeEvent(PostSyncSubmodules);

            return true;
        }

        public bool StartSyncSubmodulesDialog()
        {
            return StartSyncSubmodulesDialog(null);
        }

        public bool StartSyncSubmodulesRecursiveDialog(IWin32Window owner)
        {
            if (!RequiresValidWorkingDir())
                return false;

            if (!InvokeEvent(PreSyncSubmodulesRecursive))
                return true;

            var process = new FormProcess(GitCommandHelpers.SubmoduleSyncCmd(""));
            process.ShowDialog(owner);
            ForEachSubmodulesRecursive(GitCommandHelpers.SubmoduleSyncCmd(""));

            InvokeEvent(PostSyncSubmodulesRecursive);

            return true;
        }

        public bool StartSyncSubmodulesRecursiveDialog()
        {
            return StartSyncSubmodulesRecursiveDialog(null);
        }

        public bool StartPluginSettingsDialog(IWin32Window owner)
        {
            new FormPluginSettings().ShowDialog(owner);
            return true;
        }

        public bool StartPluginSettingsDialog()
        {
            return StartPluginSettingsDialog(null);
        }

        #endregion

        public event GitUIEventHandler PreBlame;
        public event GitUIEventHandler PostBlame;
        public event GitUIEventHandler PreEditGitAttributes;
        public event GitUIEventHandler PostEditGitAttributes;

        public bool StartBrowseDialog(IWin32Window owner, string filter)
        {
            if (!InvokeEvent(PreBrowse))
                return false;

            var form = new FormBrowse(filter);
            form.ShowDialog();

            InvokeEvent(PostBrowse);

            return true;
        }

        public bool StartBrowseDialog(string filter)
        {
            return StartBrowseDialog(null, filter);
        }

        public bool StartFileHistoryDialog(IWin32Window owner, string fileName, GitRevision revision)
        {
            if (!RequiresValidWorkingDir())
                return false;

            if (!InvokeEvent(PreFileHistory))
                return false;

            var form = new FormFileHistory(fileName, revision);
            form.ShowDialog(owner);

            InvokeEvent(PostFileHistory);

            return false;
        }

        public bool StartFileHistoryDialog(IWin32Window owner, string fileName)
        {
            return StartFileHistoryDialog(owner, fileName, null);
        }

        public bool StartFileHistoryDialog(string fileName, GitRevision revision)
        {
            return StartFileHistoryDialog(null, fileName, revision);
        }

        public bool StartFileHistoryDialog(string fileName)
        {
            return StartFileHistoryDialog(fileName, null);
        }

        public bool StartPushDialog(IWin32Window owner, bool pushOnShow)
        {
            if (!RequiresValidWorkingDir())
                return false;

            if (!InvokeEvent(PrePush))
                return true;

            var form = new FormPush();
            if (pushOnShow)
                form.PushAndShowDialogWhenFailed(owner);
            else 
                form.ShowDialog(owner);

            InvokeEvent(PostPush);

            return true;
        }

        public bool StartPushDialog(bool pushOnShow)
        {
            return StartPushDialog(null, pushOnShow);
        }

        public bool StartApplyPatchDialog(IWin32Window owner, string patchFile)
        {
            if (!RequiresValidWorkingDir())
                return false;

            if (!InvokeEvent(PreApplyPatch))
                return true;

            var form = new FormApplyPatch();
            form.SetPatchFile(patchFile);
            form.ShowDialog(owner);

            InvokeEvent(PostApplyPatch);

            return true;
        }

        public bool StartApplyPatchDialog(string patchFile)
        {
            return StartApplyPatchDialog(null, patchFile);
        }

        public bool StartApplyPatchDialog(IWin32Window owner)
        {
            return StartApplyPatchDialog(owner, null);
        }

        public bool StartApplyPatchDialog()
        {
            return StartApplyPatchDialog(null, null);
        }

        public bool StartEditGitAttributesDialog(IWin32Window owner)
        {
            if (!RequiresValidWorkingDir())
                return false;

            if (!InvokeEvent(PreEditGitAttributes))
                return true;

            var form = new FormGitAttributes();
            form.ShowDialog(owner);

            InvokeEvent(PostEditGitAttributes);

            return false;
        }

        public bool StartEditGitAttributesDialog()
        {
            return StartEditGitAttributesDialog(null);
        }

        private static void ForEachSubmodulesRecursive(IWin32Window owner, string cmd)
        {
            var oldworkingdir = Settings.WorkingDir;

            foreach (GitSubmodule submodule in (new GitCommandsInstance()).GetSubmodules())
            {
                if (string.IsNullOrEmpty(submodule.LocalPath))
                    continue;

                Settings.WorkingDir = oldworkingdir + submodule.LocalPath;

                if (Settings.WorkingDir != oldworkingdir && File.Exists(Settings.WorkingDir + ".gitmodules"))
                {
                    var process = new FormProcess(cmd);
                    process.ShowDialog(owner);

                    ForEachSubmodulesRecursive(owner, cmd);
                }

                Settings.WorkingDir = oldworkingdir;
            }

            Settings.WorkingDir = oldworkingdir;
        }

        private static void ForEachSubmodulesRecursive(string cmd)
        {
            ForEachSubmodulesRecursive(null, cmd);
        }
        
        private bool InvokeEvent(GitUIEventHandler gitUIEventHandler)
        {
            return InvokeEvent(this, gitUIEventHandler);
        }

        internal static bool InvokeEvent(object sender, GitUIEventHandler gitUIEventHandler)
        {
            try
            {
                var e = new GitUIEventArgs(Instance);
                if (gitUIEventHandler != null)
                    gitUIEventHandler(sender, e);

                return !e.Cancel;
            }
            catch (Exception ex)
            {
                MessageBox.Show(ex.Message, "Exception");
            }
            return true;
        }

        public bool StartBlameDialog(IWin32Window owner, string fileName)
        {
            return StartBlameDialog(owner, fileName, null);
        }

        private bool StartBlameDialog(IWin32Window owner, string fileName, GitRevision revision)
        {
            if (!RequiresValidWorkingDir())
                return false;

            if (!InvokeEvent(PreBlame))
                return false;

            new FormBlame(fileName, revision).ShowDialog(owner);

            InvokeEvent(PostBlame);

            return false;
        }

        public bool StartBlameDialog(string fileName)
        {
            return StartBlameDialog(null, fileName, null);
        }

        private bool StartBlameDialog(string fileName, GitRevision revision)
        {
            return StartBlameDialog(null, fileName, revision);
        }

        private static void WrapRepoHostingCall(string name, IRepositoryHostPlugin gitHoster,
                                                Action<IRepositoryHostPlugin> call)
        {
            if (!gitHoster.ConfigurationOk)
            {
                var eventArgs = new GitUIEventArgs(Instance);
                gitHoster.Execute(eventArgs);
            }

            if (gitHoster.ConfigurationOk)
            {
                try
                {
                    call(gitHoster);
                }
                catch (Exception ex)
                {
                    MessageBox.Show( 
                        string.Format("ERROR: {0} failed. Message: {1}\r\n\r\n{2}", name, ex.Message, ex.StackTrace),
                        "Error! :(");
                }
            }
        }

        public void StartCloneForkFromHoster(IWin32Window owner, IRepositoryHostPlugin gitHoster)
        {
            WrapRepoHostingCall("View pull requests", gitHoster, gh => (new ForkAndCloneForm(gitHoster)).ShowDialog(owner));
        }

        public void StartCloneForkFromHoster(IRepositoryHostPlugin gitHoster)
        {
            StartCloneForkFromHoster(null, gitHoster);
        }

        internal void StartPullRequestsDialog(IWin32Window owner, IRepositoryHostPlugin gitHoster)
        {
            WrapRepoHostingCall("View pull requests", gitHoster,
                                gh => (new ViewPullRequestsForm(gitHoster)).ShowDialog(owner));
        }

        internal void StartPullRequestsDialog(IRepositoryHostPlugin gitHoster)
        {
            StartPullRequestsDialog(null, gitHoster);
        }

        public void StartCreatePullRequest(IWin32Window owner)
        {
            List<IRepositoryHostPlugin> relevantHosts =
                (from gh in RepoHosts.GitHosters where gh.CurrentWorkingDirRepoIsRelevantToMe select gh).ToList();
            if (relevantHosts.Count == 0)
                MessageBox.Show(owner, "Could not find any repo hosts for current working directory");
            else if (relevantHosts.Count == 1)
                StartCreatePullRequest(owner, relevantHosts.First());
            else
                MessageBox.Show("StartCreatePullRequest:Selection not implemented!");
        }

        public void StartCreatePullRequest()
        {
            StartCreatePullRequest((IRepositoryHostPlugin)null);
        }

        public void StartCreatePullRequest(IWin32Window owner, IRepositoryHostPlugin gitHoster)
        {
            StartCreatePullRequest(owner, gitHoster, null, null);
        }

        public void StartCreatePullRequest(IRepositoryHostPlugin gitHoster)
        {
            StartCreatePullRequest(null, gitHoster, null, null);
        }

        public void StartCreatePullRequest(IRepositoryHostPlugin gitHoster, string chooseRemote, string chooseBranch)
        {
            StartCreatePullRequest(null, gitHoster, chooseRemote, chooseBranch);
        }

        public void StartCreatePullRequest(IWin32Window owner, IRepositoryHostPlugin gitHoster, string chooseRemote, string chooseBranch)
        {
            WrapRepoHostingCall("Create pull request", gitHoster,
                                gh => (new CreatePullRequestForm(gitHoster, chooseRemote, chooseBranch)).ShowDialog(owner));
        }
    }
}<|MERGE_RESOLUTION|>--- conflicted
+++ resolved
@@ -1,1296 +1,1295 @@
-﻿using System;
-using System.Collections.Generic;
-using System.IO;
-using System.Linq;
-using System.Windows.Forms;
-using GitCommands;
-using GitUI.Blame;
-using GitUI.Plugin;
-using GitUI.RepoHosting;
-using GitUI.Tag;
-using GitUIPluginInterfaces;
-using GitUIPluginInterfaces.RepositoryHosts;
-using PatchApply;
-using System.ComponentModel;
-using ResourceManager.Translation;
-
-namespace GitUI
-{
-    public class GitUICommands  : IGitUICommands
-    {
-        private static GitUICommands instance;
-
-        public static GitUICommands Instance
-        {
-            get { return instance ?? (instance = new GitUICommands()); }
-        }
-
-        #region IGitUICommands Members
-
-        public event GitUIEventHandler PreBrowse;
-        public event GitUIEventHandler PostBrowse;
-
-        public event GitUIEventHandler PreDeleteBranch;
-        public event GitUIEventHandler PostDeleteBranch;
-
-        public event GitUIEventHandler PreCheckoutRevision;
-        public event GitUIEventHandler PostCheckoutRevision;
-
-        public event GitUIEventHandler PreCheckoutBranch;
-        public event GitUIEventHandler PostCheckoutBranch;
-
-        public event GitUIEventHandler PreFileHistory;
-        public event GitUIEventHandler PostFileHistory;
-
-        public event GitUIEventHandler PreCompareRevisions;
-        public event GitUIEventHandler PostCompareRevisions;
-
-        public event GitUIEventHandler PreAddFiles;
-        public event GitUIEventHandler PostAddFiles;
-
-        public event GitUIEventHandler PreCreateBranch;
-        public event GitUIEventHandler PostCreateBranch;
-
-        public event GitUIEventHandler PreClone;
-        public event GitUIEventHandler PostClone;
-
-        public event GitUIEventHandler PreCommit;
-        public event GitUIEventHandler PostCommit;
-
-        public event GitUIEventHandler PreInitialize;
-        public event GitUIEventHandler PostInitialize;
-
-        public event GitUIEventHandler PrePush;
-        public event GitUIEventHandler PostPush;
-
-        public event GitUIEventHandler PrePull;
-        public event GitUIEventHandler PostPull;
-
-        public event GitUIEventHandler PreViewPatch;
-        public event GitUIEventHandler PostViewPatch;
-
-        public event GitUIEventHandler PreApplyPatch;
-        public event GitUIEventHandler PostApplyPatch;
-
-        public event GitUIEventHandler PreFormatPatch;
-        public event GitUIEventHandler PostFormatPatch;
-
-        public event GitUIEventHandler PreStash;
-        public event GitUIEventHandler PostStash;
-
-        public event GitUIEventHandler PreResolveConflicts;
-        public event GitUIEventHandler PostResolveConflicts;
-
-        public event GitUIEventHandler PreCherryPick;
-        public event GitUIEventHandler PostCherryPick;
-
-        public event GitUIEventHandler PreMergeBranch;
-        public event GitUIEventHandler PostMergeBranch;
-
-        public event GitUIEventHandler PreCreateTag;
-        public event GitUIEventHandler PostCreateTag;
-
-        public event GitUIEventHandler PreDeleteTag;
-        public event GitUIEventHandler PostDeleteTag;
-
-        public event GitUIEventHandler PreEditGitIgnore;
-        public event GitUIEventHandler PostEditGitIgnore;
-
-        public event GitUIEventHandler PreSettings;
-        public event GitUIEventHandler PostSettings;
-
-        public event GitUIEventHandler PreArchive;
-        public event GitUIEventHandler PostArchive;
-
-        public event GitUIEventHandler PreMailMap;
-        public event GitUIEventHandler PostMailMap;
-
-        public event GitUIEventHandler PreVerifyDatabase;
-        public event GitUIEventHandler PostVerifyDatabase;
-
-        public event GitUIEventHandler PreRemotes;
-        public event GitUIEventHandler PostRemotes;
-
-        public event GitUIEventHandler PreRebase;
-        public event GitUIEventHandler PostRebase;
-
-        public event GitUIEventHandler PreSubmodulesEdit;
-        public event GitUIEventHandler PostSubmodulesEdit;
-
-        public event GitUIEventHandler PreUpdateSubmodules;
-        public event GitUIEventHandler PostUpdateSubmodules;
-
-        public event GitUIEventHandler PreUpdateSubmodulesRecursive;
-        public event GitUIEventHandler PostUpdateSubmodulesRecursive;
-
-        public event GitUIEventHandler PreInitSubmodules;
-        public event GitUIEventHandler PostInitSubmodules;
-
-        public event GitUIEventHandler PreInitSubmodulesRecursive;
-        public event GitUIEventHandler PostInitSubmodulesRecursive;
-
-        public event GitUIEventHandler PreSyncSubmodules;
-        public event GitUIEventHandler PostSyncSubmodules;
-
-        public event GitUIEventHandler PreSyncSubmodulesRecursive;
-        public event GitUIEventHandler PostSyncSubmodulesRecursive;
-
-        public string GitCommand(string arguments)
-        {
-            return Settings.Module.RunGitCmd(arguments);
-        }
-
-        public string CommandLineCommand(string cmd, string arguments)
-        {
-            return Settings.Module.RunCmd(cmd, arguments);
-        }
-
-
-        private bool RequiresValidWorkingDir()
-        {
-            if (!Settings.Module.ValidWorkingDir())
-            {
-                MessageBox.Show("The current directory is not a valid git repository.", "Error", MessageBoxButtons.OK, MessageBoxIcon.Error);
-                return false;
-            }
-
-            return true;
-        }
-
-        public bool StartCommandLineProcessDialog(IWin32Window owner, string command, string arguments)
-        {
-            var process = new FormProcess(command, arguments);
-            process.ShowDialog(owner);
-            return true;
-        }
-
-        public bool StartCommandLineProcessDialog(string command, string arguments)
-        {
-            return StartCommandLineProcessDialog(null, command, arguments);
-        }
-
-        public bool StartGitCommandProcessDialog(IWin32Window owner, string arguments)
-        {
-            var process = new FormProcess(arguments);
-            process.ShowDialog(owner);
-            return true;
-        }
-
-<<<<<<< HEAD
-        public bool StartGitCommandProcessDialog(string arguments)
-        {
-            return StartGitCommandProcessDialog(null, arguments);
-=======
-        public bool StartCommandLineProcessDialog(GitCommand cmd, Form parentForm)
-        {
-            FormProcess process;
-            if (cmd.AccessesRemote())
-                process = new FormRemoteProcess(cmd.ToLine());
-            else
-                process = new FormProcess(cmd.ToLine());
-            process.ShowDialog(parentForm);
-            return true;
->>>>>>> c3ee9b58
-        }
-
-        public bool StartBrowseDialog()
-        {
-            return StartBrowseDialog("");
-        }
-
-        public bool StartDeleteBranchDialog(IWin32Window owner, string branch)
-        {
-            if (!RequiresValidWorkingDir())
-                return false;
-
-            if (!InvokeEvent(PreDeleteBranch))
-                return false;
-
-            var form = new FormDeleteBranch(branch);
-            form.ShowDialog(owner);
-
-            InvokeEvent(PostDeleteBranch);
-
-            return true;
-        }
-
-        public bool StartDeleteBranchDialog(string branch)
-        {
-            return StartDeleteBranchDialog(null, branch);
-        }
-
-        public bool StartCheckoutRevisionDialog(IWin32Window owner)
-        {
-            if (!RequiresValidWorkingDir())
-                return false;
-
-            if (!InvokeEvent(PreCheckoutRevision))
-                return false;
-
-            var form = new FormCheckout();
-            form.ShowDialog(owner);
-
-            InvokeEvent(PostCheckoutRevision);
-
-            return true;
-        }
-        public bool StartCheckoutRevisionDialog()
-        {
-            return StartCheckoutRevisionDialog(null);
-        }
-
-        public bool StartCheckoutBranchDialog(IWin32Window owner)
-        {
-            if (!RequiresValidWorkingDir())
-                return false;
-
-            if (!InvokeEvent(PreCheckoutBranch))
-                return false;
-
-            var form = new FormCheckoutBranch();
-
-            if (form.ShowDialog(owner) != DialogResult.OK)
-                return false;
-
-            InvokeEvent(PostCheckoutBranch);
-
-            return true;
-        }
-
-        public bool StartCheckoutBranchDialog()
-        {
-            return StartCheckoutBranchDialog(null);
-        }
-
-        public bool StartCheckoutBranchDialog(IWin32Window owner, string branch, bool remote)
-        {
-            if (!RequiresValidWorkingDir())
-                return false;
-
-            if (!InvokeEvent(PreCheckoutBranch))
-                return false;
-
-            var form = new FormCheckoutBranch(branch, remote);
-            form.ShowDialog(owner);
-
-            InvokeEvent(PostCheckoutBranch);
-
-            return true;
-        }
-
-        public bool StartCheckoutBranchDialog(string branch, bool remote)
-        {
-            return StartCheckoutBranchDialog(null, branch, remote);
-        }
-
-        public bool StartCompareRevisionsDialog(IWin32Window owner)
-        {
-            if (!RequiresValidWorkingDir())
-                return false;
-
-            if (!InvokeEvent(PreCompareRevisions))
-                return false;
-
-            var form = new FormDiff();
-            form.ShowDialog(owner);
-
-            InvokeEvent(PostCompareRevisions);
-
-            return false;
-        }
-
-        public bool StartCompareRevisionsDialog()
-        {
-            return StartCompareRevisionsDialog(null);
-        }
-
-        public bool StartAddFilesDialog(IWin32Window owner)
-        {
-            if (!RequiresValidWorkingDir())
-                return false;
-
-            if (!InvokeEvent(PreAddFiles))
-                return false;
-
-            var form = new FormAddFiles();
-            form.ShowDialog(owner);
-
-            InvokeEvent(PostAddFiles);
-
-            return false;
-        }
-
-        public bool StartAddFilesDialog()
-        {
-            return StartAddFilesDialog(null);
-        }
-
-        public bool StartCreateBranchDialog(IWin32Window owner)
-        {
-            if (!RequiresValidWorkingDir())
-                return false;
-
-            if (!InvokeEvent(PreCreateBranch))
-                return false;
-
-            var form = new FormBranch();
-            form.ShowDialog(owner);
-
-            InvokeEvent(PostCreateBranch);
-
-            return true;
-        }
-
-        public bool StartCreateBranchDialog()
-        {
-            return StartCreateBranchDialog(null);
-        }
-
-        public bool StartCloneDialog(IWin32Window owner, string url)
-        {
-            if (!InvokeEvent(PreClone))
-                return false;
-
-            var form = new FormClone(url);
-            form.ShowDialog(owner);
-
-            InvokeEvent(PostClone);
-
-            return true;
-        }
-
-        public bool StartCloneDialog(IWin32Window owner)
-        {
-            return StartCloneDialog(owner, null);
-        }
-
-        public bool StartCloneDialog(string url)
-        {
-            return StartCloneDialog(null, url);
-        }
-
-        public bool StartCloneDialog()
-        {
-            return StartCloneDialog(null, null);
-        }
-
-        public bool StartCommitDialog(IWin32Window owner)
-        {
-            if (!RequiresValidWorkingDir())
-                return false;
-
-            if (!InvokeEvent(PreCommit))
-                return true;
-
-            var form = new FormCommit();
-            form.ShowDialog(owner);
-
-            InvokeEvent(PostCommit);
-
-            if (!form.NeedRefresh)
-                return false;
-
-            return true;
-        }
-
-        public bool StartCommitDialog()
-        {
-            return StartCommitDialog(null);
-        }
-
-        public bool StartCommitDialog(IWin32Window owner, bool showWhenNoChanges)
-        {
-            if (!RequiresValidWorkingDir())
-                return false;
-
-            if (!InvokeEvent(PreCommit))
-                return true;
-
-            var form = new FormCommit();
-            if (showWhenNoChanges)
-                form.ShowDialogWhenChanges(owner);
-            else
-                form.ShowDialog(owner);
-
-            InvokeEvent(PostCommit);
-
-            if (!form.NeedRefresh)
-                return false;
-
-            return true;
-        }
-
-        public bool StartCommitDialog(bool showWhenNoChanges)
-        {
-            return StartCommitDialog(null, showWhenNoChanges);
-        }
-
-        public bool StartInitializeDialog(IWin32Window owner)
-        {
-            if (!InvokeEvent(PreInitialize))
-                return true;
-
-            new FormInit().ShowDialog(owner);
-
-            InvokeEvent(PostInitialize);
-
-            return true;
-        }
-
-        public bool StartInitializeDialog()
-        {
-            return StartInitializeDialog((IWin32Window)null);
-        }
-
-        public bool StartInitializeDialog(IWin32Window owner, string dir)
-        {
-            if (!InvokeEvent(PreInitialize))
-                return true;
-
-            new FormInit(dir).ShowDialog(owner);
-
-            InvokeEvent(PostInitialize);
-
-            return true;
-        }
-
-        public bool StartInitializeDialog(string dir)
-        {
-            return StartInitializeDialog(null, dir);
-        }
-
-        public bool StartPushDialog()
-        {
-            return StartPushDialog(false);
-        }
-
-        /// <summary>
-        /// Starts pull dialog
-        /// </summary>
-        /// <param name="owner">An implementation of IWin32Window that will own the modal dialog box.</param>
-        /// <param name="pullOnShow"></param>
-        /// <param name="pullCompleted">true if pull completed with no errors</param>
-        /// <returns>if revision grid should be refreshed</returns>
-        public bool StartPullDialog(IWin32Window owner, bool pullOnShow, out bool pullCompleted)
-        {
-            pullCompleted = false;
-
-            if (!RequiresValidWorkingDir())
-                return false;
-
-            if (!InvokeEvent(PrePull))
-                return true;
-
-            FormPull formPull = new FormPull();
-            DialogResult dlgResult;
-            if (pullOnShow)
-                dlgResult = formPull.PullAndShowDialogWhenFailed(owner);
-            else
-                dlgResult = formPull.ShowDialog(owner);
-
-            if (dlgResult == DialogResult.OK)
-            {
-                InvokeEvent(PostPull);
-                pullCompleted = !formPull.ErrorOccurred;                
-            }
-
-            return true;//maybe InvokeEvent should have 'needRefresh' out parameter?
-        }
-
-        public bool StartPullDialog(IWin32Window owner, bool pullOnShow)
-        {
-            bool errorOccurred;
-            return StartPullDialog(owner, pullOnShow, out errorOccurred);
-        }
-
-        public bool StartPullDialog(bool pullOnShow, out bool pullCompleted)
-        {
-            return StartPullDialog(null, pullOnShow, out pullCompleted);
-        }
-
-        public bool StartPullDialog(bool pullOnShow)
-        {
-            bool errorOccurred;
-            return StartPullDialog(pullOnShow, out errorOccurred);
-        }
-
-        public bool StartPullDialog(IWin32Window owner)
-        {
-            bool errorOccurred;
-            return StartPullDialog(owner, false, out errorOccurred);
-        }
-
-        public bool StartPullDialog()
-        {
-            return StartPullDialog(false);
-        }
-
-        public bool StartViewPatchDialog(IWin32Window owner)
-        {
-            if (!InvokeEvent(PreViewPatch))
-                return true;
-
-            var applyPatch = new ViewPatch();
-            applyPatch.ShowDialog(owner);
-
-            InvokeEvent(PostViewPatch);
-
-            return true;
-        }
-
-        public bool StartViewPatchDialog()
-        {
-            return StartViewPatchDialog(null);
-        }
-
-        public bool StartFormatPatchDialog(IWin32Window owner)
-        {
-            if (!RequiresValidWorkingDir())
-                return false;
-
-            if (!InvokeEvent(PreFormatPatch))
-                return true;
-
-            var form = new FormFormatPatch();
-            form.ShowDialog(owner);
-
-            InvokeEvent(PostFormatPatch);
-
-            return false;
-        }
-
-        public bool StartFormatPatchDialog()
-        {
-            return StartFormatPatchDialog(null);
-        }
-
-        public bool StartStashDialog(IWin32Window owner)
-        {
-            if (!RequiresValidWorkingDir())
-                return false;
-
-            if (!InvokeEvent(PreStash))
-                return true;
-
-            var form = new FormStash();
-            form.ShowDialog(owner);
-
-            InvokeEvent(PostStash);
-
-            return true;
-        }
-
-        public bool StartStashDialog()
-        {
-            return StartStashDialog(null);
-        }
-
-        public bool StartResolveConflictsDialog(IWin32Window owner)
-        {
-            if (!RequiresValidWorkingDir())
-                return false;
-
-            if (!InvokeEvent(PreResolveConflicts))
-                return true;
-
-            var form = new FormResolveConflicts();
-            form.ShowDialog(owner);
-
-            InvokeEvent(PostResolveConflicts);
-
-            return true;
-        }
-
-        public bool StartResolveConflictsDialog()
-        {
-            return StartResolveConflictsDialog(null);
-        }
-
-        public bool StartCherryPickDialog(IWin32Window owner)
-        {
-            if (!RequiresValidWorkingDir())
-                return false;
-
-            if (!InvokeEvent(PreCherryPick))
-                return true;
-
-            var form = new FormCherryPick();
-            form.ShowDialog(owner);
-
-            InvokeEvent(PostCherryPick);
-
-            return true;
-        }
-
-        public bool StartCherryPickDialog()
-        {
-            return StartCherryPickDialog(null);
-        }
-
-        public bool StartMergeBranchDialog(IWin32Window owner, string branch)
-        {
-            if (!RequiresValidWorkingDir())
-                return false;
-
-            if (!InvokeEvent(PreMergeBranch))
-                return true;
-
-            var form = new FormMergeBranch(branch);
-            form.ShowDialog(owner);
-
-            InvokeEvent(PostMergeBranch);
-
-            return true;
-        }
-
-        public bool StartMergeBranchDialog(string branch)
-        {
-            return StartMergeBranchDialog(null, branch);
-        }
-
-        public bool StartCreateTagDialog(IWin32Window owner)
-        {
-            if (!RequiresValidWorkingDir())
-                return false;
-
-            if (!InvokeEvent(PreCreateTag))
-                return true;
-
-            var form = new FormTag();
-            form.ShowDialog(owner);
-
-            InvokeEvent(PostCreateTag);
-
-            return true;
-        }
-
-        public bool StartCreateTagDialog()
-        {
-            return StartCreateTagDialog(null);
-        }
-
-        public bool StartDeleteTagDialog(IWin32Window owner)
-        {
-            if (!RequiresValidWorkingDir())
-                return false;
-
-            if (!InvokeEvent(PreDeleteTag))
-                return true;
-
-            var form = new FormDeleteTag();
-            form.ShowDialog(owner);
-
-            InvokeEvent(PostDeleteTag);
-
-            return true;
-        }
-
-        public bool StartDeleteTagDialog()
-        {
-            return StartDeleteTagDialog(null);
-        }
-
-        public bool StartEditGitIgnoreDialog(IWin32Window owner)
-        {
-            if (!RequiresValidWorkingDir())
-                return false;
-
-            if (!InvokeEvent(PreEditGitIgnore))
-                return true;
-
-            var form = new FormGitIgnore();
-            form.ShowDialog(owner);
-
-            InvokeEvent(PostEditGitIgnore);
-
-            return false;
-        }
-
-        public bool StartEditGitIgnoreDialog()
-        {
-            return StartEditGitIgnoreDialog(null);
-        }
-
-        public bool StartSettingsDialog(IWin32Window owner)
-        {
-            if (!InvokeEvent(PreSettings))
-                return true;
-
-            var form = new FormSettings();
-            form.ShowDialog(owner);
-
-            InvokeEvent(PostSettings);
-
-            return false;
-        }
-
-        public bool StartSettingsDialog()
-        {
-            return StartSettingsDialog(null);
-        }
-
-        public bool StartArchiveDialog(IWin32Window owner)
-        {
-            if (!RequiresValidWorkingDir())
-                return false;
-
-            if (!InvokeEvent(PreArchive))
-                return true;
-
-            var form = new FormArchive();
-            form.ShowDialog(owner);
-
-            InvokeEvent(PostArchive);
-
-            return false;
-        }
-
-        public bool StartArchiveDialog()
-        {
-            return StartArchiveDialog(null);
-        }
-
-        public bool StartMailMapDialog(IWin32Window owner)
-        {
-            if (!RequiresValidWorkingDir())
-                return false;
-
-            if (!InvokeEvent(PreMailMap))
-                return true;
-
-            var form = new FormMailMap();
-            form.ShowDialog(owner);
-
-            InvokeEvent(PostMailMap);
-
-            return true;
-        }
-
-        public bool StartMailMapDialog()
-        {
-            return StartMailMapDialog(null);
-        }
-
-        public bool StartVerifyDatabaseDialog(IWin32Window owner)
-        {
-            if (!RequiresValidWorkingDir())
-                return false;
-
-            if (!InvokeEvent(PreVerifyDatabase))
-                return true;
-
-            var form = new FormVerify();
-            form.ShowDialog(owner);
-
-            InvokeEvent(PostVerifyDatabase);
-
-            return true;
-        }
-
-        public bool StartVerifyDatabaseDialog()
-        {
-            return StartVerifyDatabaseDialog(null);
-        }
-
-        public bool StartRemotesDialog(IWin32Window owner)
-        {
-            if (!RequiresValidWorkingDir())
-                return false;
-
-            if (!InvokeEvent(PreRemotes))
-                return true;
-
-            var form = new FormRemotes();
-            form.ShowDialog(owner);
-
-            InvokeEvent(PostRemotes);
-
-            return true;
-        }
-
-        public bool StartRemotesDialog()
-        {
-            return StartRemotesDialog(null);
-        }
-
-        public bool StartRebaseDialog(IWin32Window owner, string branch)
-        {
-            if (!RequiresValidWorkingDir())
-                return false;
-
-            if (!InvokeEvent(PreRebase))
-                return true;
-
-            var form = new FormRebase(branch);
-            form.ShowDialog(owner);
-
-            InvokeEvent(PostRebase);
-
-            return true;
-        }
-
-        public bool StartRebaseDialog(string branch)
-        {
-            return StartRebaseDialog(null, branch);
-        }
-
-        public bool StartSubmodulesDialog(IWin32Window owner)
-        {
-            if (!RequiresValidWorkingDir())
-                return false;
-
-            if (!InvokeEvent(PreSubmodulesEdit))
-                return true;
-
-            var form = new FormSubmodules();
-            form.ShowDialog(owner);
-
-            InvokeEvent(PostSubmodulesEdit);
-
-            return true;
-        }
-
-        public bool StartSubmodulesDialog()
-        {
-            return StartSubmodulesDialog(null);
-        }
-
-        public bool StartUpdateSubmodulesDialog(IWin32Window owner)
-        {
-            if (!RequiresValidWorkingDir())
-                return false;
-
-            if (!InvokeEvent(PreUpdateSubmodules))
-                return true;
-
-            var process = new FormProcess(GitCommandHelpers.SubmoduleUpdateCmd(""));
-            process.ShowDialog(owner);
-
-            InvokeEvent(PostUpdateSubmodules);
-
-            return true;
-        }
-
-        public bool StartUpdateSubmodulesDialog()
-        {
-            return StartUpdateSubmodulesDialog(null);
-        }
-
-        public bool StartUpdateSubmodulesRecursiveDialog(IWin32Window owner)
-        {
-            if (!RequiresValidWorkingDir())
-                return false;
-
-            if (!InvokeEvent(PreUpdateSubmodulesRecursive))
-                return true;
-
-            var process = new FormProcess(GitCommandHelpers.SubmoduleUpdateCmd(""));
-            process.ShowDialog(owner);
-            ForEachSubmodulesRecursive(GitCommandHelpers.SubmoduleUpdateCmd(""));
-
-            InvokeEvent(PostUpdateSubmodulesRecursive);
-
-            return true;
-        }
-
-        public bool StartUpdateSubmodulesRecursiveDialog()
-        {
-            return StartUpdateSubmodulesRecursiveDialog(null);
-        }
-
-        public bool StartInitSubmodulesDialog(IWin32Window owner)
-        {
-            if (!RequiresValidWorkingDir())
-                return false;
-
-            if (!InvokeEvent(PreInitSubmodules))
-                return true;
-
-            var process = new FormProcess(GitCommandHelpers.SubmoduleInitCmd(""));
-            process.ShowDialog(owner);
-
-            InvokeEvent(PostInitSubmodules);
-
-            return true;
-        }
-
-        public bool StartInitSubmodulesDialog()
-        {
-            return StartInitSubmodulesDialog(null);
-        }
-
-        public bool StartInitSubmodulesRecursiveDialog(IWin32Window owner)
-        {
-            if (!RequiresValidWorkingDir())
-                return false;
-
-            if (!InvokeEvent(PreInitSubmodulesRecursive))
-                return true;
-
-            var process = new FormProcess(GitCommandHelpers.SubmoduleInitCmd(""));
-            process.ShowDialog(owner);
-            ForEachSubmodulesRecursive(GitCommandHelpers.SubmoduleInitCmd(""));
-
-            InvokeEvent(PostInitSubmodulesRecursive);
-
-            return true;
-        }
-
-        public bool StartInitSubmodulesRecursiveDialog()
-        {
-            return StartInitSubmodulesRecursiveDialog(null);
-        }
-
-        public bool StartSyncSubmodulesDialog(IWin32Window owner)
-        {
-            if (!RequiresValidWorkingDir())
-                return false;
-
-            if (!InvokeEvent(PreSyncSubmodules))
-                return true;
-
-            var process = new FormProcess(GitCommandHelpers.SubmoduleSyncCmd(""));
-            process.ShowDialog(owner);
-
-            InvokeEvent(PostSyncSubmodules);
-
-            return true;
-        }
-
-        public bool StartSyncSubmodulesDialog()
-        {
-            return StartSyncSubmodulesDialog(null);
-        }
-
-        public bool StartSyncSubmodulesRecursiveDialog(IWin32Window owner)
-        {
-            if (!RequiresValidWorkingDir())
-                return false;
-
-            if (!InvokeEvent(PreSyncSubmodulesRecursive))
-                return true;
-
-            var process = new FormProcess(GitCommandHelpers.SubmoduleSyncCmd(""));
-            process.ShowDialog(owner);
-            ForEachSubmodulesRecursive(GitCommandHelpers.SubmoduleSyncCmd(""));
-
-            InvokeEvent(PostSyncSubmodulesRecursive);
-
-            return true;
-        }
-
-        public bool StartSyncSubmodulesRecursiveDialog()
-        {
-            return StartSyncSubmodulesRecursiveDialog(null);
-        }
-
-        public bool StartPluginSettingsDialog(IWin32Window owner)
-        {
-            new FormPluginSettings().ShowDialog(owner);
-            return true;
-        }
-
-        public bool StartPluginSettingsDialog()
-        {
-            return StartPluginSettingsDialog(null);
-        }
-
-        #endregion
-
-        public event GitUIEventHandler PreBlame;
-        public event GitUIEventHandler PostBlame;
-        public event GitUIEventHandler PreEditGitAttributes;
-        public event GitUIEventHandler PostEditGitAttributes;
-
-        public bool StartBrowseDialog(IWin32Window owner, string filter)
-        {
-            if (!InvokeEvent(PreBrowse))
-                return false;
-
-            var form = new FormBrowse(filter);
-            form.ShowDialog();
-
-            InvokeEvent(PostBrowse);
-
-            return true;
-        }
-
-        public bool StartBrowseDialog(string filter)
-        {
-            return StartBrowseDialog(null, filter);
-        }
-
-        public bool StartFileHistoryDialog(IWin32Window owner, string fileName, GitRevision revision)
-        {
-            if (!RequiresValidWorkingDir())
-                return false;
-
-            if (!InvokeEvent(PreFileHistory))
-                return false;
-
-            var form = new FormFileHistory(fileName, revision);
-            form.ShowDialog(owner);
-
-            InvokeEvent(PostFileHistory);
-
-            return false;
-        }
-
-        public bool StartFileHistoryDialog(IWin32Window owner, string fileName)
-        {
-            return StartFileHistoryDialog(owner, fileName, null);
-        }
-
-        public bool StartFileHistoryDialog(string fileName, GitRevision revision)
-        {
-            return StartFileHistoryDialog(null, fileName, revision);
-        }
-
-        public bool StartFileHistoryDialog(string fileName)
-        {
-            return StartFileHistoryDialog(fileName, null);
-        }
-
-        public bool StartPushDialog(IWin32Window owner, bool pushOnShow)
-        {
-            if (!RequiresValidWorkingDir())
-                return false;
-
-            if (!InvokeEvent(PrePush))
-                return true;
-
-            var form = new FormPush();
-            if (pushOnShow)
-                form.PushAndShowDialogWhenFailed(owner);
-            else 
-                form.ShowDialog(owner);
-
-            InvokeEvent(PostPush);
-
-            return true;
-        }
-
-        public bool StartPushDialog(bool pushOnShow)
-        {
-            return StartPushDialog(null, pushOnShow);
-        }
-
-        public bool StartApplyPatchDialog(IWin32Window owner, string patchFile)
-        {
-            if (!RequiresValidWorkingDir())
-                return false;
-
-            if (!InvokeEvent(PreApplyPatch))
-                return true;
-
-            var form = new FormApplyPatch();
-            form.SetPatchFile(patchFile);
-            form.ShowDialog(owner);
-
-            InvokeEvent(PostApplyPatch);
-
-            return true;
-        }
-
-        public bool StartApplyPatchDialog(string patchFile)
-        {
-            return StartApplyPatchDialog(null, patchFile);
-        }
-
-        public bool StartApplyPatchDialog(IWin32Window owner)
-        {
-            return StartApplyPatchDialog(owner, null);
-        }
-
-        public bool StartApplyPatchDialog()
-        {
-            return StartApplyPatchDialog(null, null);
-        }
-
-        public bool StartEditGitAttributesDialog(IWin32Window owner)
-        {
-            if (!RequiresValidWorkingDir())
-                return false;
-
-            if (!InvokeEvent(PreEditGitAttributes))
-                return true;
-
-            var form = new FormGitAttributes();
-            form.ShowDialog(owner);
-
-            InvokeEvent(PostEditGitAttributes);
-
-            return false;
-        }
-
-        public bool StartEditGitAttributesDialog()
-        {
-            return StartEditGitAttributesDialog(null);
-        }
-
-        private static void ForEachSubmodulesRecursive(IWin32Window owner, string cmd)
-        {
-            var oldworkingdir = Settings.WorkingDir;
-
-            foreach (GitSubmodule submodule in (new GitCommandsInstance()).GetSubmodules())
-            {
-                if (string.IsNullOrEmpty(submodule.LocalPath))
-                    continue;
-
-                Settings.WorkingDir = oldworkingdir + submodule.LocalPath;
-
-                if (Settings.WorkingDir != oldworkingdir && File.Exists(Settings.WorkingDir + ".gitmodules"))
-                {
-                    var process = new FormProcess(cmd);
-                    process.ShowDialog(owner);
-
-                    ForEachSubmodulesRecursive(owner, cmd);
-                }
-
-                Settings.WorkingDir = oldworkingdir;
-            }
-
-            Settings.WorkingDir = oldworkingdir;
-        }
-
-        private static void ForEachSubmodulesRecursive(string cmd)
-        {
-            ForEachSubmodulesRecursive(null, cmd);
-        }
-        
-        private bool InvokeEvent(GitUIEventHandler gitUIEventHandler)
-        {
-            return InvokeEvent(this, gitUIEventHandler);
-        }
-
-        internal static bool InvokeEvent(object sender, GitUIEventHandler gitUIEventHandler)
-        {
-            try
-            {
-                var e = new GitUIEventArgs(Instance);
-                if (gitUIEventHandler != null)
-                    gitUIEventHandler(sender, e);
-
-                return !e.Cancel;
-            }
-            catch (Exception ex)
-            {
-                MessageBox.Show(ex.Message, "Exception");
-            }
-            return true;
-        }
-
-        public bool StartBlameDialog(IWin32Window owner, string fileName)
-        {
-            return StartBlameDialog(owner, fileName, null);
-        }
-
-        private bool StartBlameDialog(IWin32Window owner, string fileName, GitRevision revision)
-        {
-            if (!RequiresValidWorkingDir())
-                return false;
-
-            if (!InvokeEvent(PreBlame))
-                return false;
-
-            new FormBlame(fileName, revision).ShowDialog(owner);
-
-            InvokeEvent(PostBlame);
-
-            return false;
-        }
-
-        public bool StartBlameDialog(string fileName)
-        {
-            return StartBlameDialog(null, fileName, null);
-        }
-
-        private bool StartBlameDialog(string fileName, GitRevision revision)
-        {
-            return StartBlameDialog(null, fileName, revision);
-        }
-
-        private static void WrapRepoHostingCall(string name, IRepositoryHostPlugin gitHoster,
-                                                Action<IRepositoryHostPlugin> call)
-        {
-            if (!gitHoster.ConfigurationOk)
-            {
-                var eventArgs = new GitUIEventArgs(Instance);
-                gitHoster.Execute(eventArgs);
-            }
-
-            if (gitHoster.ConfigurationOk)
-            {
-                try
-                {
-                    call(gitHoster);
-                }
-                catch (Exception ex)
-                {
-                    MessageBox.Show( 
-                        string.Format("ERROR: {0} failed. Message: {1}\r\n\r\n{2}", name, ex.Message, ex.StackTrace),
-                        "Error! :(");
-                }
-            }
-        }
-
-        public void StartCloneForkFromHoster(IWin32Window owner, IRepositoryHostPlugin gitHoster)
-        {
-            WrapRepoHostingCall("View pull requests", gitHoster, gh => (new ForkAndCloneForm(gitHoster)).ShowDialog(owner));
-        }
-
-        public void StartCloneForkFromHoster(IRepositoryHostPlugin gitHoster)
-        {
-            StartCloneForkFromHoster(null, gitHoster);
-        }
-
-        internal void StartPullRequestsDialog(IWin32Window owner, IRepositoryHostPlugin gitHoster)
-        {
-            WrapRepoHostingCall("View pull requests", gitHoster,
-                                gh => (new ViewPullRequestsForm(gitHoster)).ShowDialog(owner));
-        }
-
-        internal void StartPullRequestsDialog(IRepositoryHostPlugin gitHoster)
-        {
-            StartPullRequestsDialog(null, gitHoster);
-        }
-
-        public void StartCreatePullRequest(IWin32Window owner)
-        {
-            List<IRepositoryHostPlugin> relevantHosts =
-                (from gh in RepoHosts.GitHosters where gh.CurrentWorkingDirRepoIsRelevantToMe select gh).ToList();
-            if (relevantHosts.Count == 0)
-                MessageBox.Show(owner, "Could not find any repo hosts for current working directory");
-            else if (relevantHosts.Count == 1)
-                StartCreatePullRequest(owner, relevantHosts.First());
-            else
-                MessageBox.Show("StartCreatePullRequest:Selection not implemented!");
-        }
-
-        public void StartCreatePullRequest()
-        {
-            StartCreatePullRequest((IRepositoryHostPlugin)null);
-        }
-
-        public void StartCreatePullRequest(IWin32Window owner, IRepositoryHostPlugin gitHoster)
-        {
-            StartCreatePullRequest(owner, gitHoster, null, null);
-        }
-
-        public void StartCreatePullRequest(IRepositoryHostPlugin gitHoster)
-        {
-            StartCreatePullRequest(null, gitHoster, null, null);
-        }
-
-        public void StartCreatePullRequest(IRepositoryHostPlugin gitHoster, string chooseRemote, string chooseBranch)
-        {
-            StartCreatePullRequest(null, gitHoster, chooseRemote, chooseBranch);
-        }
-
-        public void StartCreatePullRequest(IWin32Window owner, IRepositoryHostPlugin gitHoster, string chooseRemote, string chooseBranch)
-        {
-            WrapRepoHostingCall("Create pull request", gitHoster,
-                                gh => (new CreatePullRequestForm(gitHoster, chooseRemote, chooseBranch)).ShowDialog(owner));
-        }
-    }
+﻿using System;
+using System.Collections.Generic;
+using System.IO;
+using System.Linq;
+using System.Windows.Forms;
+using GitCommands;
+using GitUI.Blame;
+using GitUI.Plugin;
+using GitUI.RepoHosting;
+using GitUI.Tag;
+using GitUIPluginInterfaces;
+using GitUIPluginInterfaces.RepositoryHosts;
+using PatchApply;
+using System.ComponentModel;
+using ResourceManager.Translation;
+
+namespace GitUI
+{
+    public class GitUICommands  : IGitUICommands
+    {
+        private static GitUICommands instance;
+
+        public static GitUICommands Instance
+        {
+            get { return instance ?? (instance = new GitUICommands()); }
+        }
+
+        #region IGitUICommands Members
+
+        public event GitUIEventHandler PreBrowse;
+        public event GitUIEventHandler PostBrowse;
+
+        public event GitUIEventHandler PreDeleteBranch;
+        public event GitUIEventHandler PostDeleteBranch;
+
+        public event GitUIEventHandler PreCheckoutRevision;
+        public event GitUIEventHandler PostCheckoutRevision;
+
+        public event GitUIEventHandler PreCheckoutBranch;
+        public event GitUIEventHandler PostCheckoutBranch;
+
+        public event GitUIEventHandler PreFileHistory;
+        public event GitUIEventHandler PostFileHistory;
+
+        public event GitUIEventHandler PreCompareRevisions;
+        public event GitUIEventHandler PostCompareRevisions;
+
+        public event GitUIEventHandler PreAddFiles;
+        public event GitUIEventHandler PostAddFiles;
+
+        public event GitUIEventHandler PreCreateBranch;
+        public event GitUIEventHandler PostCreateBranch;
+
+        public event GitUIEventHandler PreClone;
+        public event GitUIEventHandler PostClone;
+
+        public event GitUIEventHandler PreCommit;
+        public event GitUIEventHandler PostCommit;
+
+        public event GitUIEventHandler PreInitialize;
+        public event GitUIEventHandler PostInitialize;
+
+        public event GitUIEventHandler PrePush;
+        public event GitUIEventHandler PostPush;
+
+        public event GitUIEventHandler PrePull;
+        public event GitUIEventHandler PostPull;
+
+        public event GitUIEventHandler PreViewPatch;
+        public event GitUIEventHandler PostViewPatch;
+
+        public event GitUIEventHandler PreApplyPatch;
+        public event GitUIEventHandler PostApplyPatch;
+
+        public event GitUIEventHandler PreFormatPatch;
+        public event GitUIEventHandler PostFormatPatch;
+
+        public event GitUIEventHandler PreStash;
+        public event GitUIEventHandler PostStash;
+
+        public event GitUIEventHandler PreResolveConflicts;
+        public event GitUIEventHandler PostResolveConflicts;
+
+        public event GitUIEventHandler PreCherryPick;
+        public event GitUIEventHandler PostCherryPick;
+
+        public event GitUIEventHandler PreMergeBranch;
+        public event GitUIEventHandler PostMergeBranch;
+
+        public event GitUIEventHandler PreCreateTag;
+        public event GitUIEventHandler PostCreateTag;
+
+        public event GitUIEventHandler PreDeleteTag;
+        public event GitUIEventHandler PostDeleteTag;
+
+        public event GitUIEventHandler PreEditGitIgnore;
+        public event GitUIEventHandler PostEditGitIgnore;
+
+        public event GitUIEventHandler PreSettings;
+        public event GitUIEventHandler PostSettings;
+
+        public event GitUIEventHandler PreArchive;
+        public event GitUIEventHandler PostArchive;
+
+        public event GitUIEventHandler PreMailMap;
+        public event GitUIEventHandler PostMailMap;
+
+        public event GitUIEventHandler PreVerifyDatabase;
+        public event GitUIEventHandler PostVerifyDatabase;
+
+        public event GitUIEventHandler PreRemotes;
+        public event GitUIEventHandler PostRemotes;
+
+        public event GitUIEventHandler PreRebase;
+        public event GitUIEventHandler PostRebase;
+
+        public event GitUIEventHandler PreSubmodulesEdit;
+        public event GitUIEventHandler PostSubmodulesEdit;
+
+        public event GitUIEventHandler PreUpdateSubmodules;
+        public event GitUIEventHandler PostUpdateSubmodules;
+
+        public event GitUIEventHandler PreUpdateSubmodulesRecursive;
+        public event GitUIEventHandler PostUpdateSubmodulesRecursive;
+
+        public event GitUIEventHandler PreInitSubmodules;
+        public event GitUIEventHandler PostInitSubmodules;
+
+        public event GitUIEventHandler PreInitSubmodulesRecursive;
+        public event GitUIEventHandler PostInitSubmodulesRecursive;
+
+        public event GitUIEventHandler PreSyncSubmodules;
+        public event GitUIEventHandler PostSyncSubmodules;
+
+        public event GitUIEventHandler PreSyncSubmodulesRecursive;
+        public event GitUIEventHandler PostSyncSubmodulesRecursive;
+
+        public string GitCommand(string arguments)
+        {
+            return Settings.Module.RunGitCmd(arguments);
+        }
+
+        public string CommandLineCommand(string cmd, string arguments)
+        {
+            return Settings.Module.RunCmd(cmd, arguments);
+        }
+
+
+        private bool RequiresValidWorkingDir()
+        {
+            if (!Settings.Module.ValidWorkingDir())
+            {
+                MessageBox.Show("The current directory is not a valid git repository.", "Error", MessageBoxButtons.OK, MessageBoxIcon.Error);
+                return false;
+            }
+
+            return true;
+        }
+        
+        public bool StartCommandLineProcessDialog(GitCommand cmd, Form parentForm)
+       {
+           FormProcess process;
+           if (cmd.AccessesRemote())
+               process = new FormRemoteProcess(cmd.ToLine());
+           else
+               process = new FormProcess(cmd.ToLine());
+           process.ShowDialog(parentForm);
+           return true;
+       }
+        
+        public bool StartCommandLineProcessDialog(IWin32Window owner, string command, string arguments)
+        {
+            var process = new FormProcess(command, arguments);
+            process.ShowDialog(owner);
+            return true;
+        }
+
+        public bool StartCommandLineProcessDialog(string command, string arguments)
+        {
+            return StartCommandLineProcessDialog(null, command, arguments);
+        }
+
+        public bool StartGitCommandProcessDialog(IWin32Window owner, string arguments)
+        {
+            var process = new FormProcess(arguments);
+            process.ShowDialog(owner);
+            return true;
+        }
+
+        public bool StartGitCommandProcessDialog(string arguments)
+        {
+            return StartGitCommandProcessDialog(null, arguments);
+        }
+
+        public bool StartBrowseDialog()
+        {
+            return StartBrowseDialog("");
+        }
+
+        public bool StartDeleteBranchDialog(IWin32Window owner, string branch)
+        {
+            if (!RequiresValidWorkingDir())
+                return false;
+
+            if (!InvokeEvent(PreDeleteBranch))
+                return false;
+
+            var form = new FormDeleteBranch(branch);
+            form.ShowDialog(owner);
+
+            InvokeEvent(PostDeleteBranch);
+
+            return true;
+        }
+
+        public bool StartDeleteBranchDialog(string branch)
+        {
+            return StartDeleteBranchDialog(null, branch);
+        }
+
+        public bool StartCheckoutRevisionDialog(IWin32Window owner)
+        {
+            if (!RequiresValidWorkingDir())
+                return false;
+
+            if (!InvokeEvent(PreCheckoutRevision))
+                return false;
+
+            var form = new FormCheckout();
+            form.ShowDialog(owner);
+
+            InvokeEvent(PostCheckoutRevision);
+
+            return true;
+        }
+        public bool StartCheckoutRevisionDialog()
+        {
+            return StartCheckoutRevisionDialog(null);
+        }
+
+        public bool StartCheckoutBranchDialog(IWin32Window owner)
+        {
+            if (!RequiresValidWorkingDir())
+                return false;
+
+            if (!InvokeEvent(PreCheckoutBranch))
+                return false;
+
+            var form = new FormCheckoutBranch();
+
+            if (form.ShowDialog(owner) != DialogResult.OK)
+                return false;
+
+            InvokeEvent(PostCheckoutBranch);
+
+            return true;
+        }
+
+        public bool StartCheckoutBranchDialog()
+        {
+            return StartCheckoutBranchDialog(null);
+        }
+
+        public bool StartCheckoutBranchDialog(IWin32Window owner, string branch, bool remote)
+        {
+            if (!RequiresValidWorkingDir())
+                return false;
+
+            if (!InvokeEvent(PreCheckoutBranch))
+                return false;
+
+            var form = new FormCheckoutBranch(branch, remote);
+            form.ShowDialog(owner);
+
+            InvokeEvent(PostCheckoutBranch);
+
+            return true;
+        }
+
+        public bool StartCheckoutBranchDialog(string branch, bool remote)
+        {
+            return StartCheckoutBranchDialog(null, branch, remote);
+        }
+
+        public bool StartCompareRevisionsDialog(IWin32Window owner)
+        {
+            if (!RequiresValidWorkingDir())
+                return false;
+
+            if (!InvokeEvent(PreCompareRevisions))
+                return false;
+
+            var form = new FormDiff();
+            form.ShowDialog(owner);
+
+            InvokeEvent(PostCompareRevisions);
+
+            return false;
+        }
+
+        public bool StartCompareRevisionsDialog()
+        {
+            return StartCompareRevisionsDialog(null);
+        }
+
+        public bool StartAddFilesDialog(IWin32Window owner)
+        {
+            if (!RequiresValidWorkingDir())
+                return false;
+
+            if (!InvokeEvent(PreAddFiles))
+                return false;
+
+            var form = new FormAddFiles();
+            form.ShowDialog(owner);
+
+            InvokeEvent(PostAddFiles);
+
+            return false;
+        }
+
+        public bool StartAddFilesDialog()
+        {
+            return StartAddFilesDialog(null);
+        }
+
+        public bool StartCreateBranchDialog(IWin32Window owner)
+        {
+            if (!RequiresValidWorkingDir())
+                return false;
+
+            if (!InvokeEvent(PreCreateBranch))
+                return false;
+
+            var form = new FormBranch();
+            form.ShowDialog(owner);
+
+            InvokeEvent(PostCreateBranch);
+
+            return true;
+        }
+
+        public bool StartCreateBranchDialog()
+        {
+            return StartCreateBranchDialog(null);
+        }
+
+        public bool StartCloneDialog(IWin32Window owner, string url)
+        {
+            if (!InvokeEvent(PreClone))
+                return false;
+
+            var form = new FormClone(url);
+            form.ShowDialog(owner);
+
+            InvokeEvent(PostClone);
+
+            return true;
+        }
+
+        public bool StartCloneDialog(IWin32Window owner)
+        {
+            return StartCloneDialog(owner, null);
+        }
+
+        public bool StartCloneDialog(string url)
+        {
+            return StartCloneDialog(null, url);
+        }
+
+        public bool StartCloneDialog()
+        {
+            return StartCloneDialog(null, null);
+        }
+
+        public bool StartCommitDialog(IWin32Window owner)
+        {
+            if (!RequiresValidWorkingDir())
+                return false;
+
+            if (!InvokeEvent(PreCommit))
+                return true;
+
+            var form = new FormCommit();
+            form.ShowDialog(owner);
+
+            InvokeEvent(PostCommit);
+
+            if (!form.NeedRefresh)
+                return false;
+
+            return true;
+        }
+
+        public bool StartCommitDialog()
+        {
+            return StartCommitDialog(null);
+        }
+
+        public bool StartCommitDialog(IWin32Window owner, bool showWhenNoChanges)
+        {
+            if (!RequiresValidWorkingDir())
+                return false;
+
+            if (!InvokeEvent(PreCommit))
+                return true;
+
+            var form = new FormCommit();
+            if (showWhenNoChanges)
+                form.ShowDialogWhenChanges(owner);
+            else
+                form.ShowDialog(owner);
+
+            InvokeEvent(PostCommit);
+
+            if (!form.NeedRefresh)
+                return false;
+
+            return true;
+        }
+
+        public bool StartCommitDialog(bool showWhenNoChanges)
+        {
+            return StartCommitDialog(null, showWhenNoChanges);
+        }
+
+        public bool StartInitializeDialog(IWin32Window owner)
+        {
+            if (!InvokeEvent(PreInitialize))
+                return true;
+
+            new FormInit().ShowDialog(owner);
+
+            InvokeEvent(PostInitialize);
+
+            return true;
+        }
+
+        public bool StartInitializeDialog()
+        {
+            return StartInitializeDialog((IWin32Window)null);
+        }
+
+        public bool StartInitializeDialog(IWin32Window owner, string dir)
+        {
+            if (!InvokeEvent(PreInitialize))
+                return true;
+
+            new FormInit(dir).ShowDialog(owner);
+
+            InvokeEvent(PostInitialize);
+
+            return true;
+        }
+
+        public bool StartInitializeDialog(string dir)
+        {
+            return StartInitializeDialog(null, dir);
+        }
+
+        public bool StartPushDialog()
+        {
+            return StartPushDialog(false);
+        }
+
+        /// <summary>
+        /// Starts pull dialog
+        /// </summary>
+        /// <param name="owner">An implementation of IWin32Window that will own the modal dialog box.</param>
+        /// <param name="pullOnShow"></param>
+        /// <param name="pullCompleted">true if pull completed with no errors</param>
+        /// <returns>if revision grid should be refreshed</returns>
+        public bool StartPullDialog(IWin32Window owner, bool pullOnShow, out bool pullCompleted)
+        {
+            pullCompleted = false;
+
+            if (!RequiresValidWorkingDir())
+                return false;
+
+            if (!InvokeEvent(PrePull))
+                return true;
+
+            FormPull formPull = new FormPull();
+            DialogResult dlgResult;
+            if (pullOnShow)
+                dlgResult = formPull.PullAndShowDialogWhenFailed(owner);
+            else
+                dlgResult = formPull.ShowDialog(owner);
+
+            if (dlgResult == DialogResult.OK)
+            {
+                InvokeEvent(PostPull);
+                pullCompleted = !formPull.ErrorOccurred;                
+            }
+
+            return true;//maybe InvokeEvent should have 'needRefresh' out parameter?
+        }
+
+        public bool StartPullDialog(IWin32Window owner, bool pullOnShow)
+        {
+            bool errorOccurred;
+            return StartPullDialog(owner, pullOnShow, out errorOccurred);
+        }
+
+        public bool StartPullDialog(bool pullOnShow, out bool pullCompleted)
+        {
+            return StartPullDialog(null, pullOnShow, out pullCompleted);
+        }
+
+        public bool StartPullDialog(bool pullOnShow)
+        {
+            bool errorOccurred;
+            return StartPullDialog(pullOnShow, out errorOccurred);
+        }
+
+        public bool StartPullDialog(IWin32Window owner)
+        {
+            bool errorOccurred;
+            return StartPullDialog(owner, false, out errorOccurred);
+        }
+
+        public bool StartPullDialog()
+        {
+            return StartPullDialog(false);
+        }
+
+        public bool StartViewPatchDialog(IWin32Window owner)
+        {
+            if (!InvokeEvent(PreViewPatch))
+                return true;
+
+            var applyPatch = new ViewPatch();
+            applyPatch.ShowDialog(owner);
+
+            InvokeEvent(PostViewPatch);
+
+            return true;
+        }
+
+        public bool StartViewPatchDialog()
+        {
+            return StartViewPatchDialog(null);
+        }
+
+        public bool StartFormatPatchDialog(IWin32Window owner)
+        {
+            if (!RequiresValidWorkingDir())
+                return false;
+
+            if (!InvokeEvent(PreFormatPatch))
+                return true;
+
+            var form = new FormFormatPatch();
+            form.ShowDialog(owner);
+
+            InvokeEvent(PostFormatPatch);
+
+            return false;
+        }
+
+        public bool StartFormatPatchDialog()
+        {
+            return StartFormatPatchDialog(null);
+        }
+
+        public bool StartStashDialog(IWin32Window owner)
+        {
+            if (!RequiresValidWorkingDir())
+                return false;
+
+            if (!InvokeEvent(PreStash))
+                return true;
+
+            var form = new FormStash();
+            form.ShowDialog(owner);
+
+            InvokeEvent(PostStash);
+
+            return true;
+        }
+
+        public bool StartStashDialog()
+        {
+            return StartStashDialog(null);
+        }
+
+        public bool StartResolveConflictsDialog(IWin32Window owner)
+        {
+            if (!RequiresValidWorkingDir())
+                return false;
+
+            if (!InvokeEvent(PreResolveConflicts))
+                return true;
+
+            var form = new FormResolveConflicts();
+            form.ShowDialog(owner);
+
+            InvokeEvent(PostResolveConflicts);
+
+            return true;
+        }
+
+        public bool StartResolveConflictsDialog()
+        {
+            return StartResolveConflictsDialog(null);
+        }
+
+        public bool StartCherryPickDialog(IWin32Window owner)
+        {
+            if (!RequiresValidWorkingDir())
+                return false;
+
+            if (!InvokeEvent(PreCherryPick))
+                return true;
+
+            var form = new FormCherryPick();
+            form.ShowDialog(owner);
+
+            InvokeEvent(PostCherryPick);
+
+            return true;
+        }
+
+        public bool StartCherryPickDialog()
+        {
+            return StartCherryPickDialog(null);
+        }
+
+        public bool StartMergeBranchDialog(IWin32Window owner, string branch)
+        {
+            if (!RequiresValidWorkingDir())
+                return false;
+
+            if (!InvokeEvent(PreMergeBranch))
+                return true;
+
+            var form = new FormMergeBranch(branch);
+            form.ShowDialog(owner);
+
+            InvokeEvent(PostMergeBranch);
+
+            return true;
+        }
+
+        public bool StartMergeBranchDialog(string branch)
+        {
+            return StartMergeBranchDialog(null, branch);
+        }
+
+        public bool StartCreateTagDialog(IWin32Window owner)
+        {
+            if (!RequiresValidWorkingDir())
+                return false;
+
+            if (!InvokeEvent(PreCreateTag))
+                return true;
+
+            var form = new FormTag();
+            form.ShowDialog(owner);
+
+            InvokeEvent(PostCreateTag);
+
+            return true;
+        }
+
+        public bool StartCreateTagDialog()
+        {
+            return StartCreateTagDialog(null);
+        }
+
+        public bool StartDeleteTagDialog(IWin32Window owner)
+        {
+            if (!RequiresValidWorkingDir())
+                return false;
+
+            if (!InvokeEvent(PreDeleteTag))
+                return true;
+
+            var form = new FormDeleteTag();
+            form.ShowDialog(owner);
+
+            InvokeEvent(PostDeleteTag);
+
+            return true;
+        }
+
+        public bool StartDeleteTagDialog()
+        {
+            return StartDeleteTagDialog(null);
+        }
+
+        public bool StartEditGitIgnoreDialog(IWin32Window owner)
+        {
+            if (!RequiresValidWorkingDir())
+                return false;
+
+            if (!InvokeEvent(PreEditGitIgnore))
+                return true;
+
+            var form = new FormGitIgnore();
+            form.ShowDialog(owner);
+
+            InvokeEvent(PostEditGitIgnore);
+
+            return false;
+        }
+
+        public bool StartEditGitIgnoreDialog()
+        {
+            return StartEditGitIgnoreDialog(null);
+        }
+
+        public bool StartSettingsDialog(IWin32Window owner)
+        {
+            if (!InvokeEvent(PreSettings))
+                return true;
+
+            var form = new FormSettings();
+            form.ShowDialog(owner);
+
+            InvokeEvent(PostSettings);
+
+            return false;
+        }
+
+        public bool StartSettingsDialog()
+        {
+            return StartSettingsDialog(null);
+        }
+
+        public bool StartArchiveDialog(IWin32Window owner)
+        {
+            if (!RequiresValidWorkingDir())
+                return false;
+
+            if (!InvokeEvent(PreArchive))
+                return true;
+
+            var form = new FormArchive();
+            form.ShowDialog(owner);
+
+            InvokeEvent(PostArchive);
+
+            return false;
+        }
+
+        public bool StartArchiveDialog()
+        {
+            return StartArchiveDialog(null);
+        }
+
+        public bool StartMailMapDialog(IWin32Window owner)
+        {
+            if (!RequiresValidWorkingDir())
+                return false;
+
+            if (!InvokeEvent(PreMailMap))
+                return true;
+
+            var form = new FormMailMap();
+            form.ShowDialog(owner);
+
+            InvokeEvent(PostMailMap);
+
+            return true;
+        }
+
+        public bool StartMailMapDialog()
+        {
+            return StartMailMapDialog(null);
+        }
+
+        public bool StartVerifyDatabaseDialog(IWin32Window owner)
+        {
+            if (!RequiresValidWorkingDir())
+                return false;
+
+            if (!InvokeEvent(PreVerifyDatabase))
+                return true;
+
+            var form = new FormVerify();
+            form.ShowDialog(owner);
+
+            InvokeEvent(PostVerifyDatabase);
+
+            return true;
+        }
+
+        public bool StartVerifyDatabaseDialog()
+        {
+            return StartVerifyDatabaseDialog(null);
+        }
+
+        public bool StartRemotesDialog(IWin32Window owner)
+        {
+            if (!RequiresValidWorkingDir())
+                return false;
+
+            if (!InvokeEvent(PreRemotes))
+                return true;
+
+            var form = new FormRemotes();
+            form.ShowDialog(owner);
+
+            InvokeEvent(PostRemotes);
+
+            return true;
+        }
+
+        public bool StartRemotesDialog()
+        {
+            return StartRemotesDialog(null);
+        }
+
+        public bool StartRebaseDialog(IWin32Window owner, string branch)
+        {
+            if (!RequiresValidWorkingDir())
+                return false;
+
+            if (!InvokeEvent(PreRebase))
+                return true;
+
+            var form = new FormRebase(branch);
+            form.ShowDialog(owner);
+
+            InvokeEvent(PostRebase);
+
+            return true;
+        }
+
+        public bool StartRebaseDialog(string branch)
+        {
+            return StartRebaseDialog(null, branch);
+        }
+
+        public bool StartSubmodulesDialog(IWin32Window owner)
+        {
+            if (!RequiresValidWorkingDir())
+                return false;
+
+            if (!InvokeEvent(PreSubmodulesEdit))
+                return true;
+
+            var form = new FormSubmodules();
+            form.ShowDialog(owner);
+
+            InvokeEvent(PostSubmodulesEdit);
+
+            return true;
+        }
+
+        public bool StartSubmodulesDialog()
+        {
+            return StartSubmodulesDialog(null);
+        }
+
+        public bool StartUpdateSubmodulesDialog(IWin32Window owner)
+        {
+            if (!RequiresValidWorkingDir())
+                return false;
+
+            if (!InvokeEvent(PreUpdateSubmodules))
+                return true;
+
+            var process = new FormProcess(GitCommandHelpers.SubmoduleUpdateCmd(""));
+            process.ShowDialog(owner);
+
+            InvokeEvent(PostUpdateSubmodules);
+
+            return true;
+        }
+
+        public bool StartUpdateSubmodulesDialog()
+        {
+            return StartUpdateSubmodulesDialog(null);
+        }
+
+        public bool StartUpdateSubmodulesRecursiveDialog(IWin32Window owner)
+        {
+            if (!RequiresValidWorkingDir())
+                return false;
+
+            if (!InvokeEvent(PreUpdateSubmodulesRecursive))
+                return true;
+
+            var process = new FormProcess(GitCommandHelpers.SubmoduleUpdateCmd(""));
+            process.ShowDialog(owner);
+            ForEachSubmodulesRecursive(GitCommandHelpers.SubmoduleUpdateCmd(""));
+
+            InvokeEvent(PostUpdateSubmodulesRecursive);
+
+            return true;
+        }
+
+        public bool StartUpdateSubmodulesRecursiveDialog()
+        {
+            return StartUpdateSubmodulesRecursiveDialog(null);
+        }
+
+        public bool StartInitSubmodulesDialog(IWin32Window owner)
+        {
+            if (!RequiresValidWorkingDir())
+                return false;
+
+            if (!InvokeEvent(PreInitSubmodules))
+                return true;
+
+            var process = new FormProcess(GitCommandHelpers.SubmoduleInitCmd(""));
+            process.ShowDialog(owner);
+
+            InvokeEvent(PostInitSubmodules);
+
+            return true;
+        }
+
+        public bool StartInitSubmodulesDialog()
+        {
+            return StartInitSubmodulesDialog(null);
+        }
+
+        public bool StartInitSubmodulesRecursiveDialog(IWin32Window owner)
+        {
+            if (!RequiresValidWorkingDir())
+                return false;
+
+            if (!InvokeEvent(PreInitSubmodulesRecursive))
+                return true;
+
+            var process = new FormProcess(GitCommandHelpers.SubmoduleInitCmd(""));
+            process.ShowDialog(owner);
+            ForEachSubmodulesRecursive(GitCommandHelpers.SubmoduleInitCmd(""));
+
+            InvokeEvent(PostInitSubmodulesRecursive);
+
+            return true;
+        }
+
+        public bool StartInitSubmodulesRecursiveDialog()
+        {
+            return StartInitSubmodulesRecursiveDialog(null);
+        }
+
+        public bool StartSyncSubmodulesDialog(IWin32Window owner)
+        {
+            if (!RequiresValidWorkingDir())
+                return false;
+
+            if (!InvokeEvent(PreSyncSubmodules))
+                return true;
+
+            var process = new FormProcess(GitCommandHelpers.SubmoduleSyncCmd(""));
+            process.ShowDialog(owner);
+
+            InvokeEvent(PostSyncSubmodules);
+
+            return true;
+        }
+
+        public bool StartSyncSubmodulesDialog()
+        {
+            return StartSyncSubmodulesDialog(null);
+        }
+
+        public bool StartSyncSubmodulesRecursiveDialog(IWin32Window owner)
+        {
+            if (!RequiresValidWorkingDir())
+                return false;
+
+            if (!InvokeEvent(PreSyncSubmodulesRecursive))
+                return true;
+
+            var process = new FormProcess(GitCommandHelpers.SubmoduleSyncCmd(""));
+            process.ShowDialog(owner);
+            ForEachSubmodulesRecursive(GitCommandHelpers.SubmoduleSyncCmd(""));
+
+            InvokeEvent(PostSyncSubmodulesRecursive);
+
+            return true;
+        }
+
+        public bool StartSyncSubmodulesRecursiveDialog()
+        {
+            return StartSyncSubmodulesRecursiveDialog(null);
+        }
+
+        public bool StartPluginSettingsDialog(IWin32Window owner)
+        {
+            new FormPluginSettings().ShowDialog(owner);
+            return true;
+        }
+
+        public bool StartPluginSettingsDialog()
+        {
+            return StartPluginSettingsDialog(null);
+        }
+
+        #endregion
+
+        public event GitUIEventHandler PreBlame;
+        public event GitUIEventHandler PostBlame;
+        public event GitUIEventHandler PreEditGitAttributes;
+        public event GitUIEventHandler PostEditGitAttributes;
+
+        public bool StartBrowseDialog(IWin32Window owner, string filter)
+        {
+            if (!InvokeEvent(PreBrowse))
+                return false;
+
+            var form = new FormBrowse(filter);
+            form.ShowDialog();
+
+            InvokeEvent(PostBrowse);
+
+            return true;
+        }
+
+        public bool StartBrowseDialog(string filter)
+        {
+            return StartBrowseDialog(null, filter);
+        }
+
+        public bool StartFileHistoryDialog(IWin32Window owner, string fileName, GitRevision revision)
+        {
+            if (!RequiresValidWorkingDir())
+                return false;
+
+            if (!InvokeEvent(PreFileHistory))
+                return false;
+
+            var form = new FormFileHistory(fileName, revision);
+            form.ShowDialog(owner);
+
+            InvokeEvent(PostFileHistory);
+
+            return false;
+        }
+
+        public bool StartFileHistoryDialog(IWin32Window owner, string fileName)
+        {
+            return StartFileHistoryDialog(owner, fileName, null);
+        }
+
+        public bool StartFileHistoryDialog(string fileName, GitRevision revision)
+        {
+            return StartFileHistoryDialog(null, fileName, revision);
+        }
+
+        public bool StartFileHistoryDialog(string fileName)
+        {
+            return StartFileHistoryDialog(fileName, null);
+        }
+
+        public bool StartPushDialog(IWin32Window owner, bool pushOnShow)
+        {
+            if (!RequiresValidWorkingDir())
+                return false;
+
+            if (!InvokeEvent(PrePush))
+                return true;
+
+            var form = new FormPush();
+            if (pushOnShow)
+                form.PushAndShowDialogWhenFailed(owner);
+            else 
+                form.ShowDialog(owner);
+
+            InvokeEvent(PostPush);
+
+            return true;
+        }
+
+        public bool StartPushDialog(bool pushOnShow)
+        {
+            return StartPushDialog(null, pushOnShow);
+        }
+
+        public bool StartApplyPatchDialog(IWin32Window owner, string patchFile)
+        {
+            if (!RequiresValidWorkingDir())
+                return false;
+
+            if (!InvokeEvent(PreApplyPatch))
+                return true;
+
+            var form = new FormApplyPatch();
+            form.SetPatchFile(patchFile);
+            form.ShowDialog(owner);
+
+            InvokeEvent(PostApplyPatch);
+
+            return true;
+        }
+
+        public bool StartApplyPatchDialog(string patchFile)
+        {
+            return StartApplyPatchDialog(null, patchFile);
+        }
+
+        public bool StartApplyPatchDialog(IWin32Window owner)
+        {
+            return StartApplyPatchDialog(owner, null);
+        }
+
+        public bool StartApplyPatchDialog()
+        {
+            return StartApplyPatchDialog(null, null);
+        }
+
+        public bool StartEditGitAttributesDialog(IWin32Window owner)
+        {
+            if (!RequiresValidWorkingDir())
+                return false;
+
+            if (!InvokeEvent(PreEditGitAttributes))
+                return true;
+
+            var form = new FormGitAttributes();
+            form.ShowDialog(owner);
+
+            InvokeEvent(PostEditGitAttributes);
+
+            return false;
+        }
+
+        public bool StartEditGitAttributesDialog()
+        {
+            return StartEditGitAttributesDialog(null);
+        }
+
+        private static void ForEachSubmodulesRecursive(IWin32Window owner, string cmd)
+        {
+            var oldworkingdir = Settings.WorkingDir;
+
+            foreach (GitSubmodule submodule in (new GitCommandsInstance()).GetSubmodules())
+            {
+                if (string.IsNullOrEmpty(submodule.LocalPath))
+                    continue;
+
+                Settings.WorkingDir = oldworkingdir + submodule.LocalPath;
+
+                if (Settings.WorkingDir != oldworkingdir && File.Exists(Settings.WorkingDir + ".gitmodules"))
+                {
+                    var process = new FormProcess(cmd);
+                    process.ShowDialog(owner);
+
+                    ForEachSubmodulesRecursive(owner, cmd);
+                }
+
+                Settings.WorkingDir = oldworkingdir;
+            }
+
+            Settings.WorkingDir = oldworkingdir;
+        }
+
+        private static void ForEachSubmodulesRecursive(string cmd)
+        {
+            ForEachSubmodulesRecursive(null, cmd);
+        }
+        
+        private bool InvokeEvent(GitUIEventHandler gitUIEventHandler)
+        {
+            return InvokeEvent(this, gitUIEventHandler);
+        }
+
+        internal static bool InvokeEvent(object sender, GitUIEventHandler gitUIEventHandler)
+        {
+            try
+            {
+                var e = new GitUIEventArgs(Instance);
+                if (gitUIEventHandler != null)
+                    gitUIEventHandler(sender, e);
+
+                return !e.Cancel;
+            }
+            catch (Exception ex)
+            {
+                MessageBox.Show(ex.Message, "Exception");
+            }
+            return true;
+        }
+
+        public bool StartBlameDialog(IWin32Window owner, string fileName)
+        {
+            return StartBlameDialog(owner, fileName, null);
+        }
+
+        private bool StartBlameDialog(IWin32Window owner, string fileName, GitRevision revision)
+        {
+            if (!RequiresValidWorkingDir())
+                return false;
+
+            if (!InvokeEvent(PreBlame))
+                return false;
+
+            new FormBlame(fileName, revision).ShowDialog(owner);
+
+            InvokeEvent(PostBlame);
+
+            return false;
+        }
+
+        public bool StartBlameDialog(string fileName)
+        {
+            return StartBlameDialog(null, fileName, null);
+        }
+
+        private bool StartBlameDialog(string fileName, GitRevision revision)
+        {
+            return StartBlameDialog(null, fileName, revision);
+        }
+
+        private static void WrapRepoHostingCall(string name, IRepositoryHostPlugin gitHoster,
+                                                Action<IRepositoryHostPlugin> call)
+        {
+            if (!gitHoster.ConfigurationOk)
+            {
+                var eventArgs = new GitUIEventArgs(Instance);
+                gitHoster.Execute(eventArgs);
+            }
+
+            if (gitHoster.ConfigurationOk)
+            {
+                try
+                {
+                    call(gitHoster);
+                }
+                catch (Exception ex)
+                {
+                    MessageBox.Show( 
+                        string.Format("ERROR: {0} failed. Message: {1}\r\n\r\n{2}", name, ex.Message, ex.StackTrace),
+                        "Error! :(");
+                }
+            }
+        }
+
+        public void StartCloneForkFromHoster(IWin32Window owner, IRepositoryHostPlugin gitHoster)
+        {
+            WrapRepoHostingCall("View pull requests", gitHoster, gh => (new ForkAndCloneForm(gitHoster)).ShowDialog(owner));
+        }
+
+        public void StartCloneForkFromHoster(IRepositoryHostPlugin gitHoster)
+        {
+            StartCloneForkFromHoster(null, gitHoster);
+        }
+
+        internal void StartPullRequestsDialog(IWin32Window owner, IRepositoryHostPlugin gitHoster)
+        {
+            WrapRepoHostingCall("View pull requests", gitHoster,
+                                gh => (new ViewPullRequestsForm(gitHoster)).ShowDialog(owner));
+        }
+
+        internal void StartPullRequestsDialog(IRepositoryHostPlugin gitHoster)
+        {
+            StartPullRequestsDialog(null, gitHoster);
+        }
+
+        public void StartCreatePullRequest(IWin32Window owner)
+        {
+            List<IRepositoryHostPlugin> relevantHosts =
+                (from gh in RepoHosts.GitHosters where gh.CurrentWorkingDirRepoIsRelevantToMe select gh).ToList();
+            if (relevantHosts.Count == 0)
+                MessageBox.Show(owner, "Could not find any repo hosts for current working directory");
+            else if (relevantHosts.Count == 1)
+                StartCreatePullRequest(owner, relevantHosts.First());
+            else
+                MessageBox.Show("StartCreatePullRequest:Selection not implemented!");
+        }
+
+        public void StartCreatePullRequest()
+        {
+            StartCreatePullRequest((IRepositoryHostPlugin)null);
+        }
+
+        public void StartCreatePullRequest(IWin32Window owner, IRepositoryHostPlugin gitHoster)
+        {
+            StartCreatePullRequest(owner, gitHoster, null, null);
+        }
+
+        public void StartCreatePullRequest(IRepositoryHostPlugin gitHoster)
+        {
+            StartCreatePullRequest(null, gitHoster, null, null);
+        }
+
+        public void StartCreatePullRequest(IRepositoryHostPlugin gitHoster, string chooseRemote, string chooseBranch)
+        {
+            StartCreatePullRequest(null, gitHoster, chooseRemote, chooseBranch);
+        }
+
+        public void StartCreatePullRequest(IWin32Window owner, IRepositoryHostPlugin gitHoster, string chooseRemote, string chooseBranch)
+        {
+            WrapRepoHostingCall("Create pull request", gitHoster,
+                                gh => (new CreatePullRequestForm(gitHoster, chooseRemote, chooseBranch)).ShowDialog(owner));
+        }
+    }
 }