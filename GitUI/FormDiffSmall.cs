--- conflicted
+++ resolved
@@ -1,73 +1,3 @@
-<<<<<<< HEAD
-﻿using System;
-using System.Windows.Forms;
-using GitCommands;
-using PatchApply;
-
-namespace GitUI
-{
-    public partial class FormDiffSmall : GitExtensionsForm
-    {
-        public FormDiffSmall()
-        {
-            InitializeComponent(); Translate();
-            DiffText.ExtraDiffArgumentsChanged += DiffText_ExtraDiffArgumentsChanged;
-            DiffFiles.Focus();
-        }
-
-        private void FormDiffSmall_FormClosing(object sender, FormClosingEventArgs e)
-        {
-            SavePosition("diff-small");
-        }
-
-        private void FormDiffSmall_Load(object sender, EventArgs e)
-        {
-            RestorePosition("diff-small");
-        }
-
-        private GitRevision Revision;
-
-        public void SetRevision(GitRevision revision)
-        {
-            Revision = revision;
-            DiffFiles.GitItemStatuses = null;
-            DiffFiles.GitItemStatuses = Settings.Module.GetDiffFiles(revision.Guid, revision.Guid + "^");
-
-            commitInfo.SetRevision(revision.Guid);
-        }
-
-        public void SetRevision(string revision)
-        {
-            Revision = new GitRevision(revision) { ParentGuids = new[] { revision + "^" } };
-            SetRevision(Revision);
-        }
-
-
-        private void DiffFiles_SelectedIndexChanged(object sender, EventArgs e)
-        {
-            ViewSelectedDiff();
-        }
-
-        private void ViewSelectedDiff()
-        {
-            Cursor.Current = Cursors.WaitCursor;
-
-            if (DiffFiles.SelectedItem != null)
-            {
-                Patch selectedPatch = Settings.Module.GetSingleDiff(Revision.Guid, Revision.Guid + "^", DiffFiles.SelectedItem.Name, DiffFiles.SelectedItem.OldName, DiffText.GetExtraDiffArguments(), DiffText.Encoding);
-                DiffText.ViewPatch(selectedPatch != null ? selectedPatch.Text : "");
-            }
-            Cursor.Current = Cursors.Default;
-        }
-
-        void DiffText_ExtraDiffArgumentsChanged(object sender, EventArgs e)
-        {
-            ViewSelectedDiff();
-        }
-
-    }
-}
-=======
 ﻿using System;
 using System.Windows.Forms;
 using GitCommands;
@@ -113,7 +43,7 @@
 
             if (DiffFiles.SelectedItem != null)
             {
-                Patch selectedPatch = Settings.Module.GetSingleDiff(revision.Guid, revision.Guid + "^", DiffFiles.SelectedItem.Name, DiffFiles.SelectedItem.OldName, DiffText.GetExtraDiffArguments());
+                Patch selectedPatch = Settings.Module.GetSingleDiff(revision.Guid, revision.Guid + "^", DiffFiles.SelectedItem.Name, DiffFiles.SelectedItem.OldName, DiffText.GetExtraDiffArguments(), DiffText.Encoding);
                 DiffText.ViewPatch(selectedPatch != null ? selectedPatch.Text : "");
             }
             Cursor.Current = Cursors.Default;
@@ -125,5 +55,4 @@
         }
 
     }
-}
->>>>>>> bbff1708
+}