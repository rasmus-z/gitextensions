﻿using System.Windows.Forms;
using GitUI.Editor;
using GitUI.SpellChecker;

namespace GitUI
{
    partial class FormCommit
    {
        /// <summary>
        /// Required designer variable.
        /// </summary>
        private System.ComponentModel.IContainer components = null;

        /// <summary>
        /// Clean up any resources being used.
        /// </summary>
        /// <param name="disposing">true if managed resources should be disposed; otherwise, false.</param>
        protected override void Dispose(bool disposing)
        {
            if (disposing)
            {
                _gitGetUnstagedCommand.Dispose();
            }

            if (disposing && (components != null))
            {
                components.Dispose();
            }
            base.Dispose(disposing);
        }

        #region Windows Form Designer generated code

        /// <summary>
        /// Required method for Designer support - do not modify
        /// the contents of this method with the code editor.
        /// </summary>
        private void InitializeComponent()
        {
            this.components = new System.ComponentModel.Container();
            System.ComponentModel.ComponentResourceManager resources = new System.ComponentModel.ComponentResourceManager(typeof(FormCommit));
            this.UnstagedFileContext = new System.Windows.Forms.ContextMenuStrip(this.components);
            this.resetChanges = new System.Windows.Forms.ToolStripMenuItem();
            this.resetPartOfFileToolStripMenuItem = new System.Windows.Forms.ToolStripMenuItem();
            this.toolStripSeparator8 = new System.Windows.Forms.ToolStripSeparator();
            this.viewFileHistoryToolStripItem = new System.Windows.Forms.ToolStripMenuItem();
            this.toolStripSeparator7 = new System.Windows.Forms.ToolStripSeparator();
            this.openToolStripMenuItem = new System.Windows.Forms.ToolStripMenuItem();
            this.openWithToolStripMenuItem = new System.Windows.Forms.ToolStripMenuItem();
            this.openWithDifftoolToolStripMenuItem = new System.Windows.Forms.ToolStripMenuItem();
            this.toolStripSeparator4 = new System.Windows.Forms.ToolStripSeparator();
            this.editFileToolStripMenuItem = new System.Windows.Forms.ToolStripMenuItem();
            this.deleteFileToolStripMenuItem = new System.Windows.Forms.ToolStripMenuItem();
            this.toolStripSeparator9 = new System.Windows.Forms.ToolStripSeparator();
            this.addFileTogitignoreToolStripMenuItem = new System.Windows.Forms.ToolStripMenuItem();
            this.toolStripSeparator5 = new System.Windows.Forms.ToolStripSeparator();
            this.filenameToClipboardToolStripMenuItem = new System.Windows.Forms.ToolStripMenuItem();
            this.fileTooltip = new System.Windows.Forms.ToolTip(this.components);
            this.gitItemStatusBindingSource = new System.Windows.Forms.BindingSource(this.components);
            this.Cancel = new System.Windows.Forms.Button();
            this.splitMain = new System.Windows.Forms.SplitContainer();
            this.splitLeft = new System.Windows.Forms.SplitContainer();
            this.toolStripContainer1 = new System.Windows.Forms.ToolStripContainer();
            this.Loading = new System.Windows.Forms.PictureBox();
            this.Unstaged = new GitUI.FileStatusList();
            this.toolbarUnstaged = new ToolStripEx();
            this.toolRefreshItem = new System.Windows.Forms.ToolStripButton();
            this.toolStripSeparator6 = new System.Windows.Forms.ToolStripSeparator();
            this.workingToolStripMenuItem = new System.Windows.Forms.ToolStripDropDownButton();
            this.showIgnoredFilesToolStripMenuItem = new System.Windows.Forms.ToolStripMenuItem();
            this.showUntrackedFilesToolStripMenuItem = new System.Windows.Forms.ToolStripMenuItem();
            this.toolStripSeparator3 = new System.Windows.Forms.ToolStripSeparator();
            this.deleteSelectedFilesToolStripMenuItem = new System.Windows.Forms.ToolStripMenuItem();
            this.resetSelectedFilesToolStripMenuItem = new System.Windows.Forms.ToolStripMenuItem();
            this.resetAlltrackedChangesToolStripMenuItem = new System.Windows.Forms.ToolStripMenuItem();
            this.toolStripSeparator1 = new System.Windows.Forms.ToolStripSeparator();
            this.editGitIgnoreToolStripMenuItem = new System.Windows.Forms.ToolStripMenuItem();
            this.deleteAllUntrackedFilesToolStripMenuItem = new System.Windows.Forms.ToolStripMenuItem();
            this.toolStripMenuItem2 = new System.Windows.Forms.ToolStripSeparator();
            this.selectionFilterToolStripMenuItem = new System.Windows.Forms.ToolStripMenuItem();
            this.toolStripProgressBar1 = new System.Windows.Forms.ToolStripProgressBar();
            this.toolbarSelectionFilter = new ToolStripEx();
            this.toolStripLabel1 = new System.Windows.Forms.ToolStripLabel();
            this.selectionFilter = new System.Windows.Forms.ToolStripComboBox();
            this.LoadingStaged = new System.Windows.Forms.PictureBox();
            this.Staged = new GitUI.FileStatusList();
            this.toolbarStaged = new ToolStripEx();
            this.toolStageAllItem = new System.Windows.Forms.ToolStripButton();
            this.toolStripSeparator10 = new System.Windows.Forms.ToolStripSeparator();
            this.toolStageItem = new System.Windows.Forms.ToolStripButton();
            this.toolUnstageAllItem = new System.Windows.Forms.ToolStripButton();
            this.toolStripSeparator11 = new System.Windows.Forms.ToolStripSeparator();
            this.toolUnstageItem = new System.Windows.Forms.ToolStripButton();
            this.Ok = new System.Windows.Forms.Button();
            this.splitRight = new System.Windows.Forms.SplitContainer();
            this.llShowPreview = new System.Windows.Forms.LinkLabel();
            this.SolveMergeconflicts = new System.Windows.Forms.Button();
            this.SelectedDiff = new GitUI.Editor.FileViewer();
            this.Message = new GitUI.SpellChecker.EditNetSpell();
            this.toolbarCommit = new ToolStripEx();
            this.commitMessageToolStripMenuItem = new System.Windows.Forms.ToolStripDropDownButton();
            this.toolStripMenuItem3 = new System.Windows.Forms.ToolStripDropDownButton();
            this.closeDialogAfterEachCommitToolStripMenuItem = new System.Windows.Forms.ToolStripMenuItem();
            this.closeDialogAfterAllFilesCommittedToolStripMenuItem = new System.Windows.Forms.ToolStripMenuItem();
            this.refreshDialogOnFormFocusToolStripMenuItem = new System.Windows.Forms.ToolStripMenuItem();
            this.toolStripSeparator2 = new System.Windows.Forms.ToolStripSeparator();
            this.toolAuthorLabelItem = new System.Windows.Forms.ToolStripMenuItem();
            this.toolAuthor = new System.Windows.Forms.ToolStripTextBox();
            this.flowCommitButtons = new System.Windows.Forms.FlowLayoutPanel();
            this.Commit = new System.Windows.Forms.Button();
            this.CommitAndPush = new System.Windows.Forms.Button();
            this.Amend = new System.Windows.Forms.Button();
            this.Reset = new System.Windows.Forms.Button();
            this.UnstagedSubmoduleContext = new System.Windows.Forms.ContextMenuStrip(this.components);
            this.commitSubmoduleChanges = new System.Windows.Forms.ToolStripMenuItem();
            this.resetSubmoduleChanges = new System.Windows.Forms.ToolStripMenuItem();
            this.updateSubmoduleMenuItem = new System.Windows.Forms.ToolStripMenuItem();
            this.toolStripSeparator13 = new System.Windows.Forms.ToolStripSeparator();
            this.submoduleSummaryMenuItem = new System.Windows.Forms.ToolStripMenuItem();
            this.viewHistoryMenuItem = new System.Windows.Forms.ToolStripMenuItem();
            this.toolStripSeparator15 = new System.Windows.Forms.ToolStripSeparator();
            this.openSubmoduleMenuItem = new System.Windows.Forms.ToolStripMenuItem();
            this.openFolderMenuItem = new System.Windows.Forms.ToolStripMenuItem();
            this.openDiffMenuItem = new System.Windows.Forms.ToolStripMenuItem();
            this.toolStripSeparator16 = new System.Windows.Forms.ToolStripSeparator();
            this.copyFolderNameMenuItem = new System.Windows.Forms.ToolStripMenuItem();
            this.UnstagedFileContext.SuspendLayout();
            ((System.ComponentModel.ISupportInitialize)(this.gitItemStatusBindingSource)).BeginInit();
            this.splitMain.Panel1.SuspendLayout();
            this.splitMain.Panel2.SuspendLayout();
            this.splitMain.SuspendLayout();
            this.splitLeft.Panel1.SuspendLayout();
            this.splitLeft.Panel2.SuspendLayout();
            this.splitLeft.SuspendLayout();
            this.toolStripContainer1.ContentPanel.SuspendLayout();
            this.toolStripContainer1.TopToolStripPanel.SuspendLayout();
            this.toolStripContainer1.SuspendLayout();
            ((System.ComponentModel.ISupportInitialize)(this.Loading)).BeginInit();
            this.toolbarUnstaged.SuspendLayout();
            this.toolbarSelectionFilter.SuspendLayout();
            ((System.ComponentModel.ISupportInitialize)(this.LoadingStaged)).BeginInit();
            this.toolbarStaged.SuspendLayout();
            this.splitRight.Panel1.SuspendLayout();
            this.splitRight.Panel2.SuspendLayout();
            this.splitRight.SuspendLayout();
            this.toolbarCommit.SuspendLayout();
            this.flowCommitButtons.SuspendLayout();
            this.UnstagedSubmoduleContext.SuspendLayout();
            this.SuspendLayout();
            // 
            // UnstagedFileContext
            // 
            this.UnstagedFileContext.Items.AddRange(new System.Windows.Forms.ToolStripItem[] {
            this.resetChanges,
            this.resetPartOfFileToolStripMenuItem,
            this.toolStripSeparator8,
            this.viewFileHistoryToolStripItem,
            this.toolStripSeparator7,
            this.openToolStripMenuItem,
            this.openWithToolStripMenuItem,
            this.openWithDifftoolToolStripMenuItem,
            this.toolStripSeparator4,
            this.editFileToolStripMenuItem,
            this.deleteFileToolStripMenuItem,
            this.toolStripSeparator9,
            this.addFileTogitignoreToolStripMenuItem,
            this.toolStripSeparator5,
            this.filenameToClipboardToolStripMenuItem});
            this.UnstagedFileContext.Name = "UnstagedFileContext";
            this.UnstagedFileContext.Size = new System.Drawing.Size(230, 274);
            // 
            // resetChanges
            // 
            this.resetChanges.Name = "resetChanges";
            this.resetChanges.Size = new System.Drawing.Size(229, 24);
            this.resetChanges.Text = "Reset file changes";
            this.resetChanges.Click += new System.EventHandler(this.ResetSoftClick);
            // 
            // resetPartOfFileToolStripMenuItem
            // 
            this.resetPartOfFileToolStripMenuItem.Name = "resetPartOfFileToolStripMenuItem";
            this.resetPartOfFileToolStripMenuItem.Size = new System.Drawing.Size(229, 24);
            this.resetPartOfFileToolStripMenuItem.Text = "Reset chunk of file";
            this.resetPartOfFileToolStripMenuItem.Click += new System.EventHandler(this.ResetPartOfFileToolStripMenuItemClick);
            // 
            // toolStripSeparator8
            // 
            this.toolStripSeparator8.Name = "toolStripSeparator8";
            this.toolStripSeparator8.Size = new System.Drawing.Size(226, 6);
            // 
            // viewFileHistoryToolStripItem
            // 
            this.viewFileHistoryToolStripItem.Name = "viewFileHistoryToolStripItem";
            this.viewFileHistoryToolStripItem.Size = new System.Drawing.Size(229, 24);
            this.viewFileHistoryToolStripItem.Text = "View file history";
            this.viewFileHistoryToolStripItem.Click += new System.EventHandler(this.ViewFileHistoryMenuItem_Click);
            // 
            // toolStripSeparator7
            // 
            this.toolStripSeparator7.Name = "toolStripSeparator7";
            this.toolStripSeparator7.Size = new System.Drawing.Size(226, 6);
            // 
            // openToolStripMenuItem
            // 
            this.openToolStripMenuItem.Name = "openToolStripMenuItem";
            this.openToolStripMenuItem.Size = new System.Drawing.Size(229, 24);
            this.openToolStripMenuItem.Text = "Open";
            this.openToolStripMenuItem.Click += new System.EventHandler(this.OpenToolStripMenuItemClick);
            // 
            // openWithToolStripMenuItem
            // 
            this.openWithToolStripMenuItem.Name = "openWithToolStripMenuItem";
            this.openWithToolStripMenuItem.Size = new System.Drawing.Size(229, 24);
            this.openWithToolStripMenuItem.Text = "Open With";
            this.openWithToolStripMenuItem.Click += new System.EventHandler(this.OpenWithToolStripMenuItemClick);
            // 
            // openWithDifftoolToolStripMenuItem
            // 
            this.openWithDifftoolToolStripMenuItem.Name = "openWithDifftoolToolStripMenuItem";
            this.openWithDifftoolToolStripMenuItem.ShortcutKeys = System.Windows.Forms.Keys.F3;
            this.openWithDifftoolToolStripMenuItem.Size = new System.Drawing.Size(229, 24);
            this.openWithDifftoolToolStripMenuItem.Text = "Open With Difftool";
            this.openWithDifftoolToolStripMenuItem.Click += new System.EventHandler(this.OpenWithDifftoolToolStripMenuItemClick);
            // 
            // toolStripSeparator4
            // 
            this.toolStripSeparator4.Name = "toolStripSeparator4";
            this.toolStripSeparator4.Size = new System.Drawing.Size(226, 6);
            // 
            // editFileToolStripMenuItem
            // 
            this.editFileToolStripMenuItem.Name = "editFileToolStripMenuItem";
            this.editFileToolStripMenuItem.Size = new System.Drawing.Size(229, 24);
            this.editFileToolStripMenuItem.Text = "Edit file";
            this.editFileToolStripMenuItem.Click += new System.EventHandler(this.editFileToolStripMenuItem_Click);
            // 
            // deleteFileToolStripMenuItem
            // 
            this.deleteFileToolStripMenuItem.Name = "deleteFileToolStripMenuItem";
            this.deleteFileToolStripMenuItem.Size = new System.Drawing.Size(229, 24);
            this.deleteFileToolStripMenuItem.Text = "Delete file";
            this.deleteFileToolStripMenuItem.Click += new System.EventHandler(this.DeleteFileToolStripMenuItemClick);
            // 
            // toolStripSeparator9
            // 
            this.toolStripSeparator9.Name = "toolStripSeparator9";
            this.toolStripSeparator9.Size = new System.Drawing.Size(226, 6);
            // 
            // addFileTogitignoreToolStripMenuItem
            // 
            this.addFileTogitignoreToolStripMenuItem.Name = "addFileTogitignoreToolStripMenuItem";
            this.addFileTogitignoreToolStripMenuItem.Size = new System.Drawing.Size(229, 24);
            this.addFileTogitignoreToolStripMenuItem.Text = "Add file to .gitignore";
            this.addFileTogitignoreToolStripMenuItem.Click += new System.EventHandler(this.AddFileTogitignoreToolStripMenuItemClick);
            // 
            // toolStripSeparator5
            // 
            this.toolStripSeparator5.Name = "toolStripSeparator5";
            this.toolStripSeparator5.Size = new System.Drawing.Size(226, 6);
            // 
            // filenameToClipboardToolStripMenuItem
            // 
            this.filenameToClipboardToolStripMenuItem.Name = "filenameToClipboardToolStripMenuItem";
            this.filenameToClipboardToolStripMenuItem.Size = new System.Drawing.Size(229, 24);
            this.filenameToClipboardToolStripMenuItem.Text = "Copy Filename";
            this.filenameToClipboardToolStripMenuItem.Click += new System.EventHandler(this.FilenameToClipboardToolStripMenuItemClick);
            // 
            // fileTooltip
            // 
            this.fileTooltip.AutomaticDelay = 0;
            this.fileTooltip.AutoPopDelay = 500;
            this.fileTooltip.InitialDelay = 0;
            this.fileTooltip.ReshowDelay = 0;
            // 
            // gitItemStatusBindingSource
            // 
            this.gitItemStatusBindingSource.DataSource = typeof(GitCommands.GitItemStatus);
            // 
            // Cancel
            // 
            this.Cancel.DialogResult = System.Windows.Forms.DialogResult.Cancel;
            this.Cancel.Location = new System.Drawing.Point(134, 167);
            this.Cancel.Name = "Cancel";
            this.Cancel.Size = new System.Drawing.Size(129, 23);
            this.Cancel.TabIndex = 15;
            this.Cancel.Text = "Cancel";
            this.Cancel.UseVisualStyleBackColor = true;
            // 
            // splitMain
            // 
            this.splitMain.BackColor = System.Drawing.SystemColors.Control;
            this.splitMain.Dock = System.Windows.Forms.DockStyle.Fill;
            this.splitMain.FixedPanel = System.Windows.Forms.FixedPanel.Panel1;
            this.splitMain.Location = new System.Drawing.Point(0, 0);
            this.splitMain.Name = "splitMain";
            // 
            // splitMain.Panel1
            // 
            this.splitMain.Panel1.Controls.Add(this.splitLeft);
            this.splitMain.Panel1.Controls.Add(this.Ok);
            // 
            // splitMain.Panel2
            // 
            this.splitMain.Panel2.Controls.Add(this.splitRight);
            this.splitMain.Size = new System.Drawing.Size(918, 644);
            this.splitMain.SplitterDistance = 397;
            this.splitMain.TabIndex = 0;
            // 
            // splitLeft
            // 
            this.splitLeft.Dock = System.Windows.Forms.DockStyle.Fill;
            this.splitLeft.Location = new System.Drawing.Point(0, 0);
            this.splitLeft.Name = "splitLeft";
            this.splitLeft.Orientation = System.Windows.Forms.Orientation.Horizontal;
            // 
            // splitLeft.Panel1
            // 
            this.splitLeft.Panel1.Controls.Add(this.toolStripContainer1);
            // 
            // splitLeft.Panel2
            // 
            this.splitLeft.Panel2.Controls.Add(this.LoadingStaged);
            this.splitLeft.Panel2.Controls.Add(this.Staged);
            this.splitLeft.Panel2.Controls.Add(this.Cancel);
            this.splitLeft.Panel2.Controls.Add(this.toolbarStaged);
            this.splitLeft.Size = new System.Drawing.Size(397, 644);
            this.splitLeft.SplitterDistance = 284;
            this.splitLeft.TabIndex = 3;
            // 
            // toolStripContainer1
            // 
            // 
            // toolStripContainer1.ContentPanel
            // 
            this.toolStripContainer1.ContentPanel.Controls.Add(this.Loading);
            this.toolStripContainer1.ContentPanel.Controls.Add(this.Unstaged);
            this.toolStripContainer1.ContentPanel.Size = new System.Drawing.Size(397, 259);
            this.toolStripContainer1.Dock = System.Windows.Forms.DockStyle.Fill;
            this.toolStripContainer1.Location = new System.Drawing.Point(0, 0);
            this.toolStripContainer1.Name = "toolStripContainer1";
            this.toolStripContainer1.Size = new System.Drawing.Size(397, 284);
            this.toolStripContainer1.TabIndex = 13;
            // 
            // toolStripContainer1.TopToolStripPanel
            // 
            this.toolStripContainer1.TopToolStripPanel.Controls.Add(this.toolbarUnstaged);
            this.toolStripContainer1.TopToolStripPanel.Controls.Add(this.toolbarSelectionFilter);
            // 
            // Loading
            // 
            this.Loading.BackColor = System.Drawing.SystemColors.AppWorkspace;
            this.Loading.BackgroundImageLayout = System.Windows.Forms.ImageLayout.None;
            this.Loading.Dock = System.Windows.Forms.DockStyle.Fill;
            this.Loading.Location = new System.Drawing.Point(0, 0);
            this.Loading.Name = "Loading";
            this.Loading.Size = new System.Drawing.Size(397, 259);
            this.Loading.SizeMode = System.Windows.Forms.PictureBoxSizeMode.CenterImage;
            this.Loading.TabIndex = 11;
            this.Loading.TabStop = false;
            // 
            // Unstaged
            // 
            this.Unstaged.Dock = System.Windows.Forms.DockStyle.Fill;
            this.Unstaged.Font = new System.Drawing.Font("Tahoma", 9.75F);
            this.Unstaged.GitItemStatuses = null;
            this.Unstaged.Location = new System.Drawing.Point(0, 0);
            this.Unstaged.Margin = new System.Windows.Forms.Padding(3, 4, 3, 4);
            this.Unstaged.Name = "Unstaged";
            this.Unstaged.Revision = null;
            this.Unstaged.SelectedIndex = -1;
            this.Unstaged.SelectedItem = null;
            this.Unstaged.Size = new System.Drawing.Size(397, 259);
            this.Unstaged.TabIndex = 10;
            // 
            // toolbarUnstaged
            // 
            this.toolbarUnstaged.AutoSize = false;
            this.toolbarUnstaged.BackColor = System.Drawing.SystemColors.Control;
            this.toolbarUnstaged.Dock = System.Windows.Forms.DockStyle.None;
            this.toolbarUnstaged.GripStyle = System.Windows.Forms.ToolStripGripStyle.Hidden;
            this.toolbarUnstaged.Items.AddRange(new System.Windows.Forms.ToolStripItem[] {
            this.toolRefreshItem,
            this.toolStripSeparator6,
            this.workingToolStripMenuItem,
            this.toolStripProgressBar1});
            this.toolbarUnstaged.Location = new System.Drawing.Point(0, 0);
            this.toolbarUnstaged.Name = "toolbarUnstaged";
            this.toolbarUnstaged.Padding = new System.Windows.Forms.Padding(2, 1, 2, 1);
            this.toolbarUnstaged.RenderMode = System.Windows.Forms.ToolStripRenderMode.System;
            this.toolbarUnstaged.Size = new System.Drawing.Size(397, 25);
            this.toolbarUnstaged.Stretch = true;
            this.toolbarUnstaged.TabIndex = 12;
            // 
            // toolRefreshItem
            // 
            this.toolRefreshItem.DisplayStyle = System.Windows.Forms.ToolStripItemDisplayStyle.Image;
            this.toolRefreshItem.Image = global::GitUI.Properties.Resources.arrow_refresh;
            this.toolRefreshItem.ImageTransparentColor = System.Drawing.Color.Magenta;
            this.toolRefreshItem.Name = "toolRefreshItem";
            this.toolRefreshItem.Size = new System.Drawing.Size(23, 20);
            this.toolRefreshItem.Click += new System.EventHandler(this.RescanChangesToolStripMenuItemClick);
            // 
            // toolStripSeparator6
            // 
            this.toolStripSeparator6.Name = "toolStripSeparator6";
            this.toolStripSeparator6.Size = new System.Drawing.Size(6, 23);
            // 
            // workingToolStripMenuItem
            // 
            this.workingToolStripMenuItem.DropDownItems.AddRange(new System.Windows.Forms.ToolStripItem[] {
            this.showIgnoredFilesToolStripMenuItem,
            this.showUntrackedFilesToolStripMenuItem,
            this.toolStripSeparator3,
            this.deleteSelectedFilesToolStripMenuItem,
            this.resetSelectedFilesToolStripMenuItem,
            this.resetAlltrackedChangesToolStripMenuItem,
            this.toolStripSeparator1,
            this.editGitIgnoreToolStripMenuItem,
            this.deleteAllUntrackedFilesToolStripMenuItem,
            this.toolStripMenuItem2,
            this.selectionFilterToolStripMenuItem});
            this.workingToolStripMenuItem.Image = global::GitUI.Properties.Resources._89;
            this.workingToolStripMenuItem.Name = "workingToolStripMenuItem";
            this.workingToolStripMenuItem.Size = new System.Drawing.Size(145, 20);
            this.workingToolStripMenuItem.Text = "Working dir changes";
            // 
            // showIgnoredFilesToolStripMenuItem
            // 
            this.showIgnoredFilesToolStripMenuItem.Name = "showIgnoredFilesToolStripMenuItem";
            this.showIgnoredFilesToolStripMenuItem.Size = new System.Drawing.Size(214, 22);
            this.showIgnoredFilesToolStripMenuItem.Text = "Show ignored files";
            this.showIgnoredFilesToolStripMenuItem.Click += new System.EventHandler(this.ShowIgnoredFilesToolStripMenuItemClick);
            // 
            // showUntrackedFilesToolStripMenuItem
            // 
            this.showUntrackedFilesToolStripMenuItem.Checked = true;
            this.showUntrackedFilesToolStripMenuItem.CheckState = System.Windows.Forms.CheckState.Checked;
            this.showUntrackedFilesToolStripMenuItem.Name = "showUntrackedFilesToolStripMenuItem";
            this.showUntrackedFilesToolStripMenuItem.Size = new System.Drawing.Size(214, 22);
            this.showUntrackedFilesToolStripMenuItem.Text = "Show untracked files";
            this.showUntrackedFilesToolStripMenuItem.Click += new System.EventHandler(this.ShowUntrackedFilesToolStripMenuItemClick);
            // 
            // toolStripSeparator3
            // 
            this.toolStripSeparator3.Name = "toolStripSeparator3";
            this.toolStripSeparator3.Size = new System.Drawing.Size(211, 6);
            // 
            // deleteSelectedFilesToolStripMenuItem
            // 
            this.deleteSelectedFilesToolStripMenuItem.Name = "deleteSelectedFilesToolStripMenuItem";
            this.deleteSelectedFilesToolStripMenuItem.Size = new System.Drawing.Size(214, 22);
            this.deleteSelectedFilesToolStripMenuItem.Text = "Delete selected files";
            this.deleteSelectedFilesToolStripMenuItem.Click += new System.EventHandler(this.DeleteSelectedFilesToolStripMenuItemClick);
            // 
            // resetSelectedFilesToolStripMenuItem
            // 
            this.resetSelectedFilesToolStripMenuItem.Name = "resetSelectedFilesToolStripMenuItem";
            this.resetSelectedFilesToolStripMenuItem.Size = new System.Drawing.Size(214, 22);
            this.resetSelectedFilesToolStripMenuItem.Text = "Reset selected files";
            this.resetSelectedFilesToolStripMenuItem.Click += new System.EventHandler(this.ResetSelectedFilesToolStripMenuItemClick);
            // 
            // resetAlltrackedChangesToolStripMenuItem
            // 
            this.resetAlltrackedChangesToolStripMenuItem.Name = "resetAlltrackedChangesToolStripMenuItem";
            this.resetAlltrackedChangesToolStripMenuItem.Size = new System.Drawing.Size(214, 22);
            this.resetAlltrackedChangesToolStripMenuItem.Text = "Reset all (tracked) changes";
            this.resetAlltrackedChangesToolStripMenuItem.Click += new System.EventHandler(this.ResetAlltrackedChangesToolStripMenuItemClick);
            // 
            // toolStripSeparator1
            // 
            this.toolStripSeparator1.Name = "toolStripSeparator1";
            this.toolStripSeparator1.Size = new System.Drawing.Size(211, 6);
            // 
            // editGitIgnoreToolStripMenuItem
            // 
            this.editGitIgnoreToolStripMenuItem.Name = "editGitIgnoreToolStripMenuItem";
            this.editGitIgnoreToolStripMenuItem.Size = new System.Drawing.Size(214, 22);
            this.editGitIgnoreToolStripMenuItem.Text = "Edit ignored files";
            this.editGitIgnoreToolStripMenuItem.Click += new System.EventHandler(this.EditGitIgnoreToolStripMenuItemClick);
            // 
            // deleteAllUntrackedFilesToolStripMenuItem
            // 
            this.deleteAllUntrackedFilesToolStripMenuItem.Name = "deleteAllUntrackedFilesToolStripMenuItem";
            this.deleteAllUntrackedFilesToolStripMenuItem.Size = new System.Drawing.Size(214, 22);
            this.deleteAllUntrackedFilesToolStripMenuItem.Text = "Delete all untracked files";
            this.deleteAllUntrackedFilesToolStripMenuItem.Click += new System.EventHandler(this.DeleteAllUntrackedFilesToolStripMenuItemClick);
            // 
            // toolStripMenuItem2
            // 
            this.toolStripMenuItem2.Name = "toolStripMenuItem2";
            this.toolStripMenuItem2.Size = new System.Drawing.Size(211, 6);
            // 
            // selectionFilterToolStripMenuItem
            // 
            this.selectionFilterToolStripMenuItem.CheckOnClick = true;
            this.selectionFilterToolStripMenuItem.Name = "selectionFilterToolStripMenuItem";
            this.selectionFilterToolStripMenuItem.Size = new System.Drawing.Size(214, 22);
            this.selectionFilterToolStripMenuItem.Text = "Selection filter";
            this.selectionFilterToolStripMenuItem.CheckedChanged += new System.EventHandler(this.ToogleShowSelectionFilter);
            // 
            // toolStripProgressBar1
            // 
            this.toolStripProgressBar1.Alignment = System.Windows.Forms.ToolStripItemAlignment.Right;
            this.toolStripProgressBar1.Margin = new System.Windows.Forms.Padding(0);
            this.toolStripProgressBar1.Name = "toolStripProgressBar1";
            this.toolStripProgressBar1.Overflow = System.Windows.Forms.ToolStripItemOverflow.Never;
            this.toolStripProgressBar1.Size = new System.Drawing.Size(150, 27);
            this.toolStripProgressBar1.Visible = false;
            // 
            // toolbarSelectionFilter
            // 
            this.toolbarSelectionFilter.Dock = System.Windows.Forms.DockStyle.None;
            this.toolbarSelectionFilter.Items.AddRange(new System.Windows.Forms.ToolStripItem[] {
            this.toolStripLabel1,
            this.selectionFilter});
            this.toolbarSelectionFilter.Location = new System.Drawing.Point(3, 25);
            this.toolbarSelectionFilter.Name = "toolbarSelectionFilter";
            this.toolbarSelectionFilter.Size = new System.Drawing.Size(219, 25);
            this.toolbarSelectionFilter.TabIndex = 13;
            this.toolbarSelectionFilter.Visible = false;
            // 
            // toolStripLabel1
            // 
            this.toolStripLabel1.Name = "toolStripLabel1";
            this.toolStripLabel1.Size = new System.Drawing.Size(84, 22);
            this.toolStripLabel1.Text = "Selection Filter";
            // 
            // selectionFilter
            // 
            this.selectionFilter.Name = "selectionFilter";
            this.selectionFilter.Size = new System.Drawing.Size(121, 25);
            this.selectionFilter.SelectedIndexChanged += new System.EventHandler(this.FilterIndexChanged);
            this.selectionFilter.TextChanged += new System.EventHandler(this.FilterChanged);
            // 
            // LoadingStaged
            // 
            this.LoadingStaged.BackColor = System.Drawing.SystemColors.AppWorkspace;
            this.LoadingStaged.BackgroundImageLayout = System.Windows.Forms.ImageLayout.None;
            this.LoadingStaged.Dock = System.Windows.Forms.DockStyle.Fill;
            this.LoadingStaged.Location = new System.Drawing.Point(0, 28);
            this.LoadingStaged.Name = "LoadingStaged";
            this.LoadingStaged.Size = new System.Drawing.Size(397, 328);
            this.LoadingStaged.SizeMode = System.Windows.Forms.PictureBoxSizeMode.CenterImage;
            this.LoadingStaged.TabIndex = 17;
            this.LoadingStaged.TabStop = false;
            // 
            // Staged
            // 
            this.Staged.Dock = System.Windows.Forms.DockStyle.Fill;
            this.Staged.Font = new System.Drawing.Font("Tahoma", 9.75F);
            this.Staged.GitItemStatuses = null;
            this.Staged.Location = new System.Drawing.Point(0, 28);
            this.Staged.Margin = new System.Windows.Forms.Padding(3, 4, 3, 4);
            this.Staged.Name = "Staged";
            this.Staged.Revision = null;
            this.Staged.SelectedIndex = -1;
            this.Staged.SelectedItem = null;
            this.Staged.Size = new System.Drawing.Size(397, 328);
            this.Staged.TabIndex = 16;
            // 
            // toolbarStaged
            // 
            this.toolbarStaged.AutoSize = false;
            this.toolbarStaged.BackColor = System.Drawing.SystemColors.Control;
            this.toolbarStaged.GripStyle = System.Windows.Forms.ToolStripGripStyle.Hidden;
            this.toolbarStaged.Items.AddRange(new System.Windows.Forms.ToolStripItem[] {
            this.toolStageAllItem,
            this.toolStripSeparator10,
            this.toolStageItem,
            this.toolUnstageAllItem,
            this.toolStripSeparator11,
            this.toolUnstageItem});
            this.toolbarStaged.Location = new System.Drawing.Point(0, 0);
            this.toolbarStaged.Name = "toolbarStaged";
            this.toolbarStaged.Padding = new System.Windows.Forms.Padding(2, 1, 2, 1);
            this.toolbarStaged.RenderMode = System.Windows.Forms.ToolStripRenderMode.System;
            this.toolbarStaged.Size = new System.Drawing.Size(397, 28);
            this.toolbarStaged.TabIndex = 13;
            // 
            // toolStageAllItem
            // 
            this.toolStageAllItem.Alignment = System.Windows.Forms.ToolStripItemAlignment.Right;
            this.toolStageAllItem.DisplayStyle = System.Windows.Forms.ToolStripItemDisplayStyle.Image;
            this.toolStageAllItem.Image = global::GitUI.Properties.Resources.double_arrow_down;
            this.toolStageAllItem.ImageTransparentColor = System.Drawing.Color.Magenta;
            this.toolStageAllItem.Name = "toolStageAllItem";
            this.toolStageAllItem.Size = new System.Drawing.Size(23, 23);
            this.toolStageAllItem.Text = "Stage All";
            this.toolStageAllItem.Click += new System.EventHandler(this.StageAllToolStripMenuItemClick);
            // 
            // toolStripSeparator10
            // 
            this.toolStripSeparator10.Alignment = System.Windows.Forms.ToolStripItemAlignment.Right;
            this.toolStripSeparator10.Name = "toolStripSeparator10";
            this.toolStripSeparator10.Size = new System.Drawing.Size(6, 26);
            // 
            // toolStageItem
            // 
            this.toolStageItem.Alignment = System.Windows.Forms.ToolStripItemAlignment.Right;
            this.toolStageItem.Image = global::GitUI.Properties.Resources._4;
            this.toolStageItem.ImageTransparentColor = System.Drawing.Color.Magenta;
            this.toolStageItem.Name = "toolStageItem";
            this.toolStageItem.Size = new System.Drawing.Size(56, 23);
            this.toolStageItem.Text = "&Stage";
            this.toolStageItem.TextAlign = System.Drawing.ContentAlignment.MiddleRight;
            this.toolStageItem.Click += new System.EventHandler(this.StageClick);
            // 
            // toolUnstageAllItem
            // 
            this.toolUnstageAllItem.DisplayStyle = System.Windows.Forms.ToolStripItemDisplayStyle.Image;
            this.toolUnstageAllItem.Image = global::GitUI.Properties.Resources.double_arrow_up;
            this.toolUnstageAllItem.ImageTransparentColor = System.Drawing.Color.Magenta;
            this.toolUnstageAllItem.Name = "toolUnstageAllItem";
            this.toolUnstageAllItem.Size = new System.Drawing.Size(23, 23);
            this.toolUnstageAllItem.Text = "Unstage All";
            this.toolUnstageAllItem.Click += new System.EventHandler(this.UnstageAllToolStripMenuItemClick);
            // 
            // toolStripSeparator11
            // 
            this.toolStripSeparator11.Name = "toolStripSeparator11";
            this.toolStripSeparator11.Size = new System.Drawing.Size(6, 26);
            // 
            // toolUnstageItem
            // 
            this.toolUnstageItem.Image = global::GitUI.Properties.Resources._31;
            this.toolUnstageItem.ImageTransparentColor = System.Drawing.Color.Magenta;
            this.toolUnstageItem.Name = "toolUnstageItem";
            this.toolUnstageItem.Size = new System.Drawing.Size(70, 23);
            this.toolUnstageItem.Text = "&Unstage";
            this.toolUnstageItem.TextAlign = System.Drawing.ContentAlignment.MiddleRight;
            this.toolUnstageItem.Click += new System.EventHandler(this.UnstageFilesClick);
            // 
            // Ok
            // 
            this.Ok.Location = new System.Drawing.Point(334, 10);
            this.Ok.Name = "Ok";
            this.Ok.Size = new System.Drawing.Size(75, 23);
            this.Ok.TabIndex = 2;
            this.Ok.Text = "Commit";
            this.Ok.UseVisualStyleBackColor = true;
            // 
            // splitRight
            // 
            this.splitRight.Dock = System.Windows.Forms.DockStyle.Fill;
            this.splitRight.FixedPanel = System.Windows.Forms.FixedPanel.Panel2;
            this.splitRight.Location = new System.Drawing.Point(0, 0);
            this.splitRight.Name = "splitRight";
            this.splitRight.Orientation = System.Windows.Forms.Orientation.Horizontal;
            // 
            // splitRight.Panel1
            // 
            this.splitRight.Panel1.Controls.Add(this.llShowPreview);
            this.splitRight.Panel1.Controls.Add(this.SolveMergeconflicts);
            this.splitRight.Panel1.Controls.Add(this.SelectedDiff);
            // 
            // splitRight.Panel2
            // 
            this.splitRight.Panel2.Controls.Add(this.Message);
            this.splitRight.Panel2.Controls.Add(this.toolbarCommit);
            this.splitRight.Panel2.Controls.Add(this.flowCommitButtons);
            this.splitRight.Size = new System.Drawing.Size(517, 644);
            this.splitRight.SplitterDistance = 502;
            this.splitRight.TabIndex = 0;
            // 
            // llShowPreview
            // 
            this.llShowPreview.AutoSize = true;
            this.llShowPreview.Location = new System.Drawing.Point(43, 23);
            this.llShowPreview.Name = "llShowPreview";
            this.llShowPreview.Size = new System.Drawing.Size(236, 15);
            this.llShowPreview.TabIndex = 9;
            this.llShowPreview.TabStop = true;
            this.llShowPreview.Text = "This file is over 5 MB. Click to show preview";
            this.llShowPreview.Visible = false;
            this.llShowPreview.LinkClicked += new System.Windows.Forms.LinkLabelLinkClickedEventHandler(this.llShowPreview_LinkClicked);
            // 
            // SolveMergeconflicts
            // 
            this.SolveMergeconflicts.BackColor = System.Drawing.Color.SeaShell;
            this.SolveMergeconflicts.FlatStyle = System.Windows.Forms.FlatStyle.Flat;
            this.SolveMergeconflicts.Image = ((System.Drawing.Image)(resources.GetObject("SolveMergeconflicts.Image")));
            this.SolveMergeconflicts.ImageAlign = System.Drawing.ContentAlignment.MiddleLeft;
            this.SolveMergeconflicts.Location = new System.Drawing.Point(14, 12);
            this.SolveMergeconflicts.Name = "SolveMergeconflicts";
            this.SolveMergeconflicts.Size = new System.Drawing.Size(188, 42);
            this.SolveMergeconflicts.TabIndex = 8;
            this.SolveMergeconflicts.Text = "There are unresolved mergeconflicts\r\n";
            this.SolveMergeconflicts.UseVisualStyleBackColor = false;
            this.SolveMergeconflicts.Visible = false;
            this.SolveMergeconflicts.Click += new System.EventHandler(this.SolveMergeConflictsClick);
            // 
            // SelectedDiff
            // 
            this.SelectedDiff.DisableFocusControlOnHover = false;
            this.SelectedDiff.Dock = System.Windows.Forms.DockStyle.Fill;
            this.SelectedDiff.Encoding = ((System.Text.Encoding)(resources.GetObject("SelectedDiff.Encoding")));
            this.SelectedDiff.Font = new System.Drawing.Font("Tahoma", 9.75F);
            this.SelectedDiff.IgnoreWhitespaceChanges = false;
            this.SelectedDiff.IsReadOnly = true;
            this.SelectedDiff.Location = new System.Drawing.Point(0, 0);
            this.SelectedDiff.Margin = new System.Windows.Forms.Padding(2, 3, 3, 3);
            this.SelectedDiff.Name = "SelectedDiff";
            this.SelectedDiff.NumberOfVisibleLines = 3;
            this.SelectedDiff.ScrollPos = 0;
            this.SelectedDiff.ShowEntireFile = false;
            this.SelectedDiff.ShowLineNumbers = true;
            this.SelectedDiff.Size = new System.Drawing.Size(517, 502);
            this.SelectedDiff.TabIndex = 0;
            this.SelectedDiff.TreatAllFilesAsText = false;
            // 
            // Message
            // 
            this.Message.Dock = System.Windows.Forms.DockStyle.Fill;
            this.Message.Font = new System.Drawing.Font("Tahoma", 9.75F);
            this.Message.Location = new System.Drawing.Point(175, 28);
            this.Message.Margin = new System.Windows.Forms.Padding(0);
            this.Message.MistakeFont = new System.Drawing.Font("Tahoma", 9.75F, System.Drawing.FontStyle.Underline);
            this.Message.Name = "Message";
            this.Message.Size = new System.Drawing.Size(342, 110);
            this.Message.TabIndex = 4;
            this.Message.KeyDown += new System.Windows.Forms.KeyEventHandler(this.Message_KeyDown);
            this.Message.KeyUp += new System.Windows.Forms.KeyEventHandler(this.Message_KeyUp);
            // 
            // toolbarCommit
            // 
            this.toolbarCommit.AutoSize = false;
            this.toolbarCommit.BackColor = System.Drawing.SystemColors.Control;
            this.toolbarCommit.GripStyle = System.Windows.Forms.ToolStripGripStyle.Hidden;
            this.toolbarCommit.Items.AddRange(new System.Windows.Forms.ToolStripItem[] {
            this.commitMessageToolStripMenuItem,
            this.toolStripMenuItem3});
            this.toolbarCommit.Location = new System.Drawing.Point(175, 0);
            this.toolbarCommit.Name = "toolbarCommit";
            this.toolbarCommit.Padding = new System.Windows.Forms.Padding(1, 1, 2, 1);
            this.toolbarCommit.RenderMode = System.Windows.Forms.ToolStripRenderMode.System;
            this.toolbarCommit.Size = new System.Drawing.Size(342, 28);
            this.toolbarCommit.Stretch = true;
            this.toolbarCommit.TabIndex = 5;
            // 
            // commitMessageToolStripMenuItem
            // 
            this.commitMessageToolStripMenuItem.Image = global::GitUI.Properties.Resources._89;
            this.commitMessageToolStripMenuItem.Name = "commitMessageToolStripMenuItem";
            this.commitMessageToolStripMenuItem.RightToLeft = System.Windows.Forms.RightToLeft.No;
            this.commitMessageToolStripMenuItem.Size = new System.Drawing.Size(129, 23);
            this.commitMessageToolStripMenuItem.Text = "Commit &message";
            this.commitMessageToolStripMenuItem.DropDownOpening += new System.EventHandler(this.CommitMessageToolStripMenuItemDropDownOpening);
            this.commitMessageToolStripMenuItem.DropDownItemClicked += new System.Windows.Forms.ToolStripItemClickedEventHandler(this.CommitMessageToolStripMenuItemDropDownItemClicked);
            // 
            // toolStripMenuItem3
            // 
            this.toolStripMenuItem3.Alignment = System.Windows.Forms.ToolStripItemAlignment.Right;
            this.toolStripMenuItem3.DropDownItems.AddRange(new System.Windows.Forms.ToolStripItem[] {
            this.closeDialogAfterEachCommitToolStripMenuItem,
            this.closeDialogAfterAllFilesCommittedToolStripMenuItem,
            this.refreshDialogOnFormFocusToolStripMenuItem,
            this.toolStripSeparator2,
            this.toolAuthorLabelItem,
            this.toolAuthor});
            this.toolStripMenuItem3.Name = "toolStripMenuItem3";
            this.toolStripMenuItem3.RightToLeft = System.Windows.Forms.RightToLeft.No;
            this.toolStripMenuItem3.Size = new System.Drawing.Size(62, 23);
            this.toolStripMenuItem3.Text = "Options";
            // 
            // closeDialogAfterEachCommitToolStripMenuItem
            // 
            this.closeDialogAfterEachCommitToolStripMenuItem.Name = "closeDialogAfterEachCommitToolStripMenuItem";
            this.closeDialogAfterEachCommitToolStripMenuItem.Size = new System.Drawing.Size(314, 22);
            this.closeDialogAfterEachCommitToolStripMenuItem.Text = "Close dialog after each commit";
            this.closeDialogAfterEachCommitToolStripMenuItem.Click += new System.EventHandler(this.closeDialogAfterEachCommitToolStripMenuItem_Click);
            // 
            // closeDialogAfterAllFilesCommittedToolStripMenuItem
            // 
            this.closeDialogAfterAllFilesCommittedToolStripMenuItem.Name = "closeDialogAfterAllFilesCommittedToolStripMenuItem";
            this.closeDialogAfterAllFilesCommittedToolStripMenuItem.Size = new System.Drawing.Size(314, 22);
            this.closeDialogAfterAllFilesCommittedToolStripMenuItem.Text = "Close dialog when all changes are committed";
            this.closeDialogAfterAllFilesCommittedToolStripMenuItem.Click += new System.EventHandler(this.closeDialogAfterAllFilesCommittedToolStripMenuItem_Click);
            // 
            // refreshDialogOnFormFocusToolStripMenuItem
            // 
            this.refreshDialogOnFormFocusToolStripMenuItem.Name = "refreshDialogOnFormFocusToolStripMenuItem";
            this.refreshDialogOnFormFocusToolStripMenuItem.Size = new System.Drawing.Size(314, 22);
            this.refreshDialogOnFormFocusToolStripMenuItem.Text = "Refresh dialog on form focus";
            this.refreshDialogOnFormFocusToolStripMenuItem.Click += new System.EventHandler(this.refreshDialogOnFormFocusToolStripMenuItem_Click);
            // 
            // toolStripSeparator2
            // 
            this.toolStripSeparator2.Name = "toolStripSeparator2";
            this.toolStripSeparator2.Size = new System.Drawing.Size(311, 6);
            // 
            // toolAuthorLabelItem
            // 
            this.toolAuthorLabelItem.Enabled = false;
            this.toolAuthorLabelItem.Name = "toolAuthorLabelItem";
            this.toolAuthorLabelItem.Size = new System.Drawing.Size(314, 22);
            this.toolAuthorLabelItem.Text = "Author: (Format: \"name <mail>\")";
            this.toolAuthorLabelItem.Click += new System.EventHandler(this.toolAuthorLabelItem_Click);
            // 
            // toolAuthor
            // 
            this.toolAuthor.BorderStyle = System.Windows.Forms.BorderStyle.FixedSingle;
            this.toolAuthor.Name = "toolAuthor";
            this.toolAuthor.Size = new System.Drawing.Size(230, 23);
            this.toolAuthor.TextChanged += new System.EventHandler(this.toolAuthor_TextChanged);
            // 
            // flowCommitButtons
            // 
            this.flowCommitButtons.AutoSize = true;
            this.flowCommitButtons.AutoSizeMode = System.Windows.Forms.AutoSizeMode.GrowAndShrink;
            this.flowCommitButtons.Controls.Add(this.Commit);
            this.flowCommitButtons.Controls.Add(this.CommitAndPush);
            this.flowCommitButtons.Controls.Add(this.Amend);
            this.flowCommitButtons.Controls.Add(this.Reset);
            this.flowCommitButtons.Dock = System.Windows.Forms.DockStyle.Left;
            this.flowCommitButtons.FlowDirection = System.Windows.Forms.FlowDirection.TopDown;
            this.flowCommitButtons.Location = new System.Drawing.Point(0, 0);
            this.flowCommitButtons.Name = "flowCommitButtons";
            this.flowCommitButtons.Size = new System.Drawing.Size(175, 138);
            this.flowCommitButtons.TabIndex = 1;
            // 
            // Commit
            // 
            this.Commit.Image = global::GitUI.Properties.Resources._10;
            this.Commit.ImageAlign = System.Drawing.ContentAlignment.MiddleLeft;
            this.Commit.Location = new System.Drawing.Point(1, 3);
            this.Commit.Margin = new System.Windows.Forms.Padding(1, 3, 3, 3);
            this.Commit.Name = "Commit";
            this.Commit.Size = new System.Drawing.Size(171, 26);
            this.Commit.TabIndex = 3;
            this.Commit.Text = "&Commit";
            this.Commit.UseVisualStyleBackColor = true;
            this.Commit.Click += new System.EventHandler(this.CommitClick);
            // 
            // CommitAndPush
            // 
            this.CommitAndPush.Image = global::GitUI.Properties.Resources._31;
            this.CommitAndPush.ImageAlign = System.Drawing.ContentAlignment.MiddleLeft;
            this.CommitAndPush.Location = new System.Drawing.Point(1, 35);
            this.CommitAndPush.Margin = new System.Windows.Forms.Padding(1, 3, 3, 3);
            this.CommitAndPush.Name = "CommitAndPush";
            this.CommitAndPush.Size = new System.Drawing.Size(171, 26);
            this.CommitAndPush.TabIndex = 9;
            this.CommitAndPush.Text = "C&ommit && push";
            this.CommitAndPush.UseVisualStyleBackColor = true;
            this.CommitAndPush.Click += new System.EventHandler(this.CommitAndPush_Click);
            // 
            // Amend
            // 
            this.Amend.Location = new System.Drawing.Point(1, 67);
            this.Amend.Margin = new System.Windows.Forms.Padding(1, 3, 3, 3);
            this.Amend.Name = "Amend";
            this.Amend.Size = new System.Drawing.Size(171, 26);
            this.Amend.TabIndex = 10;
            this.Amend.Text = "&Amend last commit";
            this.Amend.UseVisualStyleBackColor = true;
            this.Amend.Click += new System.EventHandler(this.AmendClick);
            // 
            // Reset
            // 
            this.Reset.Location = new System.Drawing.Point(1, 99);
            this.Reset.Margin = new System.Windows.Forms.Padding(1, 3, 3, 3);
            this.Reset.Name = "Reset";
            this.Reset.Size = new System.Drawing.Size(171, 26);
            this.Reset.TabIndex = 11;
            this.Reset.Text = "Reset changes";
            this.Reset.UseVisualStyleBackColor = true;
            this.Reset.Click += new System.EventHandler(this.ResetClick);
            // 
            // UnstagedSubmoduleContext
            // 
            this.UnstagedSubmoduleContext.Items.AddRange(new System.Windows.Forms.ToolStripItem[] {
            this.commitSubmoduleChanges,
            this.resetSubmoduleChanges,
            this.updateSubmoduleMenuItem,
            this.toolStripSeparator13,
            this.submoduleSummaryMenuItem,
            this.viewHistoryMenuItem,
            this.toolStripSeparator15,
            this.openSubmoduleMenuItem,
            this.openFolderMenuItem,
            this.openDiffMenuItem,
            this.toolStripSeparator16,
            this.copyFolderNameMenuItem});
            this.UnstagedSubmoduleContext.Name = "UnstagedFileContext";
            this.UnstagedSubmoduleContext.Size = new System.Drawing.Size(252, 236);
            // 
            // commitSubmoduleChanges
            // 
            this.commitSubmoduleChanges.Name = "commitSubmoduleChanges";
            this.commitSubmoduleChanges.Size = new System.Drawing.Size(251, 24);
            this.commitSubmoduleChanges.Text = "Commit submodule changes";
            this.commitSubmoduleChanges.Click += new System.EventHandler(this.commitSubmoduleChanges_Click);
            // 
            // resetSubmoduleChanges
            // 
            this.resetSubmoduleChanges.Name = "resetSubmoduleChanges";
            this.resetSubmoduleChanges.Size = new System.Drawing.Size(251, 24);
            this.resetSubmoduleChanges.Text = "Reset submodule changes";
            this.resetSubmoduleChanges.Click += new System.EventHandler(this.resetSubmoduleChanges_Click);
            // 
            // updateSubmoduleMenuItem
            // 
            this.updateSubmoduleMenuItem.Name = "updateSubmoduleMenuItem";
            this.updateSubmoduleMenuItem.Size = new System.Drawing.Size(251, 24);
            this.updateSubmoduleMenuItem.Tag = "1";
            this.updateSubmoduleMenuItem.Text = "Update submodule";
            this.updateSubmoduleMenuItem.Click += new System.EventHandler(this.updateSubmoduleMenuItem_Click);
            // 
            // toolStripSeparator13
            // 
            this.toolStripSeparator13.Name = "toolStripSeparator13";
            this.toolStripSeparator13.Size = new System.Drawing.Size(248, 6);
            this.toolStripSeparator13.Tag = "1";
            // 
            // submoduleSummaryMenuItem
            // 
            this.submoduleSummaryMenuItem.Name = "submoduleSummaryMenuItem";
            this.submoduleSummaryMenuItem.Size = new System.Drawing.Size(251, 24);
            this.submoduleSummaryMenuItem.Text = "View summary";
            this.submoduleSummaryMenuItem.Click += new System.EventHandler(this.submoduleSummaryMenuItem_Click);
            // 
            // viewHistoryMenuItem
            // 
            this.viewHistoryMenuItem.Name = "viewHistoryMenuItem";
            this.viewHistoryMenuItem.Size = new System.Drawing.Size(251, 24);
            this.viewHistoryMenuItem.Text = "View history";
            this.viewHistoryMenuItem.Click += new System.EventHandler(this.viewHistoryMenuItem_Click);
            // 
            // toolStripSeparator15
            // 
            this.toolStripSeparator15.Name = "toolStripSeparator15";
            this.toolStripSeparator15.Size = new System.Drawing.Size(248, 6);
            // 
            // openSubmoduleMenuItem
            // 
            this.openSubmoduleMenuItem.Name = "openSubmoduleMenuItem";
            this.openSubmoduleMenuItem.Size = new System.Drawing.Size(251, 24);
            this.openSubmoduleMenuItem.Tag = "1";
            this.openSubmoduleMenuItem.Text = "Open with Git Extensions...";
            this.openSubmoduleMenuItem.Click += new System.EventHandler(this.openSubmoduleMenuItem_Click);
            // 
            // openFolderMenuItem
            // 
            this.openFolderMenuItem.Name = "openFolderMenuItem";
            this.openFolderMenuItem.Size = new System.Drawing.Size(251, 24);
            this.openFolderMenuItem.Text = "Open folder";
            this.openFolderMenuItem.Click += new System.EventHandler(this.openFolderMenuItem_Click);
            // 
            // openDiffMenuItem
            // 
            this.openDiffMenuItem.Name = "openDiffMenuItem";
            this.openDiffMenuItem.ShortcutKeys = System.Windows.Forms.Keys.F3;
            this.openDiffMenuItem.Size = new System.Drawing.Size(251, 24);
            this.openDiffMenuItem.Text = "Open with Difftool";
            this.openDiffMenuItem.Click += new System.EventHandler(this.openDiffMenuItem_Click);
            // 
            // toolStripSeparator16
            // 
            this.toolStripSeparator16.Name = "toolStripSeparator16";
            this.toolStripSeparator16.Size = new System.Drawing.Size(248, 6);
            // 
            // copyFolderNameMenuItem
            // 
            this.copyFolderNameMenuItem.Name = "copyFolderNameMenuItem";
            this.copyFolderNameMenuItem.Size = new System.Drawing.Size(251, 24);
            this.copyFolderNameMenuItem.Text = "Copy folder name";
            this.copyFolderNameMenuItem.Click += new System.EventHandler(this.copyFolderNameMenuItem_Click);
            // 
            // FormCommit
            // 
            this.AutoScaleDimensions = new System.Drawing.SizeF(7F, 15F);
            this.AutoScaleMode = System.Windows.Forms.AutoScaleMode.Font;
            this.CancelButton = this.Cancel;
            this.ClientSize = new System.Drawing.Size(918, 644);
            this.Controls.Add(this.splitMain);
            this.MinimumSize = new System.Drawing.Size(600, 300);
            this.Name = "FormCommit";
            this.StartPosition = System.Windows.Forms.FormStartPosition.CenterParent;
            this.Text = "Commit";
            this.Activated += new System.EventHandler(this.FormCommitActivated);
            this.FormClosing += new System.Windows.Forms.FormClosingEventHandler(this.FormCommitFormClosing);
            this.Load += new System.EventHandler(this.FormCommitLoad);
            this.Shown += new System.EventHandler(this.FormCommitShown);
            this.UnstagedFileContext.ResumeLayout(false);
            ((System.ComponentModel.ISupportInitialize)(this.gitItemStatusBindingSource)).EndInit();
            this.splitMain.Panel1.ResumeLayout(false);
            this.splitMain.Panel2.ResumeLayout(false);
            this.splitMain.ResumeLayout(false);
            this.splitLeft.Panel1.ResumeLayout(false);
            this.splitLeft.Panel2.ResumeLayout(false);
            this.splitLeft.ResumeLayout(false);
            this.toolStripContainer1.ContentPanel.ResumeLayout(false);
            this.toolStripContainer1.TopToolStripPanel.ResumeLayout(false);
            this.toolStripContainer1.TopToolStripPanel.PerformLayout();
            this.toolStripContainer1.ResumeLayout(false);
            this.toolStripContainer1.PerformLayout();
            ((System.ComponentModel.ISupportInitialize)(this.Loading)).EndInit();
            this.toolbarUnstaged.ResumeLayout(false);
            this.toolbarUnstaged.PerformLayout();
            this.toolbarSelectionFilter.ResumeLayout(false);
            this.toolbarSelectionFilter.PerformLayout();
            ((System.ComponentModel.ISupportInitialize)(this.LoadingStaged)).EndInit();
            this.toolbarStaged.ResumeLayout(false);
            this.toolbarStaged.PerformLayout();
            this.splitRight.Panel1.ResumeLayout(false);
            this.splitRight.Panel1.PerformLayout();
            this.splitRight.Panel2.ResumeLayout(false);
            this.splitRight.Panel2.PerformLayout();
            this.splitRight.ResumeLayout(false);
            this.toolbarCommit.ResumeLayout(false);
            this.toolbarCommit.PerformLayout();
            this.flowCommitButtons.ResumeLayout(false);
            this.UnstagedSubmoduleContext.ResumeLayout(false);
            this.ResumeLayout(false);

        }

        #endregion

        private System.Windows.Forms.SplitContainer splitMain;
        private System.Windows.Forms.Button Ok;
        private System.Windows.Forms.SplitContainer splitLeft;
        private System.Windows.Forms.SplitContainer splitRight;
        private System.Windows.Forms.BindingSource gitItemStatusBindingSource;
        private System.Windows.Forms.ContextMenuStrip UnstagedFileContext;
        private System.Windows.Forms.ToolStripMenuItem resetChanges;
        private System.Windows.Forms.ToolStripMenuItem deleteFileToolStripMenuItem;
        private System.Windows.Forms.Button SolveMergeconflicts;
        private FileViewer SelectedDiff;
        private System.Windows.Forms.ToolStripMenuItem addFileTogitignoreToolStripMenuItem;
        private System.Windows.Forms.ToolStripSeparator toolStripSeparator4;
        private System.Windows.Forms.ToolStripMenuItem openToolStripMenuItem;
        private System.Windows.Forms.ToolStripMenuItem openWithToolStripMenuItem;
        private System.Windows.Forms.ToolStripMenuItem filenameToClipboardToolStripMenuItem;
        private System.Windows.Forms.ToolStripSeparator toolStripSeparator5;
        private System.Windows.Forms.ToolStripMenuItem openWithDifftoolToolStripMenuItem;
        private System.Windows.Forms.ToolTip fileTooltip;
        private System.Windows.Forms.ToolStripMenuItem resetPartOfFileToolStripMenuItem;
        private ToolStripMenuItem editFileToolStripMenuItem;
        private ToolStripMenuItem viewFileHistoryToolStripItem;
        private EditNetSpell Message;
        private FlowLayoutPanel flowCommitButtons;
        private Button Commit;
        private Button CommitAndPush;
        private Button Amend;
        private Button Reset;
        private ToolStripEx toolbarCommit;
        private ToolStripDropDownButton commitMessageToolStripMenuItem;
        private ToolStripDropDownButton toolStripMenuItem3;
        private ToolStripMenuItem closeDialogAfterEachCommitToolStripMenuItem;
        private ToolStripMenuItem closeDialogAfterAllFilesCommittedToolStripMenuItem;
        private ToolStripMenuItem refreshDialogOnFormFocusToolStripMenuItem;
        private PictureBox Loading;
        private FileStatusList Unstaged;
        private ToolStripEx toolbarUnstaged;
        private ToolStripProgressBar toolStripProgressBar1;
        private ToolStripDropDownButton workingToolStripMenuItem;
        private ToolStripMenuItem showIgnoredFilesToolStripMenuItem;
        private ToolStripMenuItem showUntrackedFilesToolStripMenuItem;
        private ToolStripSeparator toolStripSeparator3;
        private ToolStripMenuItem deleteSelectedFilesToolStripMenuItem;
        private ToolStripMenuItem resetSelectedFilesToolStripMenuItem;
        private ToolStripMenuItem resetAlltrackedChangesToolStripMenuItem;
        private ToolStripSeparator toolStripSeparator1;
        private ToolStripMenuItem editGitIgnoreToolStripMenuItem;
        private ToolStripMenuItem deleteAllUntrackedFilesToolStripMenuItem;
        private ToolStripEx toolbarStaged;
        private FileStatusList Staged;
        private Button Cancel;
        private ToolStripButton toolStageItem;
        private ToolStripButton toolUnstageItem;
        private ToolStripButton toolRefreshItem;
        private ToolStripSeparator toolStripSeparator6;
        private ToolStripSeparator toolStripSeparator8;
        private ToolStripSeparator toolStripSeparator7;
        private ToolStripSeparator toolStripSeparator9;
        private ToolStripButton toolStageAllItem;
        private ToolStripSeparator toolStripSeparator10;
        private ToolStripSeparator toolStripSeparator11;
        private ToolStripButton toolUnstageAllItem;
        private ToolStripMenuItem toolAuthorLabelItem;
        private ToolStripTextBox toolAuthor;
        private ToolStripSeparator toolStripSeparator2;
        private PictureBox LoadingStaged;
<<<<<<< HEAD
		private ToolStripSeparator toolStripMenuItem2;
		private ToolStripContainer toolStripContainer1;
		private ToolStripEx toolbarSelectionFilter;
		private ToolStripLabel toolStripLabel1;
		private ToolStripComboBox selectionFilter;
		private ToolStripMenuItem selectionFilterToolStripMenuItem;
=======
        private ToolStripSeparator toolStripMenuItem2;
        private ToolStripContainer toolStripContainer1;
        private ToolStrip toolbarSelectionFilter;
        private ToolStripLabel toolStripLabel1;
        private ToolStripComboBox selectionFilter;
        private ToolStripMenuItem selectionFilterToolStripMenuItem;
>>>>>>> 09a8f8ae
        private LinkLabel llShowPreview;
        private ContextMenuStrip UnstagedSubmoduleContext;
        private ToolStripMenuItem openSubmoduleMenuItem;
        private ToolStripMenuItem updateSubmoduleMenuItem;
        private ToolStripSeparator toolStripSeparator13;
        private ToolStripMenuItem viewHistoryMenuItem;
        private ToolStripSeparator toolStripSeparator15;
        private ToolStripMenuItem openFolderMenuItem;
        private ToolStripMenuItem openDiffMenuItem;
        private ToolStripSeparator toolStripSeparator16;
        private ToolStripMenuItem copyFolderNameMenuItem;
        private ToolStripMenuItem submoduleSummaryMenuItem;
        private ToolStripMenuItem resetSubmoduleChanges;
        private ToolStripMenuItem commitSubmoduleChanges;
    }
}<|MERGE_RESOLUTION|>--- conflicted
+++ resolved
@@ -1082,21 +1082,12 @@
         private ToolStripTextBox toolAuthor;
         private ToolStripSeparator toolStripSeparator2;
         private PictureBox LoadingStaged;
-<<<<<<< HEAD
-		private ToolStripSeparator toolStripMenuItem2;
-		private ToolStripContainer toolStripContainer1;
-		private ToolStripEx toolbarSelectionFilter;
-		private ToolStripLabel toolStripLabel1;
-		private ToolStripComboBox selectionFilter;
-		private ToolStripMenuItem selectionFilterToolStripMenuItem;
-=======
         private ToolStripSeparator toolStripMenuItem2;
         private ToolStripContainer toolStripContainer1;
-        private ToolStrip toolbarSelectionFilter;
+		private ToolStripEx toolbarSelectionFilter;
         private ToolStripLabel toolStripLabel1;
         private ToolStripComboBox selectionFilter;
         private ToolStripMenuItem selectionFilterToolStripMenuItem;
->>>>>>> 09a8f8ae
         private LinkLabel llShowPreview;
         private ContextMenuStrip UnstagedSubmoduleContext;
         private ToolStripMenuItem openSubmoduleMenuItem;
