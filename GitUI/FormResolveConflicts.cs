﻿using System;
using System.ComponentModel;
using System.IO;
using System.Linq;
using System.Windows.Forms;
using GitCommands;
using GitCommands.Config;
using GitUI.Hotkey;
using ResourceManager.Translation;

namespace GitUI
{
    public partial class FormResolveConflicts : GitExtensionsForm
    {
        #region Translation
        private readonly TranslationString uskUseCustomMergeScript = new TranslationString("There is a custom merge script({0}) for this file type." + Environment.NewLine + Environment.NewLine + "Do you want to use this custom merge script?");
        private readonly TranslationString uskUseCustomMergeScriptCaption = new TranslationString("Custom merge script");
        private readonly TranslationString fileUnchangedAfterMerge = new TranslationString("The file has not been modified by the merge. Usually this means that the file has been saved to the wrong location." + Environment.NewLine + Environment.NewLine + "The merge conflict will not be marked as solved. Please try again.");
        private readonly TranslationString allConflictsResolved = new TranslationString("All mergeconflicts are resolved, you can commit." + Environment.NewLine + "Do you want to commit now?");
        private readonly TranslationString allConflictsResolvedCaption = new TranslationString("Commit");
        private readonly TranslationString mergeConflictIsSubmodule = new TranslationString("The selected mergeconflict is a submodule. Mark conflict as resolved?");
        private readonly TranslationString mergeConflictIsSubmoduleCaption = new TranslationString("Submodule");
        private readonly TranslationString fileIsBinary = new TranslationString("The selected file appears to be a binary file." + Environment.NewLine + "Are you sure you want to open this file in {0}?");
        private readonly TranslationString askMergeConflictSolvedAfterCustomMergeScript = new TranslationString("The merge conflict need to be solved and the result must be saved as:" + Environment.NewLine + "{0}" + Environment.NewLine + Environment.NewLine + "Is the mergeconflict solved?");
        private readonly TranslationString askMergeConflictSolved = new TranslationString("Is the mergeconflict solved?");
        private readonly TranslationString askMergeConflictSolvedCaption = new TranslationString("Conflict solved?");
        private readonly TranslationString noMergeTool = new TranslationString("There is no mergetool configured. Please go to settings and set a mergetool!");
        private readonly TranslationString stageFilename = new TranslationString("Stage {0}");

        private readonly TranslationString noBaseRevision = new TranslationString("There is no base revision for {0}.\nFall back to 2-way merge?");
        private readonly TranslationString ours = new TranslationString("ours");
        private readonly TranslationString theirs = new TranslationString("theirs");
        private readonly TranslationString fileBinairyChooseLocalBaseRemote = new TranslationString("File ({0}) appears to be a binairy file.\nChoose to keep the local({1}), remote({2}) or base file.");
        private readonly TranslationString fileChangeLocallyAndRemotely = new TranslationString("The file has been changed both locally({0}) and remotely({1}). Merge the changes.");
        private readonly TranslationString fileCreatedLocallyAndRemotely = new TranslationString("A file with the same name has been created locally({0}) and remotely({1}). Choose the file you want to keep or merge the files.");
        private readonly TranslationString fileCreatedLocallyAndRemotelyLong = new TranslationString("File {0} does not have a base revision.\nA file with the same name has been created locally({1}) and remotely({2}) causing this conflict.\n\nChoose the file you want to keep, merge the files or delete the file?");
        private readonly TranslationString fileDeletedLocallyAndModifiedRemotely = new TranslationString("The file has been deleted locally({0}) and modified remotely({1}). Choose to delete the file or keep the modified version.");
        private readonly TranslationString fileDeletedLocallyAndModifiedRemotelyLong = new TranslationString("File {0} does not have a local revision.\nThe file has been deleted locally({1}) but modified remotely({2}).\n\nChoose to delete the file or keep the modified version.");
        private readonly TranslationString fileModifiedLocallyAndDelededRemotely = new TranslationString("The file has been modified locally({0}) and deleted remotely({1}). Choose to delete the file or keep the modified version.");
        private readonly TranslationString fileModifiedLocallyAndDelededRemotelyLong = new TranslationString("File {0} does not have a remote revision.\nThe file has been modified locally({1}) but deleted remotely({2}).\n\nChoose to delete the file or keep the modified version.");
        private readonly TranslationString noBase = new TranslationString("no base");
        private readonly TranslationString deleted = new TranslationString("deleted");
        private readonly TranslationString chooseLocalButtonText = new TranslationString("Choose local");
        private readonly TranslationString chooseRemoteButtonText = new TranslationString("Choose remote");
        private readonly TranslationString deleteFileButtonText = new TranslationString("Delete file");
        private readonly TranslationString keepModifiedButtonText = new TranslationString("Keep modified");
        private readonly TranslationString keepBaseButtonText = new TranslationString("Keep base file");

        private readonly TranslationString _conflictedFilesContextMenuText = new TranslationString("Solve");
        private readonly TranslationString _openMergeToolItemText = new TranslationString("Open in");
        private readonly TranslationString _button1Text = new TranslationString("Open in");

        private readonly TranslationString _resetItemRebaseText = new TranslationString("Abort rebase");
        private readonly TranslationString _contextChooseLocalRebaseText = new TranslationString("Choose local (theirs)");
        private readonly TranslationString _contextChooseRemoteRebaseText = new TranslationString("Choose remote (ours)");

        private readonly TranslationString _resetItemMergeText = new TranslationString("Abort merge");
        private readonly TranslationString _contextChooseLocalMergeText = new TranslationString("Choose local (ours)");
        private readonly TranslationString _contextChooseRemoteMergeText = new TranslationString("Choose remote (theirs)");

        private readonly TranslationString _binaryFileWarningCaption = new TranslationString("Warning");

        private readonly TranslationString _noBaseFileMergeCaption = new TranslationString("Merge");

        private readonly TranslationString _chooseBaseFileFailedText = new TranslationString("Choose base file failed.");
        private readonly TranslationString _chooseLocalFileFailedText = new TranslationString("Choose local file failed.");
        private readonly TranslationString _chooseRemoteFileFailedText = new TranslationString("Choose remote file failed.");

        private readonly TranslationString _currentFormatFilter =
            new TranslationString("Current format (*.{0})");
        private readonly TranslationString _allFilesFilter =
            new TranslationString("All files (*.*)");
        #endregion
<<<<<<< HEAD

        public FormResolveConflicts()
=======
        
        public FormResolveConflicts(bool offerCommit)
>>>>>>> f70ceed9
        {
            InitializeComponent();
            Translate();
            _thereWhereMergeConflicts = Settings.Module.InTheMiddleOfConflictedMerge();
            _offerCommit = offerCommit;
            merge.Focus();
            merge.Select();

            this.HotkeysEnabled = true;
            this.Hotkeys = HotkeySettingsManager.LoadHotkeys(HotkeySettingsName);
        }

        public FormResolveConflicts()
            : this(true)
        {
        }

        private void Mergetool_Click(object sender, EventArgs e)
        {
            Cursor.Current = Cursors.WaitCursor;
            Directory.SetCurrentDirectory(Settings.WorkingDir);
            Settings.Module.RunRealCmd(Settings.GitCommand, "mergetool");
            Initialize();
            Cursor.Current = Cursors.Default;
        }

        private bool _offerCommit;
        private bool _thereWhereMergeConflicts;

        private void FormResolveConflicts_FormClosing(object sender, FormClosingEventArgs e)
        {
            SavePosition("resolve-conflicts");
        }

        private void FormResolveConflicts_Load(object sender, EventArgs e)
        {
            RestorePosition("resolve-conflicts");
            Initialize();
        }

        private void Initialize()
        {
            Cursor.Current = Cursors.WaitCursor;

            ConflictedFiles.MultiSelect = false;
            int oldSelectedRow = 0;
            if (ConflictedFiles.SelectedRows.Count > 0)
                oldSelectedRow = ConflictedFiles.SelectedRows[0].Index;
            ConflictedFiles.DataSource = Settings.Module.GetConflictedFiles();
            if (ConflictedFiles.Rows.Count > oldSelectedRow)
            {
                ConflictedFiles.Rows[oldSelectedRow].Selected = true;

                if (oldSelectedRow < ConflictedFiles.FirstDisplayedScrollingRowIndex ||
                    oldSelectedRow > (ConflictedFiles.FirstDisplayedScrollingRowIndex + ConflictedFiles.DisplayedRowCount(false)))
                    ConflictedFiles.FirstDisplayedScrollingRowIndex = oldSelectedRow;
            }

            InitMergetool();

            ConflictedFilesContextMenu.Text = _conflictedFilesContextMenuText.Text;
            OpenMergetool.Text = _openMergeToolItemText.Text + " " + mergetool;
            openMergeToolBtn.Text = _button1Text.Text + " " + mergetool;

            if (Settings.Module.InTheMiddleOfRebase())
            {
                Reset.Text = _resetItemRebaseText.Text;
                ContextChooseLocal.Text = _contextChooseLocalRebaseText.Text;
                ContextChooseRemote.Text = _contextChooseRemoteRebaseText.Text;
            }
            else
            {
                Reset.Text = _resetItemMergeText.Text;
                ContextChooseLocal.Text = _contextChooseLocalMergeText.Text;
                ContextChooseRemote.Text = _contextChooseRemoteMergeText.Text;
            }

            if (!Settings.Module.InTheMiddleOfPatch() && !Settings.Module.InTheMiddleOfRebase() &&
                !Settings.Module.InTheMiddleOfConflictedMerge() && _thereWhereMergeConflicts && _offerCommit)
            {
                if (MessageBox.Show(this, allConflictsResolved.Text, allConflictsResolvedCaption.Text, MessageBoxButtons.YesNo, MessageBoxIcon.Question) == DialogResult.Yes)
                {
                    GitUICommands.Instance.StartCommitDialog(this);
                }
            }

            if (!Settings.Module.InTheMiddleOfConflictedMerge() && _thereWhereMergeConflicts)
            {
                Close();
            }
            Cursor.Current = Cursors.Default;
        }

        private void Rescan_Click(object sender, EventArgs e)
        {
            Initialize();
        }

        private string mergetool;
        private string mergetoolCmd;
        private string mergetoolPath;

        private string GetFileName()
        {
            if (ConflictedFiles.SelectedRows.Count != 1)
                return null;

            DataGridViewRow row = ConflictedFiles.SelectedRows[0];
            return ((GitItem)row.DataBoundItem).FileName;
        }

        private string FixPath(string path)
        {
            return path.Replace(Settings.PathSeparatorWrong, Settings.PathSeparator);
        }

        private bool TryMergeWithScript(string fileName, string baseFileName, string remoteFileName, string localFileName)
        {
            if (!Settings.RunningOnWindows())
                return false;

            try
            {
                int extensionsSeperator = fileName.LastIndexOf('.');
                if (!(extensionsSeperator > 0) || extensionsSeperator + 1 >= fileName.Length)
                    return false;

                string dir = Path.GetDirectoryName(Application.ExecutablePath) +
                    Settings.PathSeparator + "Diff-Scripts" + Settings.PathSeparator;
                if (Directory.Exists(dir))
                {
                    string[] mergeScripts = Directory.GetFiles(dir, "merge-" +
                    fileName.Substring(extensionsSeperator + 1) + ".*");

                    if (mergeScripts.Length > 0)
                    {
                        string mergeScript = mergeScripts[0];
                        if (MessageBox.Show(this, string.Format(uskUseCustomMergeScript.Text,
                            mergeScript.Replace(Settings.PathSeparator + Settings.PathSeparator.ToString(), Settings.PathSeparator.ToString())),
                            uskUseCustomMergeScriptCaption.Text, MessageBoxButtons.YesNo, MessageBoxIcon.Question) == DialogResult.Yes)
                        {
                            UseMergeWithScript(fileName, mergeScript, baseFileName, remoteFileName, localFileName);

                            return true;
                        }
                    }
                }
            }
            catch (Exception ex)
            {
                MessageBox.Show(this, "Merge using script failed.\n" + ex);
            }
            return false;
        }

        private void UseMergeWithScript(string fileName, string mergeScript, string baseFileName, string remoteFileName, string localFileName)
        {
            //get timestamp of file before merge. This is an extra check to verify if merge was successfully
            DateTime lastWriteTimeBeforeMerge = DateTime.Now;
            if (File.Exists(Settings.WorkingDir + fileName))
                lastWriteTimeBeforeMerge = File.GetLastWriteTime(Settings.WorkingDir + fileName);

            int exitCode;
            Settings.Module.RunCmd("wscript", "\"" + mergeScript + "\" \"" +
                FixPath(Settings.WorkingDir + fileName) + "\" \"" + FixPath(remoteFileName) + "\" \"" +
                FixPath(localFileName) + "\" \"" + FixPath(baseFileName) + "\"", out exitCode);

            if (MessageBox.Show(this, string.Format(askMergeConflictSolvedAfterCustomMergeScript.Text,
                FixPath(Settings.WorkingDir + fileName)), askMergeConflictSolvedCaption.Text,
                MessageBoxButtons.YesNo, MessageBoxIcon.Question) == DialogResult.Yes)
            {

                DateTime lastWriteTimeAfterMerge = lastWriteTimeBeforeMerge;
                if (File.Exists(Settings.WorkingDir + fileName))
                    lastWriteTimeAfterMerge = File.GetLastWriteTime(Settings.WorkingDir + fileName);

                //The file is not modified, do not stage file and present warning
                if (lastWriteTimeBeforeMerge == lastWriteTimeAfterMerge)
                    MessageBox.Show(this, fileUnchangedAfterMerge.Text);
                else
                    stageFile(fileName);
            }

            Initialize();
            if (File.Exists(baseFileName)) File.Delete(baseFileName);
            if (File.Exists(remoteFileName)) File.Delete(remoteFileName);
            if (File.Exists(localFileName)) File.Delete(localFileName);
        }

        private void ConflictedFiles_DoubleClick(object sender, EventArgs e)
        {
            Cursor.Current = Cursors.WaitCursor;
            if (ConflictedFiles.SelectedRows.Count != 1)
                return;

            string filename = GetFileName();
            string[] filenames = Settings.Module.GetConflictedFiles(filename);

            try
            {
                if (Directory.Exists(Settings.WorkingDir + filename) && !File.Exists(Settings.WorkingDir + filename))
                {
                    var submoduleConfig = Settings.Module.GetSubmoduleConfigFile();
                    if (submoduleConfig.GetConfigSections().Any(configSection => configSection.GetPathValue("path").Trim().Equals(filename.Trim())))
                    {
                        if (MessageBox.Show(this, mergeConflictIsSubmodule.Text, mergeConflictIsSubmoduleCaption.Text, MessageBoxButtons.YesNo, MessageBoxIcon.Exclamation) == DialogResult.Yes)
                        {
                            stageFile(filename);
                        }
                        return;
                    }
                    //END: REPLACED WITH FASTER, BUT DIRTIER SUBMODULE CHECK
                }

                string arguments = mergetoolCmd;

                if (CheckForLocalRevision(filename) &&
                    CheckForRemoteRevision(filename))
                {
                    if (TryMergeWithScript(filename, filenames[0], filenames[2], filenames[1]))
                    {
                        Cursor.Current = Cursors.Default;
                        return;
                    }

                    if (FileHelper.IsBinaryFile(filename))
                    {
                        if (MessageBox.Show(this, string.Format(fileIsBinary.Text, mergetool), _binaryFileWarningCaption.Text, MessageBoxButtons.YesNo, MessageBoxIcon.Warning, MessageBoxDefaultButton.Button2) == DialogResult.No)
                        {
                            BinairyFilesChooseLocalBaseRemote(filename);
                            return;
                        }
                    }

                    //Check if there is a base file. If not, ask user to fall back to 2-way merge.
                    //git doesn't support 2-way merge, but we can try to adjust attributes to fix this.
                    //For kdiff3 this is easy; just remove the 3rd file from the arguments. Since the
                    //filenames are quoted, this takes a little extra effort. We need to remove these 
                    //quotes also. For tortoise and araxis a little bit more magic is needed.
                    if (filenames[0] == null)
                    {
                        DialogResult result = MessageBox.Show(this, string.Format(noBaseRevision.Text, filename), _noBaseFileMergeCaption.Text, MessageBoxButtons.YesNoCancel);
                        if (result == DialogResult.Yes)
                        {
                            arguments = arguments.Replace("-merge -3", "-merge"); // Araxis
                            arguments = arguments.Replace("base:\"$BASE\"", ""); // TortoiseMerge
                            arguments = arguments.Replace("mine:\"$LOCAL\"", "base:\"$LOCAL\""); // TortoiseMerge
                            arguments = arguments.Replace("\"$BASE\"", ""); // Perforce, Beyond Compare 3, Araxis, DiffMerge
                        }

                        if (result == DialogResult.Cancel)
                        {
                            return;
                        }
                    }

                    arguments = arguments.Replace("$BASE", filenames[0]);
                    arguments = arguments.Replace("$LOCAL", filenames[1]);
                    arguments = arguments.Replace("$REMOTE", filenames[2]);
                    arguments = arguments.Replace("$MERGED", filename + "");

                    //get timestamp of file before merge. This is an extra check to verify if merge was successful
                    DateTime lastWriteTimeBeforeMerge = DateTime.Now;
                    if (File.Exists(Settings.WorkingDir + filename))
                        lastWriteTimeBeforeMerge = File.GetLastWriteTime(Settings.WorkingDir + filename);

                    int exitCode;
                    Settings.Module.RunCmd(mergetoolPath, "" + arguments + "", out exitCode);

                    DateTime lastWriteTimeAfterMerge = lastWriteTimeBeforeMerge;
                    if (File.Exists(Settings.WorkingDir + filename))
                        lastWriteTimeAfterMerge = File.GetLastWriteTime(Settings.WorkingDir + filename);

                    //Check exitcode AND timestamp of the file. If exitcode is success and
                    //time timestamp is changed, we are pretty sure the merge was done.
                    if (exitCode == 0 && lastWriteTimeBeforeMerge != lastWriteTimeAfterMerge)
                    {
                        stageFile(filename);
                    }

                    //If the exitcode is 1, but the file is changed, ask if the merge conflict is solved.
                    //If the exitcode is 0, but the file is not changed, ask if the merge conflict is solved.
                    if ((exitCode == 1 && lastWriteTimeBeforeMerge != lastWriteTimeAfterMerge) ||
                        (exitCode == 0 && lastWriteTimeBeforeMerge == lastWriteTimeAfterMerge))
                    {
                        if (MessageBox.Show(this, askMergeConflictSolved.Text, askMergeConflictSolvedCaption.Text, MessageBoxButtons.YesNo, MessageBoxIcon.Question) == DialogResult.Yes)
                        {
                            stageFile(filename);
                        }
                    }
                }
            }
            finally
            {
                DeleteTemporaryFiles(filenames);
                Cursor.Current = Cursors.Default;
                Initialize();
            }
        }

        private static void DeleteTemporaryFiles(string[] filenames)
        {
            if (filenames[0] != null && File.Exists(filenames[0]))
                File.Delete(filenames[0]);
            if (filenames[1] != null && File.Exists(filenames[1]))
                File.Delete(filenames[1]);
            if (filenames[2] != null && File.Exists(filenames[2]))
                File.Delete(filenames[2]);
        }

        private void InitMergetool()
        {
            mergetool = Settings.Module.GetEffectiveSetting("merge.tool");

            if (string.IsNullOrEmpty(mergetool))
            {
                MessageBox.Show(this, noMergeTool.Text);
                return;
            }
            Cursor.Current = Cursors.WaitCursor;

            mergetoolCmd = Settings.Module.GetEffectivePathSetting(string.Format("mergetool.{0}.cmd", mergetool));

            mergetoolPath = Settings.Module.GetEffectivePathSetting(string.Format("mergetool.{0}.path", mergetool));

            if (string.IsNullOrEmpty(mergetool) || mergetool == "kdiff3")
            {
                mergetoolCmd = "\"$BASE\" \"$LOCAL\" \"$REMOTE\" -o \"$MERGED\"";
            }
            else
            {
                //This only works when on Windows....
                const string executablePattern = ".exe";
                int idx = mergetoolCmd.IndexOf(executablePattern);
                if (idx >= 0)
                {
                    mergetoolPath = mergetoolCmd.Substring(0, idx + executablePattern.Length + 1).Trim(new[] { '\"', ' ' });
                    mergetoolCmd = mergetoolCmd.Substring(idx + executablePattern.Length + 1);
                }
            }
            Cursor.Current = Cursors.Default;
        }

        private void Reset_Click(object sender, EventArgs e)
        {
            Cursor.Current = Cursors.WaitCursor;
            if (Abort.AbortCurrentAction())
                Close();
            Cursor.Current = Cursors.Default;
        }

        private string GetRemoteSideString()
        {
            bool inTheMiddleOfRebase = Settings.Module.InTheMiddleOfRebase();
            return inTheMiddleOfRebase ? ours.Text : theirs.Text;
        }
        private string GetLocalSideString()
        {
            bool inTheMiddleOfRebase = Settings.Module.InTheMiddleOfRebase();
            return inTheMiddleOfRebase ? theirs.Text : ours.Text;
        }

        private void ConflictedFiles_SelectionChanged(object sender, EventArgs e)
        {
            Cursor.Current = Cursors.WaitCursor;
            if (ConflictedFiles.SelectedRows.Count != 1)
            {
                baseFileName.Text = localFileName.Text = remoteFileName.Text = "";
                return;
            }

            string filename = GetFileName();
            string[] filenames = Settings.Module.GetConflictedFileNames(filename);

            bool baseFileExists = !string.IsNullOrEmpty(filenames[0]);
            bool localFileExists = !string.IsNullOrEmpty(filenames[1]);
            bool remoteFileExists = !string.IsNullOrEmpty(filenames[2]);

            string remoteSide = GetRemoteSideString();
            string localSide = GetLocalSideString();

            if (baseFileExists && localFileExists && remoteFileExists)
                conflictDescription.Text = string.Format(fileChangeLocallyAndRemotely.Text, localSide, remoteSide);
            if (!baseFileExists && localFileExists && remoteFileExists)
                conflictDescription.Text = string.Format(fileCreatedLocallyAndRemotely.Text, localSide, remoteSide);
            if (baseFileExists && !localFileExists && remoteFileExists)
                conflictDescription.Text = string.Format(fileDeletedLocallyAndModifiedRemotely.Text, localSide, remoteSide);
            if (baseFileExists && localFileExists && !remoteFileExists)
                conflictDescription.Text = string.Format(fileModifiedLocallyAndDelededRemotely.Text, localSide, remoteSide);

            baseFileName.Text = (baseFileExists ? filenames[0] : noBase.Text);
            localFileName.Text = (localFileExists ? filenames[1] : deleted.Text);
            remoteFileName.Text = (remoteFileExists ? filenames[2] : deleted.Text);
        }

        private void ContextChooseBase_Click(object sender, EventArgs e)
        {
            Cursor.Current = Cursors.WaitCursor;

            string filename = GetFileName();

            if (CheckForBaseRevision(filename))
            {
                if (!Settings.Module.HandleConflictSelectBase(filename))
                    MessageBox.Show(this, _chooseBaseFileFailedText.Text);
            }
            Initialize();
            Cursor.Current = Cursors.Default;
        }

        private void ContextChooseLocal_Click(object sender, EventArgs e)
        {
            Cursor.Current = Cursors.WaitCursor;

            string filename = GetFileName();
            if (CheckForLocalRevision(filename))
            {
                if (!Settings.Module.HandleConflictSelectLocal(GetFileName()))
                    MessageBox.Show(this, _chooseLocalFileFailedText.Text);
            }
            Initialize();
            Cursor.Current = Cursors.Default;
        }

        private void ContextChooseRemote_Click(object sender, EventArgs e)
        {
            Cursor.Current = Cursors.WaitCursor;
            string filename = GetFileName();
            if (CheckForRemoteRevision(filename))
            {
                if (!Settings.Module.HandleConflictSelectRemote(GetFileName()))
                    MessageBox.Show(this, _chooseRemoteFileFailedText.Text);
            }
            Initialize();

            Cursor.Current = Cursors.Default;
        }

        private void BinairyFilesChooseLocalBaseRemote(string filename)
        {
            string caption = string.Format(fileBinairyChooseLocalBaseRemote.Text,
                                            filename,
                                            GetLocalSideString(),
                                            GetRemoteSideString());

            using (var frm = new FormModifiedDeletedCreated(string.Format(chooseLocalButtonText.Text + " ({0})", GetLocalSideString()),
                                                                            string.Format(chooseRemoteButtonText.Text + " ({0})", GetRemoteSideString()),
                                                                            keepBaseButtonText.Text,
                                                                            caption))
            {
                frm.ShowDialog(this);
                if (frm.KeepBase) //base
                    Settings.Module.HandleConflictSelectBase(GetFileName());
                if (frm.KeepLocal) //local
                    Settings.Module.HandleConflictSelectLocal(GetFileName());
                if (frm.KeepRemote) //remote
                    Settings.Module.HandleConflictSelectRemote(GetFileName());
            }
        }

        private bool CheckForBaseRevision(string filename)
        {
            if (string.IsNullOrEmpty(Settings.Module.GetConflictedFileNames(filename)[0]))
            {
                string caption = string.Format(fileCreatedLocallyAndRemotelyLong.Text,
                                                filename,
                                                GetLocalSideString(),
                                                GetRemoteSideString());

                using (var frm = new FormModifiedDeletedCreated(string.Format(chooseLocalButtonText.Text + " ({0})", GetLocalSideString()),
                                                                                string.Format(chooseRemoteButtonText.Text + " ({0})", GetRemoteSideString()),
                                                                                deleteFileButtonText.Text,
                                                                                caption))
                {
                    frm.ShowDialog(this);
                    if (frm.KeepBase) //delete
                        Settings.Module.RunGitCmd("rm -- \"" + filename + "\"");
                    if (frm.KeepLocal) //local
                        Settings.Module.HandleConflictSelectLocal(GetFileName());
                    if (frm.KeepRemote) //remote
                        Settings.Module.HandleConflictSelectRemote(GetFileName());
                }
                return false;
            }
            return true;
        }

        private bool CheckForLocalRevision(string filename)
        {
            if (string.IsNullOrEmpty(Settings.Module.GetConflictedFileNames(filename)[1]))
            {
                string caption = string.Format(fileDeletedLocallyAndModifiedRemotelyLong.Text,
                                                filename,
                                                GetLocalSideString(),
                                                GetRemoteSideString());

                using (var frm = new FormModifiedDeletedCreated(string.Format(deleteFileButtonText.Text + " ({0})", GetLocalSideString()),
                                                                                string.Format(keepModifiedButtonText.Text + " ({0})", GetRemoteSideString()),
                                                                                keepBaseButtonText.Text,
                                                                                caption))
                {
                    frm.ShowDialog(this);
                    if (frm.KeepBase) //base
                        Settings.Module.HandleConflictSelectBase(GetFileName());
                    if (frm.KeepLocal) //delete
                        Settings.Module.RunGitCmd("rm -- \"" + filename + "\"");
                    if (frm.KeepRemote) //remote
                        Settings.Module.HandleConflictSelectRemote(GetFileName());
                }
                return false;
            }
            return true;
        }

        private bool CheckForRemoteRevision(string filename)
        {
            if (string.IsNullOrEmpty(Settings.Module.GetConflictedFileNames(filename)[2]))
            {
                string caption = string.Format(fileModifiedLocallyAndDelededRemotelyLong.Text,
                                                filename,
                                                GetLocalSideString(),
                                                GetRemoteSideString());

                using (var frm = new FormModifiedDeletedCreated(string.Format(keepModifiedButtonText.Text + " ({0})", GetLocalSideString()),
                                                                                string.Format(deleteFileButtonText.Text + " ({0})", GetRemoteSideString()),
                                                                                keepBaseButtonText.Text,
                                                                                caption))
                {
                    frm.ShowDialog(this);
                    if (frm.KeepBase) //base
                        Settings.Module.HandleConflictSelectBase(GetFileName());
                    if (frm.KeepLocal) //delete
                        Settings.Module.HandleConflictSelectLocal(GetFileName());
                    if (frm.KeepRemote) //remote
                        Settings.Module.RunGitCmd("rm -- \"" + filename + "\"");
                }
                return false;
            }
            return true;
        }

        private void OpenMergetool_Click(object sender, EventArgs e)
        {
            Cursor.Current = Cursors.WaitCursor;
            ConflictedFiles_DoubleClick(sender, e);
            Cursor.Current = Cursors.Default;
        }

        private void ContextOpenBaseWith_Click(object sender, EventArgs e)
        {
            Cursor.Current = Cursors.WaitCursor;
            string fileName = GetFileName();
            fileName = GetShortFileName(fileName);

            fileName = Path.GetTempPath() + fileName;

            Settings.Module.HandleConflictsSaveSide(GetFileName(), fileName, "BASE");

            OpenWith.OpenAs(fileName);
            Cursor.Current = Cursors.Default;
        }

        private void ContextOpenLocalWith_Click(object sender, EventArgs e)
        {
            Cursor.Current = Cursors.WaitCursor;
            string fileName = GetFileName();
            fileName = GetShortFileName(fileName);

            fileName = Path.GetTempPath() + fileName;

            Settings.Module.HandleConflictsSaveSide(GetFileName(), fileName, "LOCAL");

            OpenWith.OpenAs(fileName);
            Cursor.Current = Cursors.Default;
        }

        private static string GetShortFileName(string fileName)
        {
            if (fileName.Contains(Settings.PathSeparator.ToString()) && fileName.LastIndexOf(Settings.PathSeparator.ToString()) < fileName.Length)
                fileName = fileName.Substring(fileName.LastIndexOf(Settings.PathSeparator) + 1);
            if (fileName.Contains(Settings.PathSeparatorWrong.ToString()) && fileName.LastIndexOf(Settings.PathSeparatorWrong.ToString()) < fileName.Length)
                fileName = fileName.Substring(fileName.LastIndexOf(Settings.PathSeparatorWrong) + 1);
            return fileName;
        }

        private static string GetDirectoryFromFileName(string fileName)
        {
            if (fileName.Contains(Settings.PathSeparator.ToString()) && fileName.LastIndexOf(Settings.PathSeparator.ToString()) < fileName.Length)
                fileName = fileName.Substring(0, fileName.LastIndexOf(Settings.PathSeparator));
            if (fileName.Contains(Settings.PathSeparatorWrong.ToString()) && fileName.LastIndexOf(Settings.PathSeparatorWrong.ToString()) < fileName.Length)
                fileName = fileName.Substring(0, fileName.LastIndexOf(Settings.PathSeparatorWrong));
            return fileName;
        }

        private void ContextOpenRemoteWith_Click(object sender, EventArgs e)
        {
            Cursor.Current = Cursors.WaitCursor;
            string fileName = GetFileName();
            fileName = GetShortFileName(fileName);

            fileName = Path.GetTempPath() + fileName;

            Settings.Module.HandleConflictsSaveSide(GetFileName(), fileName, "REMOTE");

            OpenWith.OpenAs(fileName);
            Cursor.Current = Cursors.Default;
        }

        private void ConflictedFiles_CellMouseDown(object sender, DataGridViewCellMouseEventArgs e)
        {
            if (e.Button == MouseButtons.Right)
            {
                System.Drawing.Point pt = ConflictedFiles.PointToClient(Cursor.Position);
                DataGridView.HitTestInfo hti = ConflictedFiles.HitTest(pt.X, pt.Y);
                int LastRow = hti.RowIndex;
                ConflictedFiles.ClearSelection();
                if (LastRow >= 0 && ConflictedFiles.Rows.Count > LastRow)
                    ConflictedFiles.Rows[LastRow].Selected = true;
            }
        }

        private void SaveAs(string side)
        {
            Cursor.Current = Cursors.WaitCursor;
            string fileName = GetFileName();
            fileName = GetShortFileName(fileName);

            using (var fileDialog = new SaveFileDialog
                                 {
                                     FileName = fileName,
                                     InitialDirectory = Settings.WorkingDir + GetDirectoryFromFileName(GetFileName()),
                                     AddExtension = true
                                 })
            {
                fileDialog.DefaultExt = GitCommandHelpers.GetFileExtension(fileDialog.FileName);
                fileDialog.Filter = string.Format(_currentFormatFilter.Text, GitCommandHelpers.GetFileExtension(fileDialog.FileName)) + "|*." +
                                    GitCommandHelpers.GetFileExtension(fileDialog.FileName) + "|" + _allFilesFilter.Text + "|*.*";

                if (fileDialog.ShowDialog(this) == DialogResult.OK)
                {
                    Settings.Module.HandleConflictsSaveSide(GetFileName(), fileDialog.FileName, side);
                }
            }
            Cursor.Current = Cursors.Default;
        }

        private void ContextSaveBaseAs_Click(object sender, EventArgs e)
        {
            SaveAs("BASE");
        }

        private void ContextSaveLocalAs_Click(object sender, EventArgs e)
        {
            SaveAs("LOCAL");
        }

        private void ContextSaveRemoteAs_Click(object sender, EventArgs e)
        {
            SaveAs("REMOTE");
        }

        private void ContextMarkAsSolved_Click(object sender, EventArgs e)
        {
            Cursor.Current = Cursors.WaitCursor;
            stageFile(GetFileName());
            Initialize();
            Cursor.Current = Cursors.Default;
        }

        private void ConflictedFilesContextMenu_Opening(object sender, CancelEventArgs e)
        {
            ConflictedFilesContextMenu.Enabled = !string.IsNullOrEmpty(GetFileName());
        }

        private void openToolStripMenuItem_Click(object sender, EventArgs e)
        {
            string fileName = GetFileName();
            System.Diagnostics.Process.Start(Settings.WorkingDir + fileName);
        }

        private void openWithToolStripMenuItem_Click(object sender, EventArgs e)
        {
            string fileName = GetFileName();
            OpenWith.OpenAs(Settings.WorkingDir + fileName);
        }

        private void stageFile(string filename)
        {
            var processStart = new FormStatus.ProcessStart
                (
                    delegate(FormStatus form)
                    {
                        form.AddMessageLine(string.Format(stageFilename.Text, filename));
                        string output = Settings.Module.RunCmd
                            (
                            Settings.GitCommand, "add -- \"" + filename + "\""
                            );
                        form.AddMessageLine(output);
                        form.Done(string.IsNullOrEmpty(output));
                    }
                );
            using (var process = new FormStatus(processStart, null) { Text = string.Format(stageFilename.Text, filename) })
                process.ShowDialogOnError(this);
        }


        private void conflictDescription_Click(object sender, EventArgs e)
        {

        }

        private void merge_Click(object sender, EventArgs e)
        {
            OpenMergetool_Click(sender, e);
        }


        private void ConflictedFiles_KeyDown(object sender, KeyEventArgs e)
        {
            if (e.KeyCode == Keys.Enter)
            {
                OpenMergetool_Click(sender, e);
                e.Handled = true;
            }
        }

        private void fileHistoryToolStripMenuItem_Click(object sender, EventArgs e)
        {
            using (var frm = new FormFileHistory(GetFileName())) frm.ShowDialog(this);
        }

        #region Hotkey commands

        public const string HotkeySettingsName = "FormMergeConflicts";

        internal enum Commands
        {
            Merge,
            Rescan,
            ChooseRemote,
            ChooseLocal,
            ChooseBase
        }

        protected override bool ExecuteCommand(int cmd)
        {
            Commands command = (Commands)cmd;

            switch (command)
            {
                case Commands.Merge: this.OpenMergetool_Click(null, null); break;
                case Commands.Rescan: this.Rescan_Click(null, null); break;
                case Commands.ChooseBase: this.ContextChooseBase_Click(null, null); break;
                case Commands.ChooseLocal: this.ContextChooseLocal_Click(null, null); break;
                case Commands.ChooseRemote: this.ContextChooseRemote_Click(null, null); break;
                default: ExecuteScriptCommand(cmd, Keys.None); break;
            }

            return true;
        }

        #endregion
    }
}
<|MERGE_RESOLUTION|>--- conflicted
+++ resolved
@@ -1,844 +1,839 @@
-﻿using System;
-using System.ComponentModel;
-using System.IO;
-using System.Linq;
-using System.Windows.Forms;
-using GitCommands;
-using GitCommands.Config;
-using GitUI.Hotkey;
-using ResourceManager.Translation;
-
-namespace GitUI
-{
-    public partial class FormResolveConflicts : GitExtensionsForm
-    {
-        #region Translation
-        private readonly TranslationString uskUseCustomMergeScript = new TranslationString("There is a custom merge script({0}) for this file type." + Environment.NewLine + Environment.NewLine + "Do you want to use this custom merge script?");
-        private readonly TranslationString uskUseCustomMergeScriptCaption = new TranslationString("Custom merge script");
-        private readonly TranslationString fileUnchangedAfterMerge = new TranslationString("The file has not been modified by the merge. Usually this means that the file has been saved to the wrong location." + Environment.NewLine + Environment.NewLine + "The merge conflict will not be marked as solved. Please try again.");
-        private readonly TranslationString allConflictsResolved = new TranslationString("All mergeconflicts are resolved, you can commit." + Environment.NewLine + "Do you want to commit now?");
-        private readonly TranslationString allConflictsResolvedCaption = new TranslationString("Commit");
-        private readonly TranslationString mergeConflictIsSubmodule = new TranslationString("The selected mergeconflict is a submodule. Mark conflict as resolved?");
-        private readonly TranslationString mergeConflictIsSubmoduleCaption = new TranslationString("Submodule");
-        private readonly TranslationString fileIsBinary = new TranslationString("The selected file appears to be a binary file." + Environment.NewLine + "Are you sure you want to open this file in {0}?");
-        private readonly TranslationString askMergeConflictSolvedAfterCustomMergeScript = new TranslationString("The merge conflict need to be solved and the result must be saved as:" + Environment.NewLine + "{0}" + Environment.NewLine + Environment.NewLine + "Is the mergeconflict solved?");
-        private readonly TranslationString askMergeConflictSolved = new TranslationString("Is the mergeconflict solved?");
-        private readonly TranslationString askMergeConflictSolvedCaption = new TranslationString("Conflict solved?");
-        private readonly TranslationString noMergeTool = new TranslationString("There is no mergetool configured. Please go to settings and set a mergetool!");
-        private readonly TranslationString stageFilename = new TranslationString("Stage {0}");
-
-        private readonly TranslationString noBaseRevision = new TranslationString("There is no base revision for {0}.\nFall back to 2-way merge?");
-        private readonly TranslationString ours = new TranslationString("ours");
-        private readonly TranslationString theirs = new TranslationString("theirs");
-        private readonly TranslationString fileBinairyChooseLocalBaseRemote = new TranslationString("File ({0}) appears to be a binairy file.\nChoose to keep the local({1}), remote({2}) or base file.");
-        private readonly TranslationString fileChangeLocallyAndRemotely = new TranslationString("The file has been changed both locally({0}) and remotely({1}). Merge the changes.");
-        private readonly TranslationString fileCreatedLocallyAndRemotely = new TranslationString("A file with the same name has been created locally({0}) and remotely({1}). Choose the file you want to keep or merge the files.");
-        private readonly TranslationString fileCreatedLocallyAndRemotelyLong = new TranslationString("File {0} does not have a base revision.\nA file with the same name has been created locally({1}) and remotely({2}) causing this conflict.\n\nChoose the file you want to keep, merge the files or delete the file?");
-        private readonly TranslationString fileDeletedLocallyAndModifiedRemotely = new TranslationString("The file has been deleted locally({0}) and modified remotely({1}). Choose to delete the file or keep the modified version.");
-        private readonly TranslationString fileDeletedLocallyAndModifiedRemotelyLong = new TranslationString("File {0} does not have a local revision.\nThe file has been deleted locally({1}) but modified remotely({2}).\n\nChoose to delete the file or keep the modified version.");
-        private readonly TranslationString fileModifiedLocallyAndDelededRemotely = new TranslationString("The file has been modified locally({0}) and deleted remotely({1}). Choose to delete the file or keep the modified version.");
-        private readonly TranslationString fileModifiedLocallyAndDelededRemotelyLong = new TranslationString("File {0} does not have a remote revision.\nThe file has been modified locally({1}) but deleted remotely({2}).\n\nChoose to delete the file or keep the modified version.");
-        private readonly TranslationString noBase = new TranslationString("no base");
-        private readonly TranslationString deleted = new TranslationString("deleted");
-        private readonly TranslationString chooseLocalButtonText = new TranslationString("Choose local");
-        private readonly TranslationString chooseRemoteButtonText = new TranslationString("Choose remote");
-        private readonly TranslationString deleteFileButtonText = new TranslationString("Delete file");
-        private readonly TranslationString keepModifiedButtonText = new TranslationString("Keep modified");
-        private readonly TranslationString keepBaseButtonText = new TranslationString("Keep base file");
-
-        private readonly TranslationString _conflictedFilesContextMenuText = new TranslationString("Solve");
-        private readonly TranslationString _openMergeToolItemText = new TranslationString("Open in");
-        private readonly TranslationString _button1Text = new TranslationString("Open in");
-
-        private readonly TranslationString _resetItemRebaseText = new TranslationString("Abort rebase");
-        private readonly TranslationString _contextChooseLocalRebaseText = new TranslationString("Choose local (theirs)");
-        private readonly TranslationString _contextChooseRemoteRebaseText = new TranslationString("Choose remote (ours)");
-
-        private readonly TranslationString _resetItemMergeText = new TranslationString("Abort merge");
-        private readonly TranslationString _contextChooseLocalMergeText = new TranslationString("Choose local (ours)");
-        private readonly TranslationString _contextChooseRemoteMergeText = new TranslationString("Choose remote (theirs)");
-
-        private readonly TranslationString _binaryFileWarningCaption = new TranslationString("Warning");
-
-        private readonly TranslationString _noBaseFileMergeCaption = new TranslationString("Merge");
-
-        private readonly TranslationString _chooseBaseFileFailedText = new TranslationString("Choose base file failed.");
-        private readonly TranslationString _chooseLocalFileFailedText = new TranslationString("Choose local file failed.");
-        private readonly TranslationString _chooseRemoteFileFailedText = new TranslationString("Choose remote file failed.");
-
-        private readonly TranslationString _currentFormatFilter =
-            new TranslationString("Current format (*.{0})");
-        private readonly TranslationString _allFilesFilter =
-            new TranslationString("All files (*.*)");
-        #endregion
-<<<<<<< HEAD
-
-        public FormResolveConflicts()
-=======
-        
-        public FormResolveConflicts(bool offerCommit)
->>>>>>> f70ceed9
-        {
-            InitializeComponent();
-            Translate();
-            _thereWhereMergeConflicts = Settings.Module.InTheMiddleOfConflictedMerge();
-            _offerCommit = offerCommit;
-            merge.Focus();
-            merge.Select();
-
-            this.HotkeysEnabled = true;
-            this.Hotkeys = HotkeySettingsManager.LoadHotkeys(HotkeySettingsName);
-        }
-
-        public FormResolveConflicts()
-            : this(true)
-        {
-        }
-
-        private void Mergetool_Click(object sender, EventArgs e)
-        {
-            Cursor.Current = Cursors.WaitCursor;
-            Directory.SetCurrentDirectory(Settings.WorkingDir);
-            Settings.Module.RunRealCmd(Settings.GitCommand, "mergetool");
-            Initialize();
-            Cursor.Current = Cursors.Default;
-        }
-
-        private bool _offerCommit;
-        private bool _thereWhereMergeConflicts;
-
-        private void FormResolveConflicts_FormClosing(object sender, FormClosingEventArgs e)
-        {
-            SavePosition("resolve-conflicts");
-        }
-
-        private void FormResolveConflicts_Load(object sender, EventArgs e)
-        {
-            RestorePosition("resolve-conflicts");
-            Initialize();
-        }
-
-        private void Initialize()
-        {
-            Cursor.Current = Cursors.WaitCursor;
-
-            ConflictedFiles.MultiSelect = false;
-            int oldSelectedRow = 0;
-            if (ConflictedFiles.SelectedRows.Count > 0)
-                oldSelectedRow = ConflictedFiles.SelectedRows[0].Index;
-            ConflictedFiles.DataSource = Settings.Module.GetConflictedFiles();
-            if (ConflictedFiles.Rows.Count > oldSelectedRow)
-            {
-                ConflictedFiles.Rows[oldSelectedRow].Selected = true;
-
-                if (oldSelectedRow < ConflictedFiles.FirstDisplayedScrollingRowIndex ||
-                    oldSelectedRow > (ConflictedFiles.FirstDisplayedScrollingRowIndex + ConflictedFiles.DisplayedRowCount(false)))
-                    ConflictedFiles.FirstDisplayedScrollingRowIndex = oldSelectedRow;
-            }
-
-            InitMergetool();
-
-            ConflictedFilesContextMenu.Text = _conflictedFilesContextMenuText.Text;
-            OpenMergetool.Text = _openMergeToolItemText.Text + " " + mergetool;
-            openMergeToolBtn.Text = _button1Text.Text + " " + mergetool;
-
-            if (Settings.Module.InTheMiddleOfRebase())
-            {
-                Reset.Text = _resetItemRebaseText.Text;
-                ContextChooseLocal.Text = _contextChooseLocalRebaseText.Text;
-                ContextChooseRemote.Text = _contextChooseRemoteRebaseText.Text;
-            }
-            else
-            {
-                Reset.Text = _resetItemMergeText.Text;
-                ContextChooseLocal.Text = _contextChooseLocalMergeText.Text;
-                ContextChooseRemote.Text = _contextChooseRemoteMergeText.Text;
-            }
-
-            if (!Settings.Module.InTheMiddleOfPatch() && !Settings.Module.InTheMiddleOfRebase() &&
-                !Settings.Module.InTheMiddleOfConflictedMerge() && _thereWhereMergeConflicts && _offerCommit)
-            {
-                if (MessageBox.Show(this, allConflictsResolved.Text, allConflictsResolvedCaption.Text, MessageBoxButtons.YesNo, MessageBoxIcon.Question) == DialogResult.Yes)
-                {
-                    GitUICommands.Instance.StartCommitDialog(this);
-                }
-            }
-
-            if (!Settings.Module.InTheMiddleOfConflictedMerge() && _thereWhereMergeConflicts)
-            {
-                Close();
-            }
-            Cursor.Current = Cursors.Default;
-        }
-
-        private void Rescan_Click(object sender, EventArgs e)
-        {
-            Initialize();
-        }
-
-        private string mergetool;
-        private string mergetoolCmd;
-        private string mergetoolPath;
-
-        private string GetFileName()
-        {
-            if (ConflictedFiles.SelectedRows.Count != 1)
-                return null;
-
-            DataGridViewRow row = ConflictedFiles.SelectedRows[0];
-            return ((GitItem)row.DataBoundItem).FileName;
-        }
-
-        private string FixPath(string path)
-        {
-            return path.Replace(Settings.PathSeparatorWrong, Settings.PathSeparator);
-        }
-
-        private bool TryMergeWithScript(string fileName, string baseFileName, string remoteFileName, string localFileName)
-        {
-            if (!Settings.RunningOnWindows())
-                return false;
-
-            try
-            {
-                int extensionsSeperator = fileName.LastIndexOf('.');
-                if (!(extensionsSeperator > 0) || extensionsSeperator + 1 >= fileName.Length)
-                    return false;
-
-                string dir = Path.GetDirectoryName(Application.ExecutablePath) +
-                    Settings.PathSeparator + "Diff-Scripts" + Settings.PathSeparator;
-                if (Directory.Exists(dir))
-                {
-                    string[] mergeScripts = Directory.GetFiles(dir, "merge-" +
-                    fileName.Substring(extensionsSeperator + 1) + ".*");
-
-                    if (mergeScripts.Length > 0)
-                    {
-                        string mergeScript = mergeScripts[0];
-                        if (MessageBox.Show(this, string.Format(uskUseCustomMergeScript.Text,
-                            mergeScript.Replace(Settings.PathSeparator + Settings.PathSeparator.ToString(), Settings.PathSeparator.ToString())),
-                            uskUseCustomMergeScriptCaption.Text, MessageBoxButtons.YesNo, MessageBoxIcon.Question) == DialogResult.Yes)
-                        {
-                            UseMergeWithScript(fileName, mergeScript, baseFileName, remoteFileName, localFileName);
-
-                            return true;
-                        }
-                    }
-                }
-            }
-            catch (Exception ex)
-            {
-                MessageBox.Show(this, "Merge using script failed.\n" + ex);
-            }
-            return false;
-        }
-
-        private void UseMergeWithScript(string fileName, string mergeScript, string baseFileName, string remoteFileName, string localFileName)
-        {
-            //get timestamp of file before merge. This is an extra check to verify if merge was successfully
-            DateTime lastWriteTimeBeforeMerge = DateTime.Now;
-            if (File.Exists(Settings.WorkingDir + fileName))
-                lastWriteTimeBeforeMerge = File.GetLastWriteTime(Settings.WorkingDir + fileName);
-
-            int exitCode;
-            Settings.Module.RunCmd("wscript", "\"" + mergeScript + "\" \"" +
-                FixPath(Settings.WorkingDir + fileName) + "\" \"" + FixPath(remoteFileName) + "\" \"" +
-                FixPath(localFileName) + "\" \"" + FixPath(baseFileName) + "\"", out exitCode);
-
-            if (MessageBox.Show(this, string.Format(askMergeConflictSolvedAfterCustomMergeScript.Text,
-                FixPath(Settings.WorkingDir + fileName)), askMergeConflictSolvedCaption.Text,
-                MessageBoxButtons.YesNo, MessageBoxIcon.Question) == DialogResult.Yes)
-            {
-
-                DateTime lastWriteTimeAfterMerge = lastWriteTimeBeforeMerge;
-                if (File.Exists(Settings.WorkingDir + fileName))
-                    lastWriteTimeAfterMerge = File.GetLastWriteTime(Settings.WorkingDir + fileName);
-
-                //The file is not modified, do not stage file and present warning
-                if (lastWriteTimeBeforeMerge == lastWriteTimeAfterMerge)
-                    MessageBox.Show(this, fileUnchangedAfterMerge.Text);
-                else
-                    stageFile(fileName);
-            }
-
-            Initialize();
-            if (File.Exists(baseFileName)) File.Delete(baseFileName);
-            if (File.Exists(remoteFileName)) File.Delete(remoteFileName);
-            if (File.Exists(localFileName)) File.Delete(localFileName);
-        }
-
-        private void ConflictedFiles_DoubleClick(object sender, EventArgs e)
-        {
-            Cursor.Current = Cursors.WaitCursor;
-            if (ConflictedFiles.SelectedRows.Count != 1)
-                return;
-
-            string filename = GetFileName();
-            string[] filenames = Settings.Module.GetConflictedFiles(filename);
-
-            try
-            {
-                if (Directory.Exists(Settings.WorkingDir + filename) && !File.Exists(Settings.WorkingDir + filename))
-                {
-                    var submoduleConfig = Settings.Module.GetSubmoduleConfigFile();
-                    if (submoduleConfig.GetConfigSections().Any(configSection => configSection.GetPathValue("path").Trim().Equals(filename.Trim())))
-                    {
-                        if (MessageBox.Show(this, mergeConflictIsSubmodule.Text, mergeConflictIsSubmoduleCaption.Text, MessageBoxButtons.YesNo, MessageBoxIcon.Exclamation) == DialogResult.Yes)
-                        {
-                            stageFile(filename);
-                        }
-                        return;
-                    }
-                    //END: REPLACED WITH FASTER, BUT DIRTIER SUBMODULE CHECK
-                }
-
-                string arguments = mergetoolCmd;
-
-                if (CheckForLocalRevision(filename) &&
-                    CheckForRemoteRevision(filename))
-                {
-                    if (TryMergeWithScript(filename, filenames[0], filenames[2], filenames[1]))
-                    {
-                        Cursor.Current = Cursors.Default;
-                        return;
-                    }
-
-                    if (FileHelper.IsBinaryFile(filename))
-                    {
-                        if (MessageBox.Show(this, string.Format(fileIsBinary.Text, mergetool), _binaryFileWarningCaption.Text, MessageBoxButtons.YesNo, MessageBoxIcon.Warning, MessageBoxDefaultButton.Button2) == DialogResult.No)
-                        {
-                            BinairyFilesChooseLocalBaseRemote(filename);
-                            return;
-                        }
-                    }
-
-                    //Check if there is a base file. If not, ask user to fall back to 2-way merge.
-                    //git doesn't support 2-way merge, but we can try to adjust attributes to fix this.
-                    //For kdiff3 this is easy; just remove the 3rd file from the arguments. Since the
-                    //filenames are quoted, this takes a little extra effort. We need to remove these 
-                    //quotes also. For tortoise and araxis a little bit more magic is needed.
-                    if (filenames[0] == null)
-                    {
-                        DialogResult result = MessageBox.Show(this, string.Format(noBaseRevision.Text, filename), _noBaseFileMergeCaption.Text, MessageBoxButtons.YesNoCancel);
-                        if (result == DialogResult.Yes)
-                        {
-                            arguments = arguments.Replace("-merge -3", "-merge"); // Araxis
-                            arguments = arguments.Replace("base:\"$BASE\"", ""); // TortoiseMerge
-                            arguments = arguments.Replace("mine:\"$LOCAL\"", "base:\"$LOCAL\""); // TortoiseMerge
-                            arguments = arguments.Replace("\"$BASE\"", ""); // Perforce, Beyond Compare 3, Araxis, DiffMerge
-                        }
-
-                        if (result == DialogResult.Cancel)
-                        {
-                            return;
-                        }
-                    }
-
-                    arguments = arguments.Replace("$BASE", filenames[0]);
-                    arguments = arguments.Replace("$LOCAL", filenames[1]);
-                    arguments = arguments.Replace("$REMOTE", filenames[2]);
-                    arguments = arguments.Replace("$MERGED", filename + "");
-
-                    //get timestamp of file before merge. This is an extra check to verify if merge was successful
-                    DateTime lastWriteTimeBeforeMerge = DateTime.Now;
-                    if (File.Exists(Settings.WorkingDir + filename))
-                        lastWriteTimeBeforeMerge = File.GetLastWriteTime(Settings.WorkingDir + filename);
-
-                    int exitCode;
-                    Settings.Module.RunCmd(mergetoolPath, "" + arguments + "", out exitCode);
-
-                    DateTime lastWriteTimeAfterMerge = lastWriteTimeBeforeMerge;
-                    if (File.Exists(Settings.WorkingDir + filename))
-                        lastWriteTimeAfterMerge = File.GetLastWriteTime(Settings.WorkingDir + filename);
-
-                    //Check exitcode AND timestamp of the file. If exitcode is success and
-                    //time timestamp is changed, we are pretty sure the merge was done.
-                    if (exitCode == 0 && lastWriteTimeBeforeMerge != lastWriteTimeAfterMerge)
-                    {
-                        stageFile(filename);
-                    }
-
-                    //If the exitcode is 1, but the file is changed, ask if the merge conflict is solved.
-                    //If the exitcode is 0, but the file is not changed, ask if the merge conflict is solved.
-                    if ((exitCode == 1 && lastWriteTimeBeforeMerge != lastWriteTimeAfterMerge) ||
-                        (exitCode == 0 && lastWriteTimeBeforeMerge == lastWriteTimeAfterMerge))
-                    {
-                        if (MessageBox.Show(this, askMergeConflictSolved.Text, askMergeConflictSolvedCaption.Text, MessageBoxButtons.YesNo, MessageBoxIcon.Question) == DialogResult.Yes)
-                        {
-                            stageFile(filename);
-                        }
-                    }
-                }
-            }
-            finally
-            {
-                DeleteTemporaryFiles(filenames);
-                Cursor.Current = Cursors.Default;
-                Initialize();
-            }
-        }
-
-        private static void DeleteTemporaryFiles(string[] filenames)
-        {
-            if (filenames[0] != null && File.Exists(filenames[0]))
-                File.Delete(filenames[0]);
-            if (filenames[1] != null && File.Exists(filenames[1]))
-                File.Delete(filenames[1]);
-            if (filenames[2] != null && File.Exists(filenames[2]))
-                File.Delete(filenames[2]);
-        }
-
-        private void InitMergetool()
-        {
-            mergetool = Settings.Module.GetEffectiveSetting("merge.tool");
-
-            if (string.IsNullOrEmpty(mergetool))
-            {
-                MessageBox.Show(this, noMergeTool.Text);
-                return;
-            }
-            Cursor.Current = Cursors.WaitCursor;
-
-            mergetoolCmd = Settings.Module.GetEffectivePathSetting(string.Format("mergetool.{0}.cmd", mergetool));
-
-            mergetoolPath = Settings.Module.GetEffectivePathSetting(string.Format("mergetool.{0}.path", mergetool));
-
-            if (string.IsNullOrEmpty(mergetool) || mergetool == "kdiff3")
-            {
-                mergetoolCmd = "\"$BASE\" \"$LOCAL\" \"$REMOTE\" -o \"$MERGED\"";
-            }
-            else
-            {
-                //This only works when on Windows....
-                const string executablePattern = ".exe";
-                int idx = mergetoolCmd.IndexOf(executablePattern);
-                if (idx >= 0)
-                {
-                    mergetoolPath = mergetoolCmd.Substring(0, idx + executablePattern.Length + 1).Trim(new[] { '\"', ' ' });
-                    mergetoolCmd = mergetoolCmd.Substring(idx + executablePattern.Length + 1);
-                }
-            }
-            Cursor.Current = Cursors.Default;
-        }
-
-        private void Reset_Click(object sender, EventArgs e)
-        {
-            Cursor.Current = Cursors.WaitCursor;
-            if (Abort.AbortCurrentAction())
-                Close();
-            Cursor.Current = Cursors.Default;
-        }
-
-        private string GetRemoteSideString()
-        {
-            bool inTheMiddleOfRebase = Settings.Module.InTheMiddleOfRebase();
-            return inTheMiddleOfRebase ? ours.Text : theirs.Text;
-        }
-        private string GetLocalSideString()
-        {
-            bool inTheMiddleOfRebase = Settings.Module.InTheMiddleOfRebase();
-            return inTheMiddleOfRebase ? theirs.Text : ours.Text;
-        }
-
-        private void ConflictedFiles_SelectionChanged(object sender, EventArgs e)
-        {
-            Cursor.Current = Cursors.WaitCursor;
-            if (ConflictedFiles.SelectedRows.Count != 1)
-            {
-                baseFileName.Text = localFileName.Text = remoteFileName.Text = "";
-                return;
-            }
-
-            string filename = GetFileName();
-            string[] filenames = Settings.Module.GetConflictedFileNames(filename);
-
-            bool baseFileExists = !string.IsNullOrEmpty(filenames[0]);
-            bool localFileExists = !string.IsNullOrEmpty(filenames[1]);
-            bool remoteFileExists = !string.IsNullOrEmpty(filenames[2]);
-
-            string remoteSide = GetRemoteSideString();
-            string localSide = GetLocalSideString();
-
-            if (baseFileExists && localFileExists && remoteFileExists)
-                conflictDescription.Text = string.Format(fileChangeLocallyAndRemotely.Text, localSide, remoteSide);
-            if (!baseFileExists && localFileExists && remoteFileExists)
-                conflictDescription.Text = string.Format(fileCreatedLocallyAndRemotely.Text, localSide, remoteSide);
-            if (baseFileExists && !localFileExists && remoteFileExists)
-                conflictDescription.Text = string.Format(fileDeletedLocallyAndModifiedRemotely.Text, localSide, remoteSide);
-            if (baseFileExists && localFileExists && !remoteFileExists)
-                conflictDescription.Text = string.Format(fileModifiedLocallyAndDelededRemotely.Text, localSide, remoteSide);
-
-            baseFileName.Text = (baseFileExists ? filenames[0] : noBase.Text);
-            localFileName.Text = (localFileExists ? filenames[1] : deleted.Text);
-            remoteFileName.Text = (remoteFileExists ? filenames[2] : deleted.Text);
-        }
-
-        private void ContextChooseBase_Click(object sender, EventArgs e)
-        {
-            Cursor.Current = Cursors.WaitCursor;
-
-            string filename = GetFileName();
-
-            if (CheckForBaseRevision(filename))
-            {
-                if (!Settings.Module.HandleConflictSelectBase(filename))
-                    MessageBox.Show(this, _chooseBaseFileFailedText.Text);
-            }
-            Initialize();
-            Cursor.Current = Cursors.Default;
-        }
-
-        private void ContextChooseLocal_Click(object sender, EventArgs e)
-        {
-            Cursor.Current = Cursors.WaitCursor;
-
-            string filename = GetFileName();
-            if (CheckForLocalRevision(filename))
-            {
-                if (!Settings.Module.HandleConflictSelectLocal(GetFileName()))
-                    MessageBox.Show(this, _chooseLocalFileFailedText.Text);
-            }
-            Initialize();
-            Cursor.Current = Cursors.Default;
-        }
-
-        private void ContextChooseRemote_Click(object sender, EventArgs e)
-        {
-            Cursor.Current = Cursors.WaitCursor;
-            string filename = GetFileName();
-            if (CheckForRemoteRevision(filename))
-            {
-                if (!Settings.Module.HandleConflictSelectRemote(GetFileName()))
-                    MessageBox.Show(this, _chooseRemoteFileFailedText.Text);
-            }
-            Initialize();
-
-            Cursor.Current = Cursors.Default;
-        }
-
-        private void BinairyFilesChooseLocalBaseRemote(string filename)
-        {
-            string caption = string.Format(fileBinairyChooseLocalBaseRemote.Text,
-                                            filename,
-                                            GetLocalSideString(),
-                                            GetRemoteSideString());
-
-            using (var frm = new FormModifiedDeletedCreated(string.Format(chooseLocalButtonText.Text + " ({0})", GetLocalSideString()),
-                                                                            string.Format(chooseRemoteButtonText.Text + " ({0})", GetRemoteSideString()),
-                                                                            keepBaseButtonText.Text,
-                                                                            caption))
-            {
-                frm.ShowDialog(this);
-                if (frm.KeepBase) //base
-                    Settings.Module.HandleConflictSelectBase(GetFileName());
-                if (frm.KeepLocal) //local
-                    Settings.Module.HandleConflictSelectLocal(GetFileName());
-                if (frm.KeepRemote) //remote
-                    Settings.Module.HandleConflictSelectRemote(GetFileName());
-            }
-        }
-
-        private bool CheckForBaseRevision(string filename)
-        {
-            if (string.IsNullOrEmpty(Settings.Module.GetConflictedFileNames(filename)[0]))
-            {
-                string caption = string.Format(fileCreatedLocallyAndRemotelyLong.Text,
-                                                filename,
-                                                GetLocalSideString(),
-                                                GetRemoteSideString());
-
-                using (var frm = new FormModifiedDeletedCreated(string.Format(chooseLocalButtonText.Text + " ({0})", GetLocalSideString()),
-                                                                                string.Format(chooseRemoteButtonText.Text + " ({0})", GetRemoteSideString()),
-                                                                                deleteFileButtonText.Text,
-                                                                                caption))
-                {
-                    frm.ShowDialog(this);
-                    if (frm.KeepBase) //delete
-                        Settings.Module.RunGitCmd("rm -- \"" + filename + "\"");
-                    if (frm.KeepLocal) //local
-                        Settings.Module.HandleConflictSelectLocal(GetFileName());
-                    if (frm.KeepRemote) //remote
-                        Settings.Module.HandleConflictSelectRemote(GetFileName());
-                }
-                return false;
-            }
-            return true;
-        }
-
-        private bool CheckForLocalRevision(string filename)
-        {
-            if (string.IsNullOrEmpty(Settings.Module.GetConflictedFileNames(filename)[1]))
-            {
-                string caption = string.Format(fileDeletedLocallyAndModifiedRemotelyLong.Text,
-                                                filename,
-                                                GetLocalSideString(),
-                                                GetRemoteSideString());
-
-                using (var frm = new FormModifiedDeletedCreated(string.Format(deleteFileButtonText.Text + " ({0})", GetLocalSideString()),
-                                                                                string.Format(keepModifiedButtonText.Text + " ({0})", GetRemoteSideString()),
-                                                                                keepBaseButtonText.Text,
-                                                                                caption))
-                {
-                    frm.ShowDialog(this);
-                    if (frm.KeepBase) //base
-                        Settings.Module.HandleConflictSelectBase(GetFileName());
-                    if (frm.KeepLocal) //delete
-                        Settings.Module.RunGitCmd("rm -- \"" + filename + "\"");
-                    if (frm.KeepRemote) //remote
-                        Settings.Module.HandleConflictSelectRemote(GetFileName());
-                }
-                return false;
-            }
-            return true;
-        }
-
-        private bool CheckForRemoteRevision(string filename)
-        {
-            if (string.IsNullOrEmpty(Settings.Module.GetConflictedFileNames(filename)[2]))
-            {
-                string caption = string.Format(fileModifiedLocallyAndDelededRemotelyLong.Text,
-                                                filename,
-                                                GetLocalSideString(),
-                                                GetRemoteSideString());
-
-                using (var frm = new FormModifiedDeletedCreated(string.Format(keepModifiedButtonText.Text + " ({0})", GetLocalSideString()),
-                                                                                string.Format(deleteFileButtonText.Text + " ({0})", GetRemoteSideString()),
-                                                                                keepBaseButtonText.Text,
-                                                                                caption))
-                {
-                    frm.ShowDialog(this);
-                    if (frm.KeepBase) //base
-                        Settings.Module.HandleConflictSelectBase(GetFileName());
-                    if (frm.KeepLocal) //delete
-                        Settings.Module.HandleConflictSelectLocal(GetFileName());
-                    if (frm.KeepRemote) //remote
-                        Settings.Module.RunGitCmd("rm -- \"" + filename + "\"");
-                }
-                return false;
-            }
-            return true;
-        }
-
-        private void OpenMergetool_Click(object sender, EventArgs e)
-        {
-            Cursor.Current = Cursors.WaitCursor;
-            ConflictedFiles_DoubleClick(sender, e);
-            Cursor.Current = Cursors.Default;
-        }
-
-        private void ContextOpenBaseWith_Click(object sender, EventArgs e)
-        {
-            Cursor.Current = Cursors.WaitCursor;
-            string fileName = GetFileName();
-            fileName = GetShortFileName(fileName);
-
-            fileName = Path.GetTempPath() + fileName;
-
-            Settings.Module.HandleConflictsSaveSide(GetFileName(), fileName, "BASE");
-
-            OpenWith.OpenAs(fileName);
-            Cursor.Current = Cursors.Default;
-        }
-
-        private void ContextOpenLocalWith_Click(object sender, EventArgs e)
-        {
-            Cursor.Current = Cursors.WaitCursor;
-            string fileName = GetFileName();
-            fileName = GetShortFileName(fileName);
-
-            fileName = Path.GetTempPath() + fileName;
-
-            Settings.Module.HandleConflictsSaveSide(GetFileName(), fileName, "LOCAL");
-
-            OpenWith.OpenAs(fileName);
-            Cursor.Current = Cursors.Default;
-        }
-
-        private static string GetShortFileName(string fileName)
-        {
-            if (fileName.Contains(Settings.PathSeparator.ToString()) && fileName.LastIndexOf(Settings.PathSeparator.ToString()) < fileName.Length)
-                fileName = fileName.Substring(fileName.LastIndexOf(Settings.PathSeparator) + 1);
-            if (fileName.Contains(Settings.PathSeparatorWrong.ToString()) && fileName.LastIndexOf(Settings.PathSeparatorWrong.ToString()) < fileName.Length)
-                fileName = fileName.Substring(fileName.LastIndexOf(Settings.PathSeparatorWrong) + 1);
-            return fileName;
-        }
-
-        private static string GetDirectoryFromFileName(string fileName)
-        {
-            if (fileName.Contains(Settings.PathSeparator.ToString()) && fileName.LastIndexOf(Settings.PathSeparator.ToString()) < fileName.Length)
-                fileName = fileName.Substring(0, fileName.LastIndexOf(Settings.PathSeparator));
-            if (fileName.Contains(Settings.PathSeparatorWrong.ToString()) && fileName.LastIndexOf(Settings.PathSeparatorWrong.ToString()) < fileName.Length)
-                fileName = fileName.Substring(0, fileName.LastIndexOf(Settings.PathSeparatorWrong));
-            return fileName;
-        }
-
-        private void ContextOpenRemoteWith_Click(object sender, EventArgs e)
-        {
-            Cursor.Current = Cursors.WaitCursor;
-            string fileName = GetFileName();
-            fileName = GetShortFileName(fileName);
-
-            fileName = Path.GetTempPath() + fileName;
-
-            Settings.Module.HandleConflictsSaveSide(GetFileName(), fileName, "REMOTE");
-
-            OpenWith.OpenAs(fileName);
-            Cursor.Current = Cursors.Default;
-        }
-
-        private void ConflictedFiles_CellMouseDown(object sender, DataGridViewCellMouseEventArgs e)
-        {
-            if (e.Button == MouseButtons.Right)
-            {
-                System.Drawing.Point pt = ConflictedFiles.PointToClient(Cursor.Position);
-                DataGridView.HitTestInfo hti = ConflictedFiles.HitTest(pt.X, pt.Y);
-                int LastRow = hti.RowIndex;
-                ConflictedFiles.ClearSelection();
-                if (LastRow >= 0 && ConflictedFiles.Rows.Count > LastRow)
-                    ConflictedFiles.Rows[LastRow].Selected = true;
-            }
-        }
-
-        private void SaveAs(string side)
-        {
-            Cursor.Current = Cursors.WaitCursor;
-            string fileName = GetFileName();
-            fileName = GetShortFileName(fileName);
-
-            using (var fileDialog = new SaveFileDialog
-                                 {
-                                     FileName = fileName,
-                                     InitialDirectory = Settings.WorkingDir + GetDirectoryFromFileName(GetFileName()),
-                                     AddExtension = true
-                                 })
-            {
-                fileDialog.DefaultExt = GitCommandHelpers.GetFileExtension(fileDialog.FileName);
-                fileDialog.Filter = string.Format(_currentFormatFilter.Text, GitCommandHelpers.GetFileExtension(fileDialog.FileName)) + "|*." +
-                                    GitCommandHelpers.GetFileExtension(fileDialog.FileName) + "|" + _allFilesFilter.Text + "|*.*";
-
-                if (fileDialog.ShowDialog(this) == DialogResult.OK)
-                {
-                    Settings.Module.HandleConflictsSaveSide(GetFileName(), fileDialog.FileName, side);
-                }
-            }
-            Cursor.Current = Cursors.Default;
-        }
-
-        private void ContextSaveBaseAs_Click(object sender, EventArgs e)
-        {
-            SaveAs("BASE");
-        }
-
-        private void ContextSaveLocalAs_Click(object sender, EventArgs e)
-        {
-            SaveAs("LOCAL");
-        }
-
-        private void ContextSaveRemoteAs_Click(object sender, EventArgs e)
-        {
-            SaveAs("REMOTE");
-        }
-
-        private void ContextMarkAsSolved_Click(object sender, EventArgs e)
-        {
-            Cursor.Current = Cursors.WaitCursor;
-            stageFile(GetFileName());
-            Initialize();
-            Cursor.Current = Cursors.Default;
-        }
-
-        private void ConflictedFilesContextMenu_Opening(object sender, CancelEventArgs e)
-        {
-            ConflictedFilesContextMenu.Enabled = !string.IsNullOrEmpty(GetFileName());
-        }
-
-        private void openToolStripMenuItem_Click(object sender, EventArgs e)
-        {
-            string fileName = GetFileName();
-            System.Diagnostics.Process.Start(Settings.WorkingDir + fileName);
-        }
-
-        private void openWithToolStripMenuItem_Click(object sender, EventArgs e)
-        {
-            string fileName = GetFileName();
-            OpenWith.OpenAs(Settings.WorkingDir + fileName);
-        }
-
-        private void stageFile(string filename)
-        {
-            var processStart = new FormStatus.ProcessStart
-                (
-                    delegate(FormStatus form)
-                    {
-                        form.AddMessageLine(string.Format(stageFilename.Text, filename));
-                        string output = Settings.Module.RunCmd
-                            (
-                            Settings.GitCommand, "add -- \"" + filename + "\""
-                            );
-                        form.AddMessageLine(output);
-                        form.Done(string.IsNullOrEmpty(output));
-                    }
-                );
-            using (var process = new FormStatus(processStart, null) { Text = string.Format(stageFilename.Text, filename) })
-                process.ShowDialogOnError(this);
-        }
-
-
-        private void conflictDescription_Click(object sender, EventArgs e)
-        {
-
-        }
-
-        private void merge_Click(object sender, EventArgs e)
-        {
-            OpenMergetool_Click(sender, e);
-        }
-
-
-        private void ConflictedFiles_KeyDown(object sender, KeyEventArgs e)
-        {
-            if (e.KeyCode == Keys.Enter)
-            {
-                OpenMergetool_Click(sender, e);
-                e.Handled = true;
-            }
-        }
-
-        private void fileHistoryToolStripMenuItem_Click(object sender, EventArgs e)
-        {
-            using (var frm = new FormFileHistory(GetFileName())) frm.ShowDialog(this);
-        }
-
-        #region Hotkey commands
-
-        public const string HotkeySettingsName = "FormMergeConflicts";
-
-        internal enum Commands
-        {
-            Merge,
-            Rescan,
-            ChooseRemote,
-            ChooseLocal,
-            ChooseBase
-        }
-
-        protected override bool ExecuteCommand(int cmd)
-        {
-            Commands command = (Commands)cmd;
-
-            switch (command)
-            {
-                case Commands.Merge: this.OpenMergetool_Click(null, null); break;
-                case Commands.Rescan: this.Rescan_Click(null, null); break;
-                case Commands.ChooseBase: this.ContextChooseBase_Click(null, null); break;
-                case Commands.ChooseLocal: this.ContextChooseLocal_Click(null, null); break;
-                case Commands.ChooseRemote: this.ContextChooseRemote_Click(null, null); break;
-                default: ExecuteScriptCommand(cmd, Keys.None); break;
-            }
-
-            return true;
-        }
-
-        #endregion
-    }
-}
+﻿using System;
+using System.ComponentModel;
+using System.IO;
+using System.Linq;
+using System.Windows.Forms;
+using GitCommands;
+using GitCommands.Config;
+using GitUI.Hotkey;
+using ResourceManager.Translation;
+
+namespace GitUI
+{
+    public partial class FormResolveConflicts : GitExtensionsForm
+    {
+        #region Translation
+        private readonly TranslationString uskUseCustomMergeScript = new TranslationString("There is a custom merge script({0}) for this file type." + Environment.NewLine + Environment.NewLine + "Do you want to use this custom merge script?");
+        private readonly TranslationString uskUseCustomMergeScriptCaption = new TranslationString("Custom merge script");
+        private readonly TranslationString fileUnchangedAfterMerge = new TranslationString("The file has not been modified by the merge. Usually this means that the file has been saved to the wrong location." + Environment.NewLine + Environment.NewLine + "The merge conflict will not be marked as solved. Please try again.");
+        private readonly TranslationString allConflictsResolved = new TranslationString("All mergeconflicts are resolved, you can commit." + Environment.NewLine + "Do you want to commit now?");
+        private readonly TranslationString allConflictsResolvedCaption = new TranslationString("Commit");
+        private readonly TranslationString mergeConflictIsSubmodule = new TranslationString("The selected mergeconflict is a submodule. Mark conflict as resolved?");
+        private readonly TranslationString mergeConflictIsSubmoduleCaption = new TranslationString("Submodule");
+        private readonly TranslationString fileIsBinary = new TranslationString("The selected file appears to be a binary file." + Environment.NewLine + "Are you sure you want to open this file in {0}?");
+        private readonly TranslationString askMergeConflictSolvedAfterCustomMergeScript = new TranslationString("The merge conflict need to be solved and the result must be saved as:" + Environment.NewLine + "{0}" + Environment.NewLine + Environment.NewLine + "Is the mergeconflict solved?");
+        private readonly TranslationString askMergeConflictSolved = new TranslationString("Is the mergeconflict solved?");
+        private readonly TranslationString askMergeConflictSolvedCaption = new TranslationString("Conflict solved?");
+        private readonly TranslationString noMergeTool = new TranslationString("There is no mergetool configured. Please go to settings and set a mergetool!");
+        private readonly TranslationString stageFilename = new TranslationString("Stage {0}");
+
+        private readonly TranslationString noBaseRevision = new TranslationString("There is no base revision for {0}.\nFall back to 2-way merge?");
+        private readonly TranslationString ours = new TranslationString("ours");
+        private readonly TranslationString theirs = new TranslationString("theirs");
+        private readonly TranslationString fileBinairyChooseLocalBaseRemote = new TranslationString("File ({0}) appears to be a binairy file.\nChoose to keep the local({1}), remote({2}) or base file.");
+        private readonly TranslationString fileChangeLocallyAndRemotely = new TranslationString("The file has been changed both locally({0}) and remotely({1}). Merge the changes.");
+        private readonly TranslationString fileCreatedLocallyAndRemotely = new TranslationString("A file with the same name has been created locally({0}) and remotely({1}). Choose the file you want to keep or merge the files.");
+        private readonly TranslationString fileCreatedLocallyAndRemotelyLong = new TranslationString("File {0} does not have a base revision.\nA file with the same name has been created locally({1}) and remotely({2}) causing this conflict.\n\nChoose the file you want to keep, merge the files or delete the file?");
+        private readonly TranslationString fileDeletedLocallyAndModifiedRemotely = new TranslationString("The file has been deleted locally({0}) and modified remotely({1}). Choose to delete the file or keep the modified version.");
+        private readonly TranslationString fileDeletedLocallyAndModifiedRemotelyLong = new TranslationString("File {0} does not have a local revision.\nThe file has been deleted locally({1}) but modified remotely({2}).\n\nChoose to delete the file or keep the modified version.");
+        private readonly TranslationString fileModifiedLocallyAndDelededRemotely = new TranslationString("The file has been modified locally({0}) and deleted remotely({1}). Choose to delete the file or keep the modified version.");
+        private readonly TranslationString fileModifiedLocallyAndDelededRemotelyLong = new TranslationString("File {0} does not have a remote revision.\nThe file has been modified locally({1}) but deleted remotely({2}).\n\nChoose to delete the file or keep the modified version.");
+        private readonly TranslationString noBase = new TranslationString("no base");
+        private readonly TranslationString deleted = new TranslationString("deleted");
+        private readonly TranslationString chooseLocalButtonText = new TranslationString("Choose local");
+        private readonly TranslationString chooseRemoteButtonText = new TranslationString("Choose remote");
+        private readonly TranslationString deleteFileButtonText = new TranslationString("Delete file");
+        private readonly TranslationString keepModifiedButtonText = new TranslationString("Keep modified");
+        private readonly TranslationString keepBaseButtonText = new TranslationString("Keep base file");
+
+        private readonly TranslationString _conflictedFilesContextMenuText = new TranslationString("Solve");
+        private readonly TranslationString _openMergeToolItemText = new TranslationString("Open in");
+        private readonly TranslationString _button1Text = new TranslationString("Open in");
+
+        private readonly TranslationString _resetItemRebaseText = new TranslationString("Abort rebase");
+        private readonly TranslationString _contextChooseLocalRebaseText = new TranslationString("Choose local (theirs)");
+        private readonly TranslationString _contextChooseRemoteRebaseText = new TranslationString("Choose remote (ours)");
+
+        private readonly TranslationString _resetItemMergeText = new TranslationString("Abort merge");
+        private readonly TranslationString _contextChooseLocalMergeText = new TranslationString("Choose local (ours)");
+        private readonly TranslationString _contextChooseRemoteMergeText = new TranslationString("Choose remote (theirs)");
+
+        private readonly TranslationString _binaryFileWarningCaption = new TranslationString("Warning");
+
+        private readonly TranslationString _noBaseFileMergeCaption = new TranslationString("Merge");
+
+        private readonly TranslationString _chooseBaseFileFailedText = new TranslationString("Choose base file failed.");
+        private readonly TranslationString _chooseLocalFileFailedText = new TranslationString("Choose local file failed.");
+        private readonly TranslationString _chooseRemoteFileFailedText = new TranslationString("Choose remote file failed.");
+
+        private readonly TranslationString _currentFormatFilter =
+            new TranslationString("Current format (*.{0})");
+        private readonly TranslationString _allFilesFilter =
+            new TranslationString("All files (*.*)");
+        #endregion
+
+        public FormResolveConflicts(bool offerCommit)
+        {
+            InitializeComponent();
+            Translate();
+            _thereWhereMergeConflicts = Settings.Module.InTheMiddleOfConflictedMerge();
+            _offerCommit = offerCommit;
+            merge.Focus();
+            merge.Select();
+
+            this.HotkeysEnabled = true;
+            this.Hotkeys = HotkeySettingsManager.LoadHotkeys(HotkeySettingsName);
+        }
+
+        public FormResolveConflicts()
+            : this(true)
+        {
+        }
+
+        private void Mergetool_Click(object sender, EventArgs e)
+        {
+            Cursor.Current = Cursors.WaitCursor;
+            Directory.SetCurrentDirectory(Settings.WorkingDir);
+            Settings.Module.RunRealCmd(Settings.GitCommand, "mergetool");
+            Initialize();
+            Cursor.Current = Cursors.Default;
+        }
+
+        private bool _offerCommit;
+        private bool _thereWhereMergeConflicts;
+
+        private void FormResolveConflicts_FormClosing(object sender, FormClosingEventArgs e)
+        {
+            SavePosition("resolve-conflicts");
+        }
+
+        private void FormResolveConflicts_Load(object sender, EventArgs e)
+        {
+            RestorePosition("resolve-conflicts");
+            Initialize();
+        }
+
+        private void Initialize()
+        {
+            Cursor.Current = Cursors.WaitCursor;
+
+            ConflictedFiles.MultiSelect = false;
+            int oldSelectedRow = 0;
+            if (ConflictedFiles.SelectedRows.Count > 0)
+                oldSelectedRow = ConflictedFiles.SelectedRows[0].Index;
+            ConflictedFiles.DataSource = Settings.Module.GetConflictedFiles();
+            if (ConflictedFiles.Rows.Count > oldSelectedRow)
+            {
+                ConflictedFiles.Rows[oldSelectedRow].Selected = true;
+
+                if (oldSelectedRow < ConflictedFiles.FirstDisplayedScrollingRowIndex ||
+                    oldSelectedRow > (ConflictedFiles.FirstDisplayedScrollingRowIndex + ConflictedFiles.DisplayedRowCount(false)))
+                    ConflictedFiles.FirstDisplayedScrollingRowIndex = oldSelectedRow;
+            }
+
+            InitMergetool();
+
+            ConflictedFilesContextMenu.Text = _conflictedFilesContextMenuText.Text;
+            OpenMergetool.Text = _openMergeToolItemText.Text + " " + mergetool;
+            openMergeToolBtn.Text = _button1Text.Text + " " + mergetool;
+
+            if (Settings.Module.InTheMiddleOfRebase())
+            {
+                Reset.Text = _resetItemRebaseText.Text;
+                ContextChooseLocal.Text = _contextChooseLocalRebaseText.Text;
+                ContextChooseRemote.Text = _contextChooseRemoteRebaseText.Text;
+            }
+            else
+            {
+                Reset.Text = _resetItemMergeText.Text;
+                ContextChooseLocal.Text = _contextChooseLocalMergeText.Text;
+                ContextChooseRemote.Text = _contextChooseRemoteMergeText.Text;
+            }
+
+            if (!Settings.Module.InTheMiddleOfPatch() && !Settings.Module.InTheMiddleOfRebase() &&
+                !Settings.Module.InTheMiddleOfConflictedMerge() && _thereWhereMergeConflicts && _offerCommit)
+            {
+                if (MessageBox.Show(this, allConflictsResolved.Text, allConflictsResolvedCaption.Text, MessageBoxButtons.YesNo, MessageBoxIcon.Question) == DialogResult.Yes)
+                {
+                    GitUICommands.Instance.StartCommitDialog(this);
+                }
+            }
+
+            if (!Settings.Module.InTheMiddleOfConflictedMerge() && _thereWhereMergeConflicts)
+            {
+                Close();
+            }
+            Cursor.Current = Cursors.Default;
+        }
+
+        private void Rescan_Click(object sender, EventArgs e)
+        {
+            Initialize();
+        }
+
+        private string mergetool;
+        private string mergetoolCmd;
+        private string mergetoolPath;
+
+        private string GetFileName()
+        {
+            if (ConflictedFiles.SelectedRows.Count != 1)
+                return null;
+
+            DataGridViewRow row = ConflictedFiles.SelectedRows[0];
+            return ((GitItem)row.DataBoundItem).FileName;
+        }
+
+        private string FixPath(string path)
+        {
+            return path.Replace(Settings.PathSeparatorWrong, Settings.PathSeparator);
+        }
+
+        private bool TryMergeWithScript(string fileName, string baseFileName, string remoteFileName, string localFileName)
+        {
+            if (!Settings.RunningOnWindows())
+                return false;
+
+            try
+            {
+                int extensionsSeperator = fileName.LastIndexOf('.');
+                if (!(extensionsSeperator > 0) || extensionsSeperator + 1 >= fileName.Length)
+                    return false;
+
+                string dir = Path.GetDirectoryName(Application.ExecutablePath) +
+                    Settings.PathSeparator + "Diff-Scripts" + Settings.PathSeparator;
+                if (Directory.Exists(dir))
+                {
+                    string[] mergeScripts = Directory.GetFiles(dir, "merge-" +
+                    fileName.Substring(extensionsSeperator + 1) + ".*");
+
+                    if (mergeScripts.Length > 0)
+                    {
+                        string mergeScript = mergeScripts[0];
+                        if (MessageBox.Show(this, string.Format(uskUseCustomMergeScript.Text,
+                            mergeScript.Replace(Settings.PathSeparator + Settings.PathSeparator.ToString(), Settings.PathSeparator.ToString())),
+                            uskUseCustomMergeScriptCaption.Text, MessageBoxButtons.YesNo, MessageBoxIcon.Question) == DialogResult.Yes)
+                        {
+                            UseMergeWithScript(fileName, mergeScript, baseFileName, remoteFileName, localFileName);
+
+                            return true;
+                        }
+                    }
+                }
+            }
+            catch (Exception ex)
+            {
+                MessageBox.Show(this, "Merge using script failed.\n" + ex);
+            }
+            return false;
+        }
+
+        private void UseMergeWithScript(string fileName, string mergeScript, string baseFileName, string remoteFileName, string localFileName)
+        {
+            //get timestamp of file before merge. This is an extra check to verify if merge was successfully
+            DateTime lastWriteTimeBeforeMerge = DateTime.Now;
+            if (File.Exists(Settings.WorkingDir + fileName))
+                lastWriteTimeBeforeMerge = File.GetLastWriteTime(Settings.WorkingDir + fileName);
+
+            int exitCode;
+            Settings.Module.RunCmd("wscript", "\"" + mergeScript + "\" \"" +
+                FixPath(Settings.WorkingDir + fileName) + "\" \"" + FixPath(remoteFileName) + "\" \"" +
+                FixPath(localFileName) + "\" \"" + FixPath(baseFileName) + "\"", out exitCode);
+
+            if (MessageBox.Show(this, string.Format(askMergeConflictSolvedAfterCustomMergeScript.Text,
+                FixPath(Settings.WorkingDir + fileName)), askMergeConflictSolvedCaption.Text,
+                MessageBoxButtons.YesNo, MessageBoxIcon.Question) == DialogResult.Yes)
+            {
+
+                DateTime lastWriteTimeAfterMerge = lastWriteTimeBeforeMerge;
+                if (File.Exists(Settings.WorkingDir + fileName))
+                    lastWriteTimeAfterMerge = File.GetLastWriteTime(Settings.WorkingDir + fileName);
+
+                //The file is not modified, do not stage file and present warning
+                if (lastWriteTimeBeforeMerge == lastWriteTimeAfterMerge)
+                    MessageBox.Show(this, fileUnchangedAfterMerge.Text);
+                else
+                    stageFile(fileName);
+            }
+
+            Initialize();
+            if (File.Exists(baseFileName)) File.Delete(baseFileName);
+            if (File.Exists(remoteFileName)) File.Delete(remoteFileName);
+            if (File.Exists(localFileName)) File.Delete(localFileName);
+        }
+
+        private void ConflictedFiles_DoubleClick(object sender, EventArgs e)
+        {
+            Cursor.Current = Cursors.WaitCursor;
+            if (ConflictedFiles.SelectedRows.Count != 1)
+                return;
+
+            string filename = GetFileName();
+            string[] filenames = Settings.Module.GetConflictedFiles(filename);
+
+            try
+            {
+                if (Directory.Exists(Settings.WorkingDir + filename) && !File.Exists(Settings.WorkingDir + filename))
+                {
+                    var submoduleConfig = Settings.Module.GetSubmoduleConfigFile();
+                    if (submoduleConfig.GetConfigSections().Any(configSection => configSection.GetPathValue("path").Trim().Equals(filename.Trim())))
+                    {
+                        if (MessageBox.Show(this, mergeConflictIsSubmodule.Text, mergeConflictIsSubmoduleCaption.Text, MessageBoxButtons.YesNo, MessageBoxIcon.Exclamation) == DialogResult.Yes)
+                        {
+                            stageFile(filename);
+                        }
+                        return;
+                    }
+                    //END: REPLACED WITH FASTER, BUT DIRTIER SUBMODULE CHECK
+                }
+
+                string arguments = mergetoolCmd;
+
+                if (CheckForLocalRevision(filename) &&
+                    CheckForRemoteRevision(filename))
+                {
+                    if (TryMergeWithScript(filename, filenames[0], filenames[2], filenames[1]))
+                    {
+                        Cursor.Current = Cursors.Default;
+                        return;
+                    }
+
+                    if (FileHelper.IsBinaryFile(filename))
+                    {
+                        if (MessageBox.Show(this, string.Format(fileIsBinary.Text, mergetool), _binaryFileWarningCaption.Text, MessageBoxButtons.YesNo, MessageBoxIcon.Warning, MessageBoxDefaultButton.Button2) == DialogResult.No)
+                        {
+                            BinairyFilesChooseLocalBaseRemote(filename);
+                            return;
+                        }
+                    }
+
+                    //Check if there is a base file. If not, ask user to fall back to 2-way merge.
+                    //git doesn't support 2-way merge, but we can try to adjust attributes to fix this.
+                    //For kdiff3 this is easy; just remove the 3rd file from the arguments. Since the
+                    //filenames are quoted, this takes a little extra effort. We need to remove these 
+                    //quotes also. For tortoise and araxis a little bit more magic is needed.
+                    if (filenames[0] == null)
+                    {
+                        DialogResult result = MessageBox.Show(this, string.Format(noBaseRevision.Text, filename), _noBaseFileMergeCaption.Text, MessageBoxButtons.YesNoCancel);
+                        if (result == DialogResult.Yes)
+                        {
+                            arguments = arguments.Replace("-merge -3", "-merge"); // Araxis
+                            arguments = arguments.Replace("base:\"$BASE\"", ""); // TortoiseMerge
+                            arguments = arguments.Replace("mine:\"$LOCAL\"", "base:\"$LOCAL\""); // TortoiseMerge
+                            arguments = arguments.Replace("\"$BASE\"", ""); // Perforce, Beyond Compare 3, Araxis, DiffMerge
+                        }
+
+                        if (result == DialogResult.Cancel)
+                        {
+                            return;
+                        }
+                    }
+
+                    arguments = arguments.Replace("$BASE", filenames[0]);
+                    arguments = arguments.Replace("$LOCAL", filenames[1]);
+                    arguments = arguments.Replace("$REMOTE", filenames[2]);
+                    arguments = arguments.Replace("$MERGED", filename + "");
+
+                    //get timestamp of file before merge. This is an extra check to verify if merge was successful
+                    DateTime lastWriteTimeBeforeMerge = DateTime.Now;
+                    if (File.Exists(Settings.WorkingDir + filename))
+                        lastWriteTimeBeforeMerge = File.GetLastWriteTime(Settings.WorkingDir + filename);
+
+                    int exitCode;
+                    Settings.Module.RunCmd(mergetoolPath, "" + arguments + "", out exitCode);
+
+                    DateTime lastWriteTimeAfterMerge = lastWriteTimeBeforeMerge;
+                    if (File.Exists(Settings.WorkingDir + filename))
+                        lastWriteTimeAfterMerge = File.GetLastWriteTime(Settings.WorkingDir + filename);
+
+                    //Check exitcode AND timestamp of the file. If exitcode is success and
+                    //time timestamp is changed, we are pretty sure the merge was done.
+                    if (exitCode == 0 && lastWriteTimeBeforeMerge != lastWriteTimeAfterMerge)
+                    {
+                        stageFile(filename);
+                    }
+
+                    //If the exitcode is 1, but the file is changed, ask if the merge conflict is solved.
+                    //If the exitcode is 0, but the file is not changed, ask if the merge conflict is solved.
+                    if ((exitCode == 1 && lastWriteTimeBeforeMerge != lastWriteTimeAfterMerge) ||
+                        (exitCode == 0 && lastWriteTimeBeforeMerge == lastWriteTimeAfterMerge))
+                    {
+                        if (MessageBox.Show(this, askMergeConflictSolved.Text, askMergeConflictSolvedCaption.Text, MessageBoxButtons.YesNo, MessageBoxIcon.Question) == DialogResult.Yes)
+                        {
+                            stageFile(filename);
+                        }
+                    }
+                }
+            }
+            finally
+            {
+                DeleteTemporaryFiles(filenames);
+                Cursor.Current = Cursors.Default;
+                Initialize();
+            }
+        }
+
+        private static void DeleteTemporaryFiles(string[] filenames)
+        {
+            if (filenames[0] != null && File.Exists(filenames[0]))
+                File.Delete(filenames[0]);
+            if (filenames[1] != null && File.Exists(filenames[1]))
+                File.Delete(filenames[1]);
+            if (filenames[2] != null && File.Exists(filenames[2]))
+                File.Delete(filenames[2]);
+        }
+
+        private void InitMergetool()
+        {
+            mergetool = Settings.Module.GetEffectiveSetting("merge.tool");
+
+            if (string.IsNullOrEmpty(mergetool))
+            {
+                MessageBox.Show(this, noMergeTool.Text);
+                return;
+            }
+            Cursor.Current = Cursors.WaitCursor;
+
+            mergetoolCmd = Settings.Module.GetEffectivePathSetting(string.Format("mergetool.{0}.cmd", mergetool));
+
+            mergetoolPath = Settings.Module.GetEffectivePathSetting(string.Format("mergetool.{0}.path", mergetool));
+
+            if (string.IsNullOrEmpty(mergetool) || mergetool == "kdiff3")
+            {
+                mergetoolCmd = "\"$BASE\" \"$LOCAL\" \"$REMOTE\" -o \"$MERGED\"";
+            }
+            else
+            {
+                //This only works when on Windows....
+                const string executablePattern = ".exe";
+                int idx = mergetoolCmd.IndexOf(executablePattern);
+                if (idx >= 0)
+                {
+                    mergetoolPath = mergetoolCmd.Substring(0, idx + executablePattern.Length + 1).Trim(new[] { '\"', ' ' });
+                    mergetoolCmd = mergetoolCmd.Substring(idx + executablePattern.Length + 1);
+                }
+            }
+            Cursor.Current = Cursors.Default;
+        }
+
+        private void Reset_Click(object sender, EventArgs e)
+        {
+            Cursor.Current = Cursors.WaitCursor;
+            if (Abort.AbortCurrentAction())
+                Close();
+            Cursor.Current = Cursors.Default;
+        }
+
+        private string GetRemoteSideString()
+        {
+            bool inTheMiddleOfRebase = Settings.Module.InTheMiddleOfRebase();
+            return inTheMiddleOfRebase ? ours.Text : theirs.Text;
+        }
+        private string GetLocalSideString()
+        {
+            bool inTheMiddleOfRebase = Settings.Module.InTheMiddleOfRebase();
+            return inTheMiddleOfRebase ? theirs.Text : ours.Text;
+        }
+
+        private void ConflictedFiles_SelectionChanged(object sender, EventArgs e)
+        {
+            Cursor.Current = Cursors.WaitCursor;
+            if (ConflictedFiles.SelectedRows.Count != 1)
+            {
+                baseFileName.Text = localFileName.Text = remoteFileName.Text = "";
+                return;
+            }
+
+            string filename = GetFileName();
+            string[] filenames = Settings.Module.GetConflictedFileNames(filename);
+
+            bool baseFileExists = !string.IsNullOrEmpty(filenames[0]);
+            bool localFileExists = !string.IsNullOrEmpty(filenames[1]);
+            bool remoteFileExists = !string.IsNullOrEmpty(filenames[2]);
+
+            string remoteSide = GetRemoteSideString();
+            string localSide = GetLocalSideString();
+
+            if (baseFileExists && localFileExists && remoteFileExists)
+                conflictDescription.Text = string.Format(fileChangeLocallyAndRemotely.Text, localSide, remoteSide);
+            if (!baseFileExists && localFileExists && remoteFileExists)
+                conflictDescription.Text = string.Format(fileCreatedLocallyAndRemotely.Text, localSide, remoteSide);
+            if (baseFileExists && !localFileExists && remoteFileExists)
+                conflictDescription.Text = string.Format(fileDeletedLocallyAndModifiedRemotely.Text, localSide, remoteSide);
+            if (baseFileExists && localFileExists && !remoteFileExists)
+                conflictDescription.Text = string.Format(fileModifiedLocallyAndDelededRemotely.Text, localSide, remoteSide);
+
+            baseFileName.Text = (baseFileExists ? filenames[0] : noBase.Text);
+            localFileName.Text = (localFileExists ? filenames[1] : deleted.Text);
+            remoteFileName.Text = (remoteFileExists ? filenames[2] : deleted.Text);
+        }
+
+        private void ContextChooseBase_Click(object sender, EventArgs e)
+        {
+            Cursor.Current = Cursors.WaitCursor;
+
+            string filename = GetFileName();
+
+            if (CheckForBaseRevision(filename))
+            {
+                if (!Settings.Module.HandleConflictSelectBase(filename))
+                    MessageBox.Show(this, _chooseBaseFileFailedText.Text);
+            }
+            Initialize();
+            Cursor.Current = Cursors.Default;
+        }
+
+        private void ContextChooseLocal_Click(object sender, EventArgs e)
+        {
+            Cursor.Current = Cursors.WaitCursor;
+
+            string filename = GetFileName();
+            if (CheckForLocalRevision(filename))
+            {
+                if (!Settings.Module.HandleConflictSelectLocal(GetFileName()))
+                    MessageBox.Show(this, _chooseLocalFileFailedText.Text);
+            }
+            Initialize();
+            Cursor.Current = Cursors.Default;
+        }
+
+        private void ContextChooseRemote_Click(object sender, EventArgs e)
+        {
+            Cursor.Current = Cursors.WaitCursor;
+            string filename = GetFileName();
+            if (CheckForRemoteRevision(filename))
+            {
+                if (!Settings.Module.HandleConflictSelectRemote(GetFileName()))
+                    MessageBox.Show(this, _chooseRemoteFileFailedText.Text);
+            }
+            Initialize();
+
+            Cursor.Current = Cursors.Default;
+        }
+
+        private void BinairyFilesChooseLocalBaseRemote(string filename)
+        {
+            string caption = string.Format(fileBinairyChooseLocalBaseRemote.Text,
+                                            filename,
+                                            GetLocalSideString(),
+                                            GetRemoteSideString());
+
+            using (var frm = new FormModifiedDeletedCreated(string.Format(chooseLocalButtonText.Text + " ({0})", GetLocalSideString()),
+                                                                            string.Format(chooseRemoteButtonText.Text + " ({0})", GetRemoteSideString()),
+                                                                            keepBaseButtonText.Text,
+                                                                            caption))
+            {
+                frm.ShowDialog(this);
+                if (frm.KeepBase) //base
+                    Settings.Module.HandleConflictSelectBase(GetFileName());
+                if (frm.KeepLocal) //local
+                    Settings.Module.HandleConflictSelectLocal(GetFileName());
+                if (frm.KeepRemote) //remote
+                    Settings.Module.HandleConflictSelectRemote(GetFileName());
+            }
+        }
+
+        private bool CheckForBaseRevision(string filename)
+        {
+            if (string.IsNullOrEmpty(Settings.Module.GetConflictedFileNames(filename)[0]))
+            {
+                string caption = string.Format(fileCreatedLocallyAndRemotelyLong.Text,
+                                                filename,
+                                                GetLocalSideString(),
+                                                GetRemoteSideString());
+
+                using (var frm = new FormModifiedDeletedCreated(string.Format(chooseLocalButtonText.Text + " ({0})", GetLocalSideString()),
+                                                                                string.Format(chooseRemoteButtonText.Text + " ({0})", GetRemoteSideString()),
+                                                                                deleteFileButtonText.Text,
+                                                                                caption))
+                {
+                    frm.ShowDialog(this);
+                    if (frm.KeepBase) //delete
+                        Settings.Module.RunGitCmd("rm -- \"" + filename + "\"");
+                    if (frm.KeepLocal) //local
+                        Settings.Module.HandleConflictSelectLocal(GetFileName());
+                    if (frm.KeepRemote) //remote
+                        Settings.Module.HandleConflictSelectRemote(GetFileName());
+                }
+                return false;
+            }
+            return true;
+        }
+
+        private bool CheckForLocalRevision(string filename)
+        {
+            if (string.IsNullOrEmpty(Settings.Module.GetConflictedFileNames(filename)[1]))
+            {
+                string caption = string.Format(fileDeletedLocallyAndModifiedRemotelyLong.Text,
+                                                filename,
+                                                GetLocalSideString(),
+                                                GetRemoteSideString());
+
+                using (var frm = new FormModifiedDeletedCreated(string.Format(deleteFileButtonText.Text + " ({0})", GetLocalSideString()),
+                                                                                string.Format(keepModifiedButtonText.Text + " ({0})", GetRemoteSideString()),
+                                                                                keepBaseButtonText.Text,
+                                                                                caption))
+                {
+                    frm.ShowDialog(this);
+                    if (frm.KeepBase) //base
+                        Settings.Module.HandleConflictSelectBase(GetFileName());
+                    if (frm.KeepLocal) //delete
+                        Settings.Module.RunGitCmd("rm -- \"" + filename + "\"");
+                    if (frm.KeepRemote) //remote
+                        Settings.Module.HandleConflictSelectRemote(GetFileName());
+                }
+                return false;
+            }
+            return true;
+        }
+
+        private bool CheckForRemoteRevision(string filename)
+        {
+            if (string.IsNullOrEmpty(Settings.Module.GetConflictedFileNames(filename)[2]))
+            {
+                string caption = string.Format(fileModifiedLocallyAndDelededRemotelyLong.Text,
+                                                filename,
+                                                GetLocalSideString(),
+                                                GetRemoteSideString());
+
+                using (var frm = new FormModifiedDeletedCreated(string.Format(keepModifiedButtonText.Text + " ({0})", GetLocalSideString()),
+                                                                                string.Format(deleteFileButtonText.Text + " ({0})", GetRemoteSideString()),
+                                                                                keepBaseButtonText.Text,
+                                                                                caption))
+                {
+                    frm.ShowDialog(this);
+                    if (frm.KeepBase) //base
+                        Settings.Module.HandleConflictSelectBase(GetFileName());
+                    if (frm.KeepLocal) //delete
+                        Settings.Module.HandleConflictSelectLocal(GetFileName());
+                    if (frm.KeepRemote) //remote
+                        Settings.Module.RunGitCmd("rm -- \"" + filename + "\"");
+                }
+                return false;
+            }
+            return true;
+        }
+
+        private void OpenMergetool_Click(object sender, EventArgs e)
+        {
+            Cursor.Current = Cursors.WaitCursor;
+            ConflictedFiles_DoubleClick(sender, e);
+            Cursor.Current = Cursors.Default;
+        }
+
+        private void ContextOpenBaseWith_Click(object sender, EventArgs e)
+        {
+            Cursor.Current = Cursors.WaitCursor;
+            string fileName = GetFileName();
+            fileName = GetShortFileName(fileName);
+
+            fileName = Path.GetTempPath() + fileName;
+
+            Settings.Module.HandleConflictsSaveSide(GetFileName(), fileName, "BASE");
+
+            OpenWith.OpenAs(fileName);
+            Cursor.Current = Cursors.Default;
+        }
+
+        private void ContextOpenLocalWith_Click(object sender, EventArgs e)
+        {
+            Cursor.Current = Cursors.WaitCursor;
+            string fileName = GetFileName();
+            fileName = GetShortFileName(fileName);
+
+            fileName = Path.GetTempPath() + fileName;
+
+            Settings.Module.HandleConflictsSaveSide(GetFileName(), fileName, "LOCAL");
+
+            OpenWith.OpenAs(fileName);
+            Cursor.Current = Cursors.Default;
+        }
+
+        private static string GetShortFileName(string fileName)
+        {
+            if (fileName.Contains(Settings.PathSeparator.ToString()) && fileName.LastIndexOf(Settings.PathSeparator.ToString()) < fileName.Length)
+                fileName = fileName.Substring(fileName.LastIndexOf(Settings.PathSeparator) + 1);
+            if (fileName.Contains(Settings.PathSeparatorWrong.ToString()) && fileName.LastIndexOf(Settings.PathSeparatorWrong.ToString()) < fileName.Length)
+                fileName = fileName.Substring(fileName.LastIndexOf(Settings.PathSeparatorWrong) + 1);
+            return fileName;
+        }
+
+        private static string GetDirectoryFromFileName(string fileName)
+        {
+            if (fileName.Contains(Settings.PathSeparator.ToString()) && fileName.LastIndexOf(Settings.PathSeparator.ToString()) < fileName.Length)
+                fileName = fileName.Substring(0, fileName.LastIndexOf(Settings.PathSeparator));
+            if (fileName.Contains(Settings.PathSeparatorWrong.ToString()) && fileName.LastIndexOf(Settings.PathSeparatorWrong.ToString()) < fileName.Length)
+                fileName = fileName.Substring(0, fileName.LastIndexOf(Settings.PathSeparatorWrong));
+            return fileName;
+        }
+
+        private void ContextOpenRemoteWith_Click(object sender, EventArgs e)
+        {
+            Cursor.Current = Cursors.WaitCursor;
+            string fileName = GetFileName();
+            fileName = GetShortFileName(fileName);
+
+            fileName = Path.GetTempPath() + fileName;
+
+            Settings.Module.HandleConflictsSaveSide(GetFileName(), fileName, "REMOTE");
+
+            OpenWith.OpenAs(fileName);
+            Cursor.Current = Cursors.Default;
+        }
+
+        private void ConflictedFiles_CellMouseDown(object sender, DataGridViewCellMouseEventArgs e)
+        {
+            if (e.Button == MouseButtons.Right)
+            {
+                System.Drawing.Point pt = ConflictedFiles.PointToClient(Cursor.Position);
+                DataGridView.HitTestInfo hti = ConflictedFiles.HitTest(pt.X, pt.Y);
+                int LastRow = hti.RowIndex;
+                ConflictedFiles.ClearSelection();
+                if (LastRow >= 0 && ConflictedFiles.Rows.Count > LastRow)
+                    ConflictedFiles.Rows[LastRow].Selected = true;
+            }
+        }
+
+        private void SaveAs(string side)
+        {
+            Cursor.Current = Cursors.WaitCursor;
+            string fileName = GetFileName();
+            fileName = GetShortFileName(fileName);
+
+            using (var fileDialog = new SaveFileDialog
+                                 {
+                                     FileName = fileName,
+                                     InitialDirectory = Settings.WorkingDir + GetDirectoryFromFileName(GetFileName()),
+                                     AddExtension = true
+                                 })
+            {
+                fileDialog.DefaultExt = GitCommandHelpers.GetFileExtension(fileDialog.FileName);
+                fileDialog.Filter = string.Format(_currentFormatFilter.Text, GitCommandHelpers.GetFileExtension(fileDialog.FileName)) + "|*." +
+                                    GitCommandHelpers.GetFileExtension(fileDialog.FileName) + "|" + _allFilesFilter.Text + "|*.*";
+
+                if (fileDialog.ShowDialog(this) == DialogResult.OK)
+                {
+                    Settings.Module.HandleConflictsSaveSide(GetFileName(), fileDialog.FileName, side);
+                }
+            }
+            Cursor.Current = Cursors.Default;
+        }
+
+        private void ContextSaveBaseAs_Click(object sender, EventArgs e)
+        {
+            SaveAs("BASE");
+        }
+
+        private void ContextSaveLocalAs_Click(object sender, EventArgs e)
+        {
+            SaveAs("LOCAL");
+        }
+
+        private void ContextSaveRemoteAs_Click(object sender, EventArgs e)
+        {
+            SaveAs("REMOTE");
+        }
+
+        private void ContextMarkAsSolved_Click(object sender, EventArgs e)
+        {
+            Cursor.Current = Cursors.WaitCursor;
+            stageFile(GetFileName());
+            Initialize();
+            Cursor.Current = Cursors.Default;
+        }
+
+        private void ConflictedFilesContextMenu_Opening(object sender, CancelEventArgs e)
+        {
+            ConflictedFilesContextMenu.Enabled = !string.IsNullOrEmpty(GetFileName());
+        }
+
+        private void openToolStripMenuItem_Click(object sender, EventArgs e)
+        {
+            string fileName = GetFileName();
+            System.Diagnostics.Process.Start(Settings.WorkingDir + fileName);
+        }
+
+        private void openWithToolStripMenuItem_Click(object sender, EventArgs e)
+        {
+            string fileName = GetFileName();
+            OpenWith.OpenAs(Settings.WorkingDir + fileName);
+        }
+
+        private void stageFile(string filename)
+        {
+            var processStart = new FormStatus.ProcessStart
+                (
+                    delegate(FormStatus form)
+                    {
+                        form.AddMessageLine(string.Format(stageFilename.Text, filename));
+                        string output = Settings.Module.RunCmd
+                            (
+                            Settings.GitCommand, "add -- \"" + filename + "\""
+                            );
+                        form.AddMessageLine(output);
+                        form.Done(string.IsNullOrEmpty(output));
+                    }
+                );
+            using (var process = new FormStatus(processStart, null) { Text = string.Format(stageFilename.Text, filename) })
+                process.ShowDialogOnError(this);
+        }
+
+
+        private void conflictDescription_Click(object sender, EventArgs e)
+        {
+
+        }
+
+        private void merge_Click(object sender, EventArgs e)
+        {
+            OpenMergetool_Click(sender, e);
+        }
+
+
+        private void ConflictedFiles_KeyDown(object sender, KeyEventArgs e)
+        {
+            if (e.KeyCode == Keys.Enter)
+            {
+                OpenMergetool_Click(sender, e);
+                e.Handled = true;
+            }
+        }
+
+        private void fileHistoryToolStripMenuItem_Click(object sender, EventArgs e)
+        {
+            using (var frm = new FormFileHistory(GetFileName())) frm.ShowDialog(this);
+        }
+
+        #region Hotkey commands
+
+        public const string HotkeySettingsName = "FormMergeConflicts";
+
+        internal enum Commands
+        {
+            Merge,
+            Rescan,
+            ChooseRemote,
+            ChooseLocal,
+            ChooseBase
+        }
+
+        protected override bool ExecuteCommand(int cmd)
+        {
+            Commands command = (Commands)cmd;
+
+            switch (command)
+            {
+                case Commands.Merge: this.OpenMergetool_Click(null, null); break;
+                case Commands.Rescan: this.Rescan_Click(null, null); break;
+                case Commands.ChooseBase: this.ContextChooseBase_Click(null, null); break;
+                case Commands.ChooseLocal: this.ContextChooseLocal_Click(null, null); break;
+                case Commands.ChooseRemote: this.ContextChooseRemote_Click(null, null); break;
+                default: ExecuteScriptCommand(cmd, Keys.None); break;
+            }
+
+            return true;
+        }
+
+        #endregion
+    }
+}