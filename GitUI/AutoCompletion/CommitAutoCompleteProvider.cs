using System;
using System.Collections.Generic;
using System.IO;
using System.Linq;
using System.Reflection;
using System.Text.RegularExpressions;
using System.Threading;
using System.Threading.Tasks;
using GitCommands;
using Microsoft.VisualStudio.Threading;

namespace GitUI.AutoCompletion
{
    public class CommitAutoCompleteProvider : IAutoCompleteProvider
    {
        private static readonly Lazy<Dictionary<string, Regex>> _regexes = new Lazy<Dictionary<string, Regex>>(ParseRegexes);
        private readonly GitModule _module;

        public CommitAutoCompleteProvider(GitModule module)
        {
            _module = module;
        }

        public async Task<IEnumerable<AutoCompleteWord>> GetAutoCompleteWordsAsync(CancellationToken cancellationToken)
        {
            await TaskScheduler.Default.SwitchTo(alwaysYield: true);

            cancellationToken.ThrowIfCancellationRequested();

            var autoCompleteWords = new HashSet<string>();

            foreach (var file in _module.GetAllChangedFiles())
            {
                cancellationToken.ThrowIfCancellationRequested();

                var regex = GetRegexForExtension(Path.GetExtension(file.Name));

<<<<<<< HEAD
                if (regex != null)
                {
                    var text = GetChangedFileText(_module, file);
                    var matches = regex.Matches(text);
                    foreach (Match match in matches)
                    {
                        // Skip first group since it always contains the entire matched string (regardless of capture groups)
                        foreach (Group @group in match.Groups.OfType<Group>().Skip(1))
                        {
                            foreach (Capture capture in @group.Captures)
=======
                            if (regex != null)
                            {
                                var text = GetChangedFileText(_module, file);
                                var matches = regex.Matches(text);
                                foreach (Match match in matches)
                                {
                                    // Skip first group since it always contains the entire matched string (regardless of capture groups)
                                    foreach (Group group in match.Groups.OfType<Group>().Skip(1))
                                    {
                                        foreach (Capture capture in group.Captures)
                                        {
                                            autoCompleteWords.Add(capture.Value);
                                        }
                                    }
                                }
                            }

                            autoCompleteWords.Add(Path.GetFileNameWithoutExtension(file.Name));
                            autoCompleteWords.Add(Path.GetFileName(file.Name));
                            if (!string.IsNullOrWhiteSpace(file.OldName))
>>>>>>> 2cdaf3fb
                            {
                                autoCompleteWords.Add(capture.Value);
                            }
                        }
                    }
                }

                autoCompleteWords.Add(Path.GetFileNameWithoutExtension(file.Name));
                autoCompleteWords.Add(Path.GetFileName(file.Name));
                if (!string.IsNullOrWhiteSpace(file.OldName))
                {
                    autoCompleteWords.Add(Path.GetFileNameWithoutExtension(file.OldName));
                    autoCompleteWords.Add(Path.GetFileName(file.OldName));
                }
            }

            return autoCompleteWords.Select(w => new AutoCompleteWord(w));
        }

        private static Regex GetRegexForExtension(string extension)
        {
            return _regexes.Value.ContainsKey(extension) ? _regexes.Value[extension] : null;
        }

        private static IEnumerable<string> ReadOrInitializeAutoCompleteRegexes()
        {
            var path = Path.Combine(AppSettings.ApplicationDataPath.Value, "AutoCompleteRegexes.txt");

            if (File.Exists(path))
            {
                return File.ReadLines(path);
            }

            Stream s = Assembly.GetEntryAssembly().GetManifestResourceStream("GitExtensions.AutoCompleteRegexes.txt");
            if (s == null)
            {
                throw new NotImplementedException("Please add AutoCompleteRegexes.txt file into .csproj");
            }

            using (var sr = new StreamReader(s))
            {
                return sr.ReadToEnd().Split(new[] { '\n', '\r' }, StringSplitOptions.RemoveEmptyEntries);
            }
        }

        private static Dictionary<string, Regex> ParseRegexes()
        {
            var autoCompleteRegexes = ReadOrInitializeAutoCompleteRegexes();

            var regexes = new Dictionary<string, Regex>();

            foreach (var line in autoCompleteRegexes)
            {
                var i = line.IndexOf('=');
                var extensionStr = line.Substring(0, i);
                var regexStr = line.Substring(i + 1).Trim();

                var extensions = extensionStr.Split(',').Select(s => s.Trim()).Distinct();
                var regex = new Regex(regexStr, RegexOptions.Compiled);

                foreach (var extension in extensions)
                {
                    regexes.Add(extension, regex);
                }
            }

            return regexes;
        }

        private static string GetChangedFileText(GitModule module, GitItemStatus file)
        {
            var changes = module.GetCurrentChanges(file.Name, file.OldName, file.IsStaged, "-U1000000", module.FilesEncoding);

            if (changes != null)
            {
                return changes.Text;
            }

            var content = module.GetFileContents(file);

            if (content != null)
            {
                return content;
            }

            // Try to read the contents of the file: if it cannot be read, skip the operation silently.
            try
            {
                return File.ReadAllText(Path.Combine(module.WorkingDir, file.Name));
            }
            catch
            {
                return "";
            }
        }
    }
}<|MERGE_RESOLUTION|>--- conflicted
+++ resolved
@@ -35,7 +35,6 @@
 
                 var regex = GetRegexForExtension(Path.GetExtension(file.Name));
 
-<<<<<<< HEAD
                 if (regex != null)
                 {
                     var text = GetChangedFileText(_module, file);
@@ -43,31 +42,9 @@
                     foreach (Match match in matches)
                     {
                         // Skip first group since it always contains the entire matched string (regardless of capture groups)
-                        foreach (Group @group in match.Groups.OfType<Group>().Skip(1))
+                        foreach (Group group in match.Groups.OfType<Group>().Skip(1))
                         {
-                            foreach (Capture capture in @group.Captures)
-=======
-                            if (regex != null)
-                            {
-                                var text = GetChangedFileText(_module, file);
-                                var matches = regex.Matches(text);
-                                foreach (Match match in matches)
-                                {
-                                    // Skip first group since it always contains the entire matched string (regardless of capture groups)
-                                    foreach (Group group in match.Groups.OfType<Group>().Skip(1))
-                                    {
-                                        foreach (Capture capture in group.Captures)
-                                        {
-                                            autoCompleteWords.Add(capture.Value);
-                                        }
-                                    }
-                                }
-                            }
-
-                            autoCompleteWords.Add(Path.GetFileNameWithoutExtension(file.Name));
-                            autoCompleteWords.Add(Path.GetFileName(file.Name));
-                            if (!string.IsNullOrWhiteSpace(file.OldName))
->>>>>>> 2cdaf3fb
+                            foreach (Capture capture in group.Captures)
                             {
                                 autoCompleteWords.Add(capture.Value);
                             }
