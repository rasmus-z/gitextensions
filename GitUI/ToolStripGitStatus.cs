--- conflicted
+++ resolved
@@ -63,28 +63,14 @@
         }
 
 
-        private void GitUICommands_PreCheckout(IGitUIEventArgs e)
+        private void GitUICommands_PreCheckout(object sender, GitUIBaseEventArgs e)
         {
-            try
-            {
-                Pause();
-            }
-            catch (InvalidCastException)
-            {
-                return;
-            }
+            Pause();
         }
 
-        private void GitUICommands_PostCheckout(IGitUIEventArgs e)
+        private void GitUICommands_PostCheckout(object sender, GitUIBaseEventArgs e)
         {
-            try
-            {
-                Resume();
-            }
-            catch (InvalidCastException)
-            {
-                return;
-            }
+            Resume();
         }
 
         private void Pause()
@@ -117,18 +103,9 @@
             catch { }
         }
 
-<<<<<<< HEAD
         // destructor shouldn't be used because it's not predictible when
         // it's going to be called by the GC!
-        ~ToolStripGitStatus()
-        {
-            gitGetUnstagedCommand.Kill();
-        }
-
         private void watcher_Error(object sender, System.IO.ErrorEventArgs e)
-=======
-        void watcher_Error(object sender, System.IO.ErrorEventArgs e)
->>>>>>> 1cef07a0
         {
             nextUpdate = Math.Min(nextUpdate, Environment.TickCount + UPDATE_DELAY);
         }
