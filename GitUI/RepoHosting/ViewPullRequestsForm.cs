--- conflicted
+++ resolved
@@ -84,11 +84,7 @@
             _selectHostedRepoCB.Enabled = false;
             ResetAllAndShowLoadingPullRequests();
 
-<<<<<<< HEAD
-            AsyncHelpers.DoAsync<List<IPullRequestInformation>>(
-=======
             AsyncLoader.DoAsync<List<IPullRequestInformation>>(
->>>>>>> 3b4e2721
                hostedRepo.GetPullRequests,
                res => { SetPullRequestsData(res); _selectHostedRepoCB.Enabled = true; },
                ex => MessageBox.Show(this, _strFailedToFetchPullData.Text + ex.Message, _strError.Text)
