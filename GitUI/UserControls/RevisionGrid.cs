using System;
using System.Collections.Generic;
using System.ComponentModel;
using System.DirectoryServices;
using System.Drawing;
using System.Drawing.Drawing2D;
using System.IO;
using System.Linq;
using System.Text.RegularExpressions;
using System.Threading;
using System.Windows.Forms;
using GitCommands;
using GitCommands.Git;
using GitUI.BuildServerIntegration;
using GitUI.CommandsDialogs;
using GitUI.HelperDialogs;
using GitUI.Hotkey;
using GitUI.RevisionGridClasses;
using GitUI.Script;
using Gravatar;
using ResourceManager.Translation;

namespace GitUI
{
    public enum RevisionGridLayout
    {
        FilledBranchesSmall = 1,
        FilledBranchesSmallWithGraph = 2,
        Small = 3,
        SmallWithGraph = 4,
        Card = 5,
        CardWithGraph = 6,
        LargeCard = 7,
        LargeCardWithGraph = 8
    }

    public enum RevisionGraphDrawStyleEnum
    {
        Normal,
        DrawNonRelativesGray,
        HighlightSelected
    }

    [DefaultEvent("DoubleClick")]
    public sealed partial class RevisionGrid : GitModuleControl
    {
        private readonly TranslationString _areYouSureYouWantCheckout = new TranslationString("Are you sure to checkout the selected revision?");
        private readonly TranslationString _areYouSureYouWantCheckoutCaption = new TranslationString("Checkout revision");
        private readonly TranslationString _droppingFilesBlocked = new TranslationString("For you own protection dropping more than 10 patch files at once is blocked!");

        private const int NODE_DIMENSION = 8;
        private const int LANE_WIDTH = 13;
        private const int LANE_LINE_WIDTH = 2;
        private Brush selectedItemBrush;

        private readonly FormRevisionFilter _revisionFilter = new FormRevisionFilter();

        private readonly SynchronizationContext _syncContext;
        public string LogParam = "--all --boundary";

        private bool _initialLoad = true;
        private string _initialSelectedRevision;
        private string _lastQuickSearchString = string.Empty;
        private Label _quickSearchLabel;
        private string _quickSearchString;
        private RevisionGraph _revisionGraphCommand;

        private BuildServerWatcher _BuildServerWatcher;

        private RevisionGridLayout layout;
        private int rowHeigth;
        public event GitModuleChangedEventHandler GitModuleChanged;

        public RevisionGrid()
        {
            _syncContext = SynchronizationContext.Current;

            InitLayout();
            InitializeComponent();
            this.Loading.Image = global::GitUI.Properties.Resources.loadingpanel;

            Translate();

            NormalFont = Settings.Font;
            Loading.Paint += Loading_Paint;

            Revisions.CellPainting += RevisionsCellPainting;
            Revisions.CellFormatting += RevisionsCellFormatting;
            Revisions.KeyPress += RevisionsKeyPress;

            showAuthorDateToolStripMenuItem.Checked = Settings.ShowAuthorDate;
            orderRevisionsByDateToolStripMenuItem.Checked = Settings.OrderRevisionByDate;
            showRelativeDateToolStripMenuItem.Checked = Settings.RelativeDate;
            drawNonrelativesGrayToolStripMenuItem.Checked = Settings.RevisionGraphDrawNonRelativesGray;
            showGitNotesToolStripMenuItem.Checked = Settings.ShowGitNotes;

            BranchFilter = String.Empty;
            SetShowBranches();
            Filter = "";
            FixedFilter = "";
            InMemFilterIgnoreCase = false;
            InMemAuthorFilter = "";
            InMemCommitterFilter = "";
            InMemMessageFilter = "";
            AllowGraphWithFilter = false;
            _quickSearchString = "";
            quickSearchTimer.Tick += QuickSearchTimerTick;

            Revisions.Loading += RevisionsLoading;

            //Allow to drop patch file on revisiongrid
            Revisions.DragEnter += Revisions_DragEnter;
            Revisions.DragDrop += Revisions_DragDrop;
            Revisions.AllowDrop = true;
            Revisions.ColumnHeadersVisible = false;

            this.HotkeysEnabled = true;
            try
            {
                SetRevisionsLayout((RevisionGridLayout)Settings.RevisionGraphLayout);
            }
            catch
            {
                SetRevisionsLayout(RevisionGridLayout.SmallWithGraph);
            }
        }

        void Loading_Paint(object sender, PaintEventArgs e)
        {
            // If our loading state has changed since the last paint, update it.
            if (Loading != null)
            {
                if (Loading.Visible != _isLoading)
                {
                    Loading.Visible = _isLoading;
                }
            }
        }

        [Browsable(false)]
        public Font HeadFont { get; private set; }
        [Browsable(false)]
        public Font SuperprojectFont { get; private set; }
        [Browsable(false)]
        public int LastScrollPos { get; private set; }
        [Browsable(false)]
        public string[] LastSelectedRows { get; private set; }
        [Browsable(false)]
        public Font RefsFont { get; private set; }
        private Font _normalFont;
        [Browsable(false)]
        [DesignerSerializationVisibility(DesignerSerializationVisibility.Hidden)]
        public Font NormalFont
        {
            get { return _normalFont; }
            set
            {
                _normalFont = value;
                Message.DefaultCellStyle.Font = _normalFont;
                Date.DefaultCellStyle.Font = _normalFont;

                RefsFont = IsFilledBranchesLayout() ? _normalFont : new Font(_normalFont, FontStyle.Bold);
                HeadFont = new Font(_normalFont, FontStyle.Bold);
                SuperprojectFont = new Font(_normalFont, FontStyle.Underline);
            }
        }

        [Category("Filter")]
        [DefaultValue("")]
        public string Filter { get; set; }
        [Category("Filter")]
        [DefaultValue("")]
        public string FixedFilter { get; set; }
        [Category("Filter")]
        [DefaultValue(false)]
        public bool InMemFilterIgnoreCase { get; set; }
        [Category("Filter")]
        [DefaultValue("")]
        public string InMemAuthorFilter { get; set; }
        [Category("Filter")]
        [DefaultValue("")]
        public string InMemCommitterFilter { get; set; }
        [Category("Filter")]
        [DefaultValue("")]
        public string InMemMessageFilter { get; set; }
        [Category("Filter")]
        [DefaultValue("")]
        public string BranchFilter { get; set; }
        [Category("Filter")]
        [DefaultValue(false)]
        public bool AllowGraphWithFilter { get; set; }

        [Browsable(false)]
        public string CurrentCheckout { get; private set; }
        [Browsable(false)]
        [DesignerSerializationVisibility(DesignerSerializationVisibility.Hidden)]
        public string FiltredFileName { get; set; }
        [Browsable(false)]
        private string FiltredCurrentCheckout { get; set; }
        [Browsable(false)]
        public string SuperprojectCurrentCheckout { get; private set; }
        [Browsable(false)]
        public int LastRow { get; private set; }

        [Description("Indicates whether the user is allowed to select more than one commit at a time.")]
        [Category("Behavior")]
        [DefaultValue(true)]
        public bool MultiSelect
        {
            get { return Revisions.MultiSelect; }
            set { Revisions.MultiSelect = value; }
        }

        [Description("Show uncommited changes in revision grid if enabled in settings.")]
        [Category("Behavior")]
        [DefaultValue(false)]
        public bool ShowUncommitedChangesIfPossible
        {
            get; set;
        }

        private IndexWatcher _IndexWatcher;
        [Browsable(false)]
        public IndexWatcher IndexWatcher
        {
            get
            {
                if (_IndexWatcher == null)
                    _IndexWatcher = new IndexWatcher(UICommandsSource);

                return _IndexWatcher;
            }
        }


        public void SetInitialRevision(GitRevision initialSelectedRevision)
        {
            _initialSelectedRevision = initialSelectedRevision != null ? initialSelectedRevision.Guid : null;
        }

        private bool _isLoading;
        private void RevisionsLoading(bool isLoading)
        {
            // Since this can happen on a background thread, we'll just set a
            // flag and deal with it next time we paint (a bit of a hack, but
            // it works)
            _isLoading = isLoading;
        }

        private void ShowQuickSearchString()
        {
            if (_quickSearchLabel == null)
            {
                _quickSearchLabel
                    = new Label
                          {
                              Location = new Point(10, 10),
                              BorderStyle = BorderStyle.FixedSingle,
                              ForeColor = SystemColors.InfoText,
                              BackColor = SystemColors.Info
                          };
                Controls.Add(_quickSearchLabel);
            }

            _quickSearchLabel.Visible = true;
            _quickSearchLabel.BringToFront();
            _quickSearchLabel.Text = _quickSearchString;
            _quickSearchLabel.AutoSize = true;
        }

        private void HideQuickSearchString()
        {
            if (_quickSearchLabel != null)
                _quickSearchLabel.Visible = false;
        }

        private void QuickSearchTimerTick(object sender, EventArgs e)
        {
            quickSearchTimer.Stop();
            _quickSearchString = "";
            HideQuickSearchString();
        }

        private void RestartQuickSearchTimer()
        {
            quickSearchTimer.Stop();
            quickSearchTimer.Interval = Settings.RevisionGridQuickSearchTimeout;
            quickSearchTimer.Start();
        }

        private void RevisionsKeyPress(object sender, KeyPressEventArgs e)
        {
            var curIndex = -1;
            if (Revisions.SelectedRows.Count > 0)
                curIndex = Revisions.SelectedRows[0].Index;

            curIndex = curIndex >= 0 ? curIndex : 0;
            if (e.KeyChar == 8 && _quickSearchString.Length > 1) //backspace
            {
                RestartQuickSearchTimer();

                _quickSearchString = _quickSearchString.Substring(0, _quickSearchString.Length - 1);

                FindNextMatch(curIndex, _quickSearchString, false);
                _lastQuickSearchString = _quickSearchString;

                e.Handled = true;
                ShowQuickSearchString();
            }
            else if (!char.IsControl(e.KeyChar))
            {
                RestartQuickSearchTimer();

                //The code below is meant to fix the weird keyvalues when pressing keys e.g. ".".
                _quickSearchString = string.Concat(_quickSearchString, char.ToLower(e.KeyChar));

                FindNextMatch(curIndex, _quickSearchString, false);
                _lastQuickSearchString = _quickSearchString;

                e.Handled = true;
                ShowQuickSearchString();
            }
            else
            {
                _quickSearchString = "";
                HideQuickSearchString();
                e.Handled = false;
            }
        }

        private void FindNextMatch(int startIndex, string searchString, bool reverse)
        {
            if (Revisions.RowCount == 0)
                return;

            var searchResult =
                reverse
                    ? SearchInReverseOrder(startIndex, searchString)
                    : SearchForward(startIndex, searchString);

            if (!searchResult.HasValue)
                return;

            Revisions.ClearSelection();
            Revisions.Rows[searchResult.Value].Selected = true;

            Revisions.CurrentCell = Revisions.Rows[searchResult.Value].Cells[1];
        }

        private int? SearchForward(int startIndex, string searchString)
        {
            // Check for out of bounds roll over if required
            int index;
            if (startIndex < 0 || startIndex >= Revisions.RowCount)
                startIndex = 0;

            for (index = startIndex; index < Revisions.RowCount; ++index)
            {
                if (GetRevision(index).MatchesSearchString(searchString))
                    return index;
            }

            // We didn't find it so start searching from the top
            for (index = 0; index < startIndex; ++index)
            {
                if (GetRevision(index).MatchesSearchString(searchString))
                    return index;
            }

            return null;
        }

        private int? SearchInReverseOrder(int startIndex, string searchString)
        {
            // Check for out of bounds roll over if required
            int index;
            if (startIndex < 0 || startIndex >= Revisions.RowCount)
                startIndex = Revisions.RowCount - 1;

            for (index = startIndex; index >= 0; --index)
            {
                if (GetRevision(index).MatchesSearchString(searchString))
                    return index;
            }

            // We didn't find it so start searching from the bottom
            for (index = Revisions.RowCount - 1; index > startIndex; --index)
            {
                if (GetRevision(index).MatchesSearchString(searchString))
                    return index;
            }


            return null;
        }

        public void DisableContextMenu()
        {
            Revisions.ContextMenuStrip = null;
        }

        public void FormatQuickFilter(string filter,
                                      bool[] parameters,
                                      out string revListArgs,
                                      out string inMemMessageFilter,
                                      out string inMemCommitterFilter,
                                      out string inMemAuthorFilter)
        {
            revListArgs = string.Empty;
            inMemMessageFilter = string.Empty;
            inMemCommitterFilter = string.Empty;
            inMemAuthorFilter = string.Empty;
            if (!string.IsNullOrEmpty(filter))
            {
                // hash filtering only possible in memory
                var cmdLineSafe = GitCommandHelpers.VersionInUse.IsRegExStringCmdPassable(filter);
                revListArgs = " --regexp-ignore-case ";
                if (parameters[0])
                    if (cmdLineSafe && !MessageFilterCouldBeSHA(filter))
                        revListArgs += "--grep=\"" + filter + "\" ";
                    else
                        inMemMessageFilter = filter;
                if (parameters[1])
                    if (cmdLineSafe)
                        revListArgs += "--committer=\"" + filter + "\" ";
                    else
                        inMemCommitterFilter = filter;
                if (parameters[2])
                    if (cmdLineSafe)
                        revListArgs += "--author=\"" + filter + "\" ";
                    else
                        inMemAuthorFilter = filter;
                if (parameters[3])
                    if (cmdLineSafe)
                        revListArgs += "\"-S" + filter + "\" ";
                    else
                        throw new InvalidOperationException("Filter text not valid for \"Diff contains\" filter.");
            }
        }

        public bool SetAndApplyBranchFilter(string filter)
        {
            if (filter.Equals(_revisionFilter.GetBranchFilter()))
                return false;
            if (filter.Equals(""))
            {
                Settings.BranchFilterEnabled = false;
                Settings.ShowCurrentBranchOnly = true;
            }
            else
            {
                Settings.BranchFilterEnabled = true;
                Settings.ShowCurrentBranchOnly = false;
                _revisionFilter.SetBranchFilter(filter);
            }
            SetShowBranches();
            return true;
        }

        public void SetLimit(int limit)
        {
            _revisionFilter.SetLimit(limit);
        }

        public override void Refresh()
        {
            SetRevisionsLayout();

            base.Refresh();

            Revisions.Refresh();
        }

        protected override void OnCreateControl()
        {
            base.OnCreateControl();

            _isLoading = true;
            Error.Visible = false;
            NoCommits.Visible = false;
            NoGit.Visible = false;
            Revisions.Visible = false;
            Loading.Visible = true;
            Loading.BringToFront();

            _BuildServerWatcher = new BuildServerWatcher(this, Revisions);
        }

        public new void Load()
        {
            if (!DesignMode)
                ReloadHotkeys();
            ForceRefreshRevisions();
        }

        public event EventHandler SelectionChanged;

        public void SetSelectedIndex(int index)
        {
            if (Revisions.Rows[index].Selected)
                return;

            Revisions.ClearSelection();

            Revisions.Rows[index].Selected = true;
            Revisions.CurrentCell = Revisions.Rows[index].Cells[1];

            Revisions.Select();
        }

        public void SetSelectedRevision(GitRevision revision)
        {
            if (revision != null)
            {
                for (var i = 0; i < Revisions.RowCount; i++)
                {
                    if (GetRevision(i).Guid == revision.Guid)
                    {
                        SetSelectedIndex(i);
                        return;
                    }
                }
            }

            Revisions.ClearSelection();
            Revisions.Select();
        }

        public void HighlightBranch(string aId)
        {
            Revisions.HighlightBranch(aId);
        }

        private void RevisionsSelectionChanged(object sender, EventArgs e)
        {
            if (Revisions.SelectedRows.Count > 0)
                LastRow = Revisions.SelectedRows[0].Index;

            SelectionTimer.Enabled = false;
            SelectionTimer.Stop();
            SelectionTimer.Enabled = true;
            SelectionTimer.Start();
        }

        public RevisionGraphDrawStyleEnum RevisionGraphDrawStyle
        {
            get
            {
                return Revisions.RevisionGraphDrawStyle;
            }
            set
            {
                Revisions.RevisionGraphDrawStyle = value;
            }
        }

        public List<GitRevision> GetSelectedRevisions()
        {
            return GetSelectedRevisions(null);
        }

        public List<GitRevision> GetSelectedRevisions(SortDirection? direction)
        {
            var rows = Revisions
                .SelectedRows
                .Cast<DataGridViewRow>()
                .Where(row => Revisions.RowCount > row.Index);


            if (direction.HasValue)
            {
                int d = direction.Value == SortDirection.Ascending ? 1 : -1;
                rows = rows.OrderBy((row) => row.Index, (r1, r2) => d * (r1 - r2));
            }

            return rows
                .Select(row => GetRevision(row.Index))
                .ToList();
        }

        public List<string> GetRevisionChildren(string revision)
        {
            var rows = Revisions
                .Rows
                .Cast<DataGridViewRow>()
                .Where(row => Revisions.RowCount > row.Index);

            return rows
                .Select(row => GetRevision(row.Index))
                .Where(row => row.ParentGuids.Contains(revision))
                .Select(row => row.Guid)
                .ToList();
        }

        public GitRevision GetRevision(int aRow)
        {
            return Revisions.GetRowData(aRow);
        }

        public GitRevision GetCurrentRevision()
        {
            const string formatString =
                /* Tree           */ "%T%n" +
                /* Author Name    */ "%aN%n" +
                /* Author Date    */ "%ai%n" +
                /* Committer Name */ "%cN%n" +
                /* Committer Date */ "%ci%n" +
                /* Commit Message */ "%s";
            string cmd = "log -n 1 --pretty=format:" + formatString + " " + CurrentCheckout;
            var RevInfo = Module.RunGitCmd(cmd);
            string[] Infos = RevInfo.Split('\n');
            var Revision = new GitRevision(Module, CurrentCheckout)
            {
                TreeGuid = Infos[0],
                Author = Infos[1],
                Committer = Infos[3],
                Message = Infos[5]
            };
            DateTime date;
            DateTime.TryParse(Infos[2], out date);
            Revision.AuthorDate = date;
            DateTime.TryParse(Infos[4], out date);
            Revision.CommitDate = date;
            var heads = Module.GetHeads(true, true);
            foreach (var head in heads)
            {
                if (head.Guid.Equals(Revision.Guid))
                {
                    Revision.Heads.Add(head);
                }
            }
            return Revision;
        }

        public void RefreshRevisions()
        {
            if (IndexWatcher.IndexChanged)
                ForceRefreshRevisions();
        }

        private class RevisionGraphInMemFilterOr : RevisionGraphInMemFilter
        {
            private RevisionGraphInMemFilter fFilter1;
            private RevisionGraphInMemFilter fFilter2;
            public RevisionGraphInMemFilterOr(RevisionGraphInMemFilter aFilter1,
                                              RevisionGraphInMemFilter aFilter2)
            {
                fFilter1 = aFilter1;
                fFilter2 = aFilter2;
            }

            public override bool PassThru(GitRevision rev)
            {
                return fFilter1.PassThru(rev) || fFilter2.PassThru(rev);
            }
        }

        private class RevisionGridInMemFilter : RevisionGraphInMemFilter
        {
            private readonly string _AuthorFilter;
            private readonly Regex _AuthorFilterRegex;
            private readonly string _CommitterFilter;
            private readonly Regex _CommitterFilterRegex;
            private readonly string _MessageFilter;
            private readonly Regex _MessageFilterRegex;
            private readonly string _ShaFilter;
            private readonly Regex _ShaFilterRegex;

            public RevisionGridInMemFilter(string authorFilter, string committerFilter, string messageFilter, bool ignoreCase)
            {
                SetUpVars(authorFilter, ref _AuthorFilter, ref _AuthorFilterRegex, ignoreCase);
                SetUpVars(committerFilter, ref _CommitterFilter, ref _CommitterFilterRegex, ignoreCase);
                SetUpVars(messageFilter, ref _MessageFilter, ref _MessageFilterRegex, ignoreCase);
                if (!string.IsNullOrEmpty(_MessageFilter) && MessageFilterCouldBeSHA(_MessageFilter))
                {
                    SetUpVars(messageFilter, ref _ShaFilter, ref _ShaFilterRegex, false);
                }
            }

            private static void SetUpVars(string filterValue,
                                   ref string filterStr,
                                   ref Regex filterRegEx,
                                   bool ignoreCase)
            {
                RegexOptions opts = RegexOptions.None;
                if (ignoreCase) opts = opts | RegexOptions.IgnoreCase;
                filterStr = filterValue != null ? filterValue.Trim() : string.Empty;
                try
                {
                    filterRegEx = new Regex(filterStr, opts);
                }
                catch (ArgumentException)
                {
                    filterRegEx = null;
                }
            }

            private static bool CheckCondition(string filter, Regex regex, string value)
            {
                return string.IsNullOrEmpty(filter) ||
                       ((regex != null) && regex.Match(value).Success);
            }

            public override bool PassThru(GitRevision rev)
            {
                return CheckCondition(_AuthorFilter, _AuthorFilterRegex, rev.Author) &&
                       CheckCondition(_CommitterFilter, _CommitterFilterRegex, rev.Committer) &&
                       (CheckCondition(_MessageFilter, _MessageFilterRegex, rev.Message) ||
                        CheckCondition(_ShaFilter, _ShaFilterRegex, rev.Guid));
            }

            public static RevisionGridInMemFilter CreateIfNeeded(string authorFilter,
                                                                 string committerFilter,
                                                                 string messageFilter,
                                                                 bool ignoreCase)
            {
                if (!(string.IsNullOrEmpty(authorFilter) &&
                      string.IsNullOrEmpty(committerFilter) &&
                      string.IsNullOrEmpty(messageFilter) &&
                      !MessageFilterCouldBeSHA(messageFilter)))
                    return new RevisionGridInMemFilter(authorFilter,
                                                       committerFilter,
                                                       messageFilter,
                                                       ignoreCase);
                else
                    return null;
            }
        }

        public void ReloadHotkeys()
        {
            this.Hotkeys = HotkeySettingsManager.LoadHotkeys(HotkeySettingsName);
        }

        public void ReloadTranslation()
        {
            Translate();
        }

        public void ForceRefreshRevisions()
        {
            try
            {
                RevisionGraphDrawStyle = RevisionGraphDrawStyleEnum.DrawNonRelativesGray;

                ApplyFilterFromRevisionFilterDialog();

                _initialLoad = true;

                LastScrollPos = Revisions.FirstDisplayedScrollingRowIndex;

                _BuildServerWatcher.CancelBuildStatusFetchOperation();

                DisposeRevisionGraphCommand();

                var newCurrentCheckout = Module.GetCurrentCheckout();
                var newSuperprojectCurrentCheckout = Module.GetSuperprojectCurrentCheckout();

                // If the current checkout changed, don't get the currently selected rows, select the
                // new current checkout instead.
                if (newCurrentCheckout == CurrentCheckout)
                {
                    LastSelectedRows = Revisions.SelectedIds;
                }
                else
                {
                    // This is a new checkout, so ensure the variable is cleared out.
                    LastSelectedRows = null;
                }

                Revisions.ClearSelection();
                CurrentCheckout = newCurrentCheckout;
                FiltredCurrentCheckout = CurrentCheckout;
                SuperprojectCurrentCheckout = newSuperprojectCurrentCheckout;
                Revisions.Clear();
                Error.Visible = false;

                if (!Module.ValidWorkingDir())
                {
                    Revisions.Visible = false;
                    NoCommits.Visible = true;
                    Loading.Visible = false;
                    NoGit.Visible = true;
                    string dir = Module.WorkingDir;
                    if (String.IsNullOrEmpty(dir) || !Directory.Exists(dir) ||
                        Directory.GetDirectories(dir).Length == 0 &&
                        Directory.GetFiles(dir).Length == 0)
                        CloneRepository.Show();
                    else
                        CloneRepository.Hide();
                    NoGit.BringToFront();
                    return;
                }

                NoCommits.Visible = false;
                NoGit.Visible = false;
                Revisions.Visible = true;
                Revisions.BringToFront();
                Revisions.Enabled = false;
                Loading.Visible = true;
                Loading.BringToFront();
                _isLoading = true;
                base.Refresh();

                IndexWatcher.Reset();

                if (!Settings.ShowGitNotes && LogParam.Contains("--all --boundary") && !LogParam.Contains(" --not --glob=notes --not"))
                    LogParam = LogParam + " --not --glob=notes --not";

                if (Settings.ShowGitNotes && LogParam.Contains(" --not --glob=notes --not"))
                    LogParam = LogParam.Replace("  --not --glob=notes --not", string.Empty);

                RevisionGridInMemFilter revisionFilterIMF = RevisionGridInMemFilter.CreateIfNeeded(_revisionFilter.GetInMemAuthorFilter(),
                                                                                                   _revisionFilter.GetInMemCommitterFilter(),
                                                                                                   _revisionFilter.GetInMemMessageFilter(),
                                                                                                   _revisionFilter.GetIgnoreCase());
                RevisionGridInMemFilter filterBarIMF = RevisionGridInMemFilter.CreateIfNeeded(InMemAuthorFilter,
                                                                                              InMemCommitterFilter,
                                                                                              InMemMessageFilter,
                                                                                              InMemFilterIgnoreCase);
                RevisionGraphInMemFilter revGraphIMF;
                if (revisionFilterIMF != null && filterBarIMF != null)
                    revGraphIMF = new RevisionGraphInMemFilterOr(revisionFilterIMF, filterBarIMF);
                else if (revisionFilterIMF != null)
                    revGraphIMF = revisionFilterIMF;
                else
                    revGraphIMF = filterBarIMF;

                _revisionGraphCommand = new RevisionGraph(Module) { BranchFilter = BranchFilter, LogParam = LogParam + _revisionFilter.GetFilter() + Filter + FixedFilter };
                _revisionGraphCommand.Updated += GitGetCommitsCommandUpdated;
                _revisionGraphCommand.Exited += GitGetCommitsCommandExited;
                _revisionGraphCommand.Error += _revisionGraphCommand_Error;
                _revisionGraphCommand.InMemFilter = revGraphIMF;
                //_revisionGraphCommand.BeginUpdate += ((s, e) => Revisions.Invoke((Action) (() => Revisions.Clear())));
                _revisionGraphCommand.Execute();
                LoadRevisions();
                SetRevisionsLayout();
            }
            catch (Exception exception)
            {
                Error.Visible = true;
                Error.BringToFront();
                MessageBox.Show(this, exception.Message, "Error", MessageBoxButtons.OK, MessageBoxIcon.Error);
            }
        }

        private static readonly Regex potentialShaPattern = new Regex(@"^[a-f0-9]{5,}", RegexOptions.Compiled);
        public static bool MessageFilterCouldBeSHA(string filter)
        {
            bool result = potentialShaPattern.IsMatch(filter);

            return result;
        }

        private void _revisionGraphCommand_Error(object sender, EventArgs e)
        {
            // This has to happen on the UI thread
            _syncContext.Send(o =>
                                  {
                                      Error.Visible = true;
                                      //Error.BringToFront();
                                      NoGit.Visible = false;
                                      NoCommits.Visible = false;
                                      Revisions.Visible = false;
                                      Loading.Visible = false;
                                  }, this);

            DisposeRevisionGraphCommand();
        }

        private void GitGetCommitsCommandUpdated(object sender, EventArgs e)
        {
            var updatedEvent = (RevisionGraph.RevisionGraphUpdatedEventArgs)e;
            UpdateGraph(updatedEvent.Revision);
        }

        private bool FilterIsApplied(bool inclBranchFilter)
        {
            return (inclBranchFilter && !string.IsNullOrEmpty(BranchFilter)) ||
                   !(string.IsNullOrEmpty(Filter) &&
                     !_revisionFilter.FilterEnabled() &&
                     string.IsNullOrEmpty(InMemAuthorFilter) &&
                     string.IsNullOrEmpty(InMemCommitterFilter) &&
                     string.IsNullOrEmpty(InMemMessageFilter));
        }

        private bool ShouldHideGraph(bool inclBranchFilter)
        {
            return (inclBranchFilter && !string.IsNullOrEmpty(BranchFilter)) ||
                   !(!_revisionFilter.ShouldHideGraph() &&
                     string.IsNullOrEmpty(InMemAuthorFilter) &&
                     string.IsNullOrEmpty(InMemCommitterFilter) &&
                     string.IsNullOrEmpty(InMemMessageFilter));
        }

        private void DisposeRevisionGraphCommand()
        {
            if (_revisionGraphCommand != null)
            {
                //Dispose command, it is not needed anymore
                _revisionGraphCommand.Updated -= GitGetCommitsCommandUpdated;
                _revisionGraphCommand.Exited -= GitGetCommitsCommandExited;
                _revisionGraphCommand.Error -= _revisionGraphCommand_Error;

                _revisionGraphCommand.Dispose();
                _revisionGraphCommand = null;
            }
        }

        private void GitGetCommitsCommandExited(object sender, EventArgs e)
        {
            _isLoading = false;

            if (_revisionGraphCommand.RevisionCount == 0 &&
                !FilterIsApplied(true))
            {
                // This has to happen on the UI thread
                _syncContext.Send(o =>
                                      {
                                          NoGit.Visible = false;
                                          NoCommits.Visible = true;
                                          //NoCommits.BringToFront();
                                          Revisions.Visible = false;
                                          Loading.Visible = false;
                                      }, this);
            }
            else
            {
                // This has to happen on the UI thread
                _syncContext.Send(o =>
                                      {
                                          UpdateGraph(null);
                                          Loading.Visible = false;
                                          SelectInitialRevision();
                                          _isLoading = false;

                                          _BuildServerWatcher.LaunchBuildServerInfoFetchOperation();
                                      }, this);
            }

            DisposeRevisionGraphCommand();
        }

        private void SelectInitialRevision()
        {
            string filtredCurrentCheckout;
            if (SearchRevision(CurrentCheckout, out filtredCurrentCheckout) >= 0)
                FiltredCurrentCheckout = filtredCurrentCheckout;
            else
                FiltredCurrentCheckout = CurrentCheckout;

            if (!string.IsNullOrEmpty(_initialSelectedRevision) && Revisions.SelectedRows.Count == 0)
            {
                string revision;
                int index = SearchRevision(_initialSelectedRevision, out revision);
                if (index >= 0)
                    SetSelectedIndex(index);
            }
        }

        internal int SearchRevision(string initRevision, out string graphRevision)
        {
            var rows = Revisions
                .Rows
                .Cast<DataGridViewRow>();
            var revisions = rows
                .Select(row => new { Index = row.Index, Guid = GetRevision(row.Index).Guid });

            var idx = revisions.FirstOrDefault(rev => rev.Guid == initRevision);
            if (idx != null)
            {
                graphRevision = idx.Guid;
                return idx.Index;
            }

            var dict = rows
                .ToDictionary(row => GetRevision(row.Index).Guid, row => row.Index);
            var revListParams = "rev-list ";
            if (Settings.OrderRevisionByDate)
                revListParams += "--date-order ";
            else
                revListParams += "--topo-order ";
            if (Settings.MaxRevisionGraphCommits > 0)
                revListParams += string.Format("--max-count=\"{0}\" ", (int)Settings.MaxRevisionGraphCommits);

            var allrevisions = Module.RunGitCmdAsync(revListParams + initRevision);
            foreach (var rev in allrevisions)
            {
                int index;
                if (dict.TryGetValue(rev, out index))
                {
                    graphRevision = rev;
                    return index;
                }
            }
            graphRevision = null;
            return -1;
        }
        private static string GetDateHeaderText()
        {
            return Settings.ShowAuthorDate ? Strings.GetAuthorDateText() : Strings.GetCommitDateText();
        }

        private void LoadRevisions()
        {
            if (_revisionGraphCommand == null)
            {
                return;
            }

            Revisions.SuspendLayout();

            Revisions.Columns[1].HeaderText = Strings.GetMessageText();
            Revisions.Columns[2].HeaderText = Strings.GetAuthorText();
            Revisions.Columns[3].HeaderText = GetDateHeaderText();

            Revisions.SelectionChanged -= RevisionsSelectionChanged;

            if (LastSelectedRows != null)
            {
                Revisions.SelectedIds = LastSelectedRows;
                LastSelectedRows = null;
            }
            else if (_initialSelectedRevision == null)
            {
                Revisions.SelectedIds = new[] { CurrentCheckout };
            }

            if (LastScrollPos > 0 && Revisions.RowCount > LastScrollPos)
            {
                Revisions.FirstDisplayedScrollingRowIndex = LastScrollPos;
                LastScrollPos = -1;
            }

            Revisions.Enabled = true;
            Revisions.Focus();
            Revisions.SelectionChanged += RevisionsSelectionChanged;

            Revisions.ResumeLayout();

            if (!_initialLoad)
                return;

            _initialLoad = false;
            SelectionTimer.Enabled = false;
            SelectionTimer.Stop();
            SelectionTimer.Enabled = true;
            SelectionTimer.Start();
        }

        private void RevisionsCellPainting(object sender, DataGridViewCellPaintingEventArgs e)
        {
            // If our loading state has changed since the last paint, update it.
            if (Loading != null)
            {
                if (Loading.Visible != _isLoading)
                {
                    Loading.Visible = _isLoading;
                }
            }

            // The graph column is handled by the DvcsGraph
            if (e.ColumnIndex == 0)
            {
                return;
            }

            var column = e.ColumnIndex;
            if (e.RowIndex < 0 || (e.State & DataGridViewElementStates.Visible) == 0)
                return;

            if (Revisions.RowCount <= e.RowIndex)
                return;

            var revision = GetRevision(e.RowIndex);
            if (revision == null)
                return;

            e.Handled = true;

            bool isRowSelected = ((e.State & DataGridViewElementStates.Selected) == DataGridViewElementStates.Selected);

            if (isRowSelected /*&& !showRevisionCards*/)
                e.Graphics.FillRectangle(selectedItemBrush, e.CellBounds);
            else
                e.Graphics.FillRectangle(Brushes.White, e.CellBounds);

            Color foreColor;

            if (!Settings.RevisionGraphDrawNonRelativesTextGray || Revisions.RowIsRelative(e.RowIndex))
            {
                foreColor = isRowSelected && IsFilledBranchesLayout()
                    ? SystemColors.HighlightText
                    : e.CellStyle.ForeColor;
            }
            else
            {
                foreColor = isRowSelected ? SystemColors.HighlightText : Color.Gray;
            }

            using (Brush foreBrush = new SolidBrush(foreColor))
            {
                var rowFont = NormalFont;
                if (revision.Guid == CurrentCheckout /*&& !showRevisionCards*/)
                    rowFont = HeadFont;
                else if (revision.Guid == SuperprojectCurrentCheckout)
                    rowFont = SuperprojectFont;

                switch (column)
                {
                    case 1: //Description!!
                        {
                            int baseOffset = 0;
                            if (IsCardLayout())
                            {
                                baseOffset = 5;

                                Rectangle cellRectangle = new Rectangle(e.CellBounds.Left + baseOffset, e.CellBounds.Top + 1, e.CellBounds.Width - (baseOffset * 2), e.CellBounds.Height - 4);

                                if (!Settings.RevisionGraphDrawNonRelativesGray || Revisions.RowIsRelative(e.RowIndex))
                                {
                                    e.Graphics.FillRectangle(
                                        new LinearGradientBrush(cellRectangle,
                                                                Color.FromArgb(255, 220, 220, 231),
                                                                Color.FromArgb(255, 240, 240, 250), 90, false), cellRectangle);
<<<<<<< HEAD
                                    e.Graphics.DrawRectangle(new Pen(Color.FromArgb(255, 200, 200, 200), 1), cellRectangle);
=======
                                    using (var pen = new Pen(Color.FromArgb(255, 200, 200, 200), 1))
                                    {
                                        e.Graphics.DrawRectangle(pen, cellRectangle);
                                    }
>>>>>>> a54cd478
                                }
                                else
                                {
                                    e.Graphics.FillRectangle(
                                        new LinearGradientBrush(cellRectangle,
                                                                Color.FromArgb(255, 240, 240, 240),
                                                                Color.FromArgb(255, 250, 250, 250), 90, false), cellRectangle);
                                }

                                if ((e.State & DataGridViewElementStates.Selected) == DataGridViewElementStates.Selected)
<<<<<<< HEAD
                                    e.Graphics.DrawRectangle(new Pen(Revisions.RowTemplate.DefaultCellStyle.SelectionBackColor, 1), cellRectangle);
                            }

                            float offset = baseOffset;
                            var heads = revision.Heads;

                            if (heads.Count > 0)
                            {
                                heads.Sort((left, right) =>
                                {
                                    if (left.IsTag != right.IsTag)
                                        return right.IsTag.CompareTo(left.IsTag);
                                    if (left.IsRemote != right.IsRemote)
                                        return left.IsRemote.CompareTo(right.IsRemote);
                                    return left.Name.CompareTo(right.Name);
                                });

                                foreach (var head in heads)
                                {
                                    if ((head.IsRemote && !ShowRemoteBranches.Checked))
                                        continue;

=======
                                {
                                    using (var penSelectionBackColor = new Pen(Revisions.RowTemplate.DefaultCellStyle.SelectionBackColor, 1))
                                        e.Graphics.DrawRectangle(penSelectionBackColor, cellRectangle);
                                }
                            }

                            float offset = baseOffset;
                            var heads = revision.Heads;

                            if (heads.Count > 0)
                            {
                                heads.Sort((left, right) =>
                                               {
                                                   if (left.IsTag != right.IsTag)
                                                       return right.IsTag.CompareTo(left.IsTag);
                                                   if (left.IsRemote != right.IsRemote)
                                                       return left.IsRemote.CompareTo(right.IsRemote);
                                                   return left.Name.CompareTo(right.Name);
                                               });

                                foreach (var head in heads.Where(head => (!head.IsRemote || ShowRemoteBranches.Checked)))
                                {
>>>>>>> a54cd478
                                    Font refsFont;

                                    if (IsFilledBranchesLayout())
                                    {
                                        //refsFont = head.Selected ? rowFont : new Font(rowFont, FontStyle.Regular);
                                        refsFont = rowFont;

                                        //refsFont = head.Selected
                                        //    ? new Font(rowFont, rowFont.Style | FontStyle.Italic)
                                        //    : rowFont;
                                    }
                                    else
                                    {
                                        refsFont = RefsFont;
<<<<<<< HEAD
=======
                                    }

                                    Color headColor = GetHeadColor(head);
                                    Brush textBrush = new SolidBrush(headColor);

                                    string headName;
                                    PointF location;

                                    if (IsCardLayout())
                                    {
                                        headName = head.Name;
                                        offset += e.Graphics.MeasureString(headName, refsFont).Width + 6;
                                        location = new PointF(e.CellBounds.Right - offset, e.CellBounds.Top + 4);
                                        var size = new SizeF(e.Graphics.MeasureString(headName, refsFont).Width,
                                                             e.Graphics.MeasureString(headName, RefsFont).Height);
                                        e.Graphics.FillRectangle(SystemBrushes.Info, location.X - 1,
                                                                 location.Y - 1, size.Width + 3, size.Height + 2);
                                        e.Graphics.DrawRectangle(SystemPens.InfoText, location.X - 1,
                                                                 location.Y - 1, size.Width + 3, size.Height + 2);
                                        e.Graphics.DrawString(headName, refsFont, textBrush, location);
>>>>>>> a54cd478
                                    }
                                    else
                                    {
                                        headName = IsFilledBranchesLayout()
                                                       ? head.Name
                                                       : string.Concat("[", head.Name, "] ");

                                        var headBounds = AdjustCellBounds(e.CellBounds, offset);
                                        SizeF textSize = e.Graphics.MeasureString(headName, refsFont);

                                        offset += textSize.Width;

<<<<<<< HEAD
                                    Color headColor = GetHeadColor(head);
                                    using (Brush textBrush = new SolidBrush(headColor))
                                    {
                                        string headName;
                                        PointF location;

                                        if (IsCardLayout())
                                        {
                                            headName = head.Name;
                                            offset += e.Graphics.MeasureString(headName, refsFont).Width + 6;
                                            location = new PointF(e.CellBounds.Right - offset, e.CellBounds.Top + 4);
                                            var size = new SizeF(e.Graphics.MeasureString(headName, refsFont).Width,
                                                                 e.Graphics.MeasureString(headName, RefsFont).Height);
                                            e.Graphics.FillRectangle(new SolidBrush(SystemColors.Info), location.X - 1,
                                                                     location.Y - 1, size.Width + 3, size.Height + 2);
                                            e.Graphics.DrawRectangle(new Pen(SystemColors.InfoText), location.X - 1,
                                                                     location.Y - 1, size.Width + 3, size.Height + 2);
                                            e.Graphics.DrawString(headName, refsFont, textBrush, location);
                                        }
                                        else
                                        {
                                            headName = IsFilledBranchesLayout()
                                                           ? head.Name
                                                           : string.Concat("[", head.Name, "] ");

                                            var headBounds = AdjustCellBounds(e.CellBounds, offset);
                                            SizeF textSize = e.Graphics.MeasureString(headName, refsFont);

                                            offset += textSize.Width;

                                            if (IsFilledBranchesLayout())
                                            {
                                                offset += 9;

                                                float extraOffset = DrawHeadBackground(isRowSelected, e.Graphics,
                                                                                       headColor, headBounds.X,
                                                                                       headBounds.Y,
                                                                                       RoundToEven(textSize.Width + 3),
                                                                                       RoundToEven(textSize.Height), 3,
                                                                                       head.Selected,
                                                                                       head.SelectedHeadMergeSource);

                                                offset += extraOffset;
                                                headBounds.Offset((int) (extraOffset + 1), 0);
                                            }

                                            DrawColumnText(e.Graphics, headName, refsFont, headColor, headBounds);
                                        }
                                    }
                                }
                            }

                            if (IsCardLayout())
                                offset = baseOffset;
=======
                                        if (IsFilledBranchesLayout())
                                        {
                                            offset += 9;

                                            float extraOffset = DrawHeadBackground(isRowSelected, e.Graphics,
                                                                                   headColor, headBounds.X,
                                                                                   headBounds.Y,
                                                                                   RoundToEven(textSize.Width + 3),
                                                                                   RoundToEven(textSize.Height), 3,
                                                                                   head.Selected,
                                                                                   head.SelectedHeadMergeSource);

                                            offset += extraOffset;
                                            headBounds.Offset((int)(extraOffset + 1), 0);
                                        }

                                        DrawColumnText(e.Graphics, headName, refsFont, headColor, headBounds);
                                    }
                                }
                            }

                            if (IsCardLayout())
                                offset = baseOffset;

                            var text = (string)e.FormattedValue;
                            var bounds = AdjustCellBounds(e.CellBounds, offset);
                            DrawColumnText(e.Graphics, text, rowFont, foreColor, bounds);

                            if (IsCardLayout())
                            {
                                int textHeight = (int)e.Graphics.MeasureString(text, rowFont).Height;
                                int gravatarSize = rowHeigth - textHeight - 12;
                                int gravatarTop = e.CellBounds.Top + textHeight + 6;
                                int gravatarLeft = e.CellBounds.Left + baseOffset + 2;
>>>>>>> a54cd478

                            var text = (string) e.FormattedValue;
                            var bounds = AdjustCellBounds(e.CellBounds, offset);
                            DrawColumnText(e.Graphics, text, rowFont, foreColor, bounds);

<<<<<<< HEAD
                            if (IsCardLayout())
                            {
                                int textHeight = (int) e.Graphics.MeasureString(text, rowFont).Height;
                                int gravatarSize = rowHeigth - textHeight - 12;
                                int gravatarTop = e.CellBounds.Top + textHeight + 6;
                                int gravatarLeft = e.CellBounds.Left + baseOffset + 2;


                                Image gravatar = Gravatar.GravatarService.GetImageFromCache(revision.AuthorEmail + gravatarSize.ToString() + ".png", revision.AuthorEmail, Settings.AuthorImageCacheDays, gravatarSize, Settings.GravatarCachePath, FallBackService.MonsterId);

                                if (gravatar == null && !string.IsNullOrEmpty(revision.AuthorEmail))
                                {
                                    ThreadPool.QueueUserWorkItem(o =>
                                            Gravatar.GravatarService.LoadCachedImage(revision.AuthorEmail + gravatarSize.ToString() + ".png", revision.AuthorEmail, null, Settings.AuthorImageCacheDays, gravatarSize, Settings.GravatarCachePath, RefreshGravatar, FallBackService.MonsterId));
                                }

                                if (gravatar != null)
                                    e.Graphics.DrawImage(gravatar, gravatarLeft + 1, gravatarTop + 1, gravatarSize,
                                                         gravatarSize);
=======
                                Image gravatar = Gravatar.GravatarService.GetImageFromCache(revision.AuthorEmail + gravatarSize.ToString() + ".png", revision.AuthorEmail, Settings.AuthorImageCacheDays, gravatarSize, Settings.GravatarCachePath, FallBackService.MonsterId);

                                if (gravatar == null && !string.IsNullOrEmpty(revision.AuthorEmail))
                                {
                                    ThreadPool.QueueUserWorkItem(o =>
                                            Gravatar.GravatarService.LoadCachedImage(revision.AuthorEmail + gravatarSize.ToString() + ".png", revision.AuthorEmail, null, Settings.AuthorImageCacheDays, gravatarSize, Settings.GravatarCachePath, RefreshGravatar, FallBackService.MonsterId));
                                }

                                if (gravatar != null)
                                    e.Graphics.DrawImage(gravatar, gravatarLeft + 1, gravatarTop + 1, gravatarSize, gravatarSize);

                                e.Graphics.DrawRectangle(Pens.Black, gravatarLeft, gravatarTop, gravatarSize + 1, gravatarSize + 1);

                                string authorText;
                                string timeText;

                                if (rowHeigth >= 60)
                                {
                                    authorText = revision.Author;
                                    timeText = TimeToString(Settings.ShowAuthorDate ? revision.AuthorDate : revision.CommitDate);
                                }
                                else
                                {
                                    timeText = string.Concat(revision.Author, " (", TimeToString(Settings.ShowAuthorDate ? revision.AuthorDate : revision.CommitDate), ")");
                                    authorText = string.Empty;
                                }
>>>>>>> a54cd478

                                e.Graphics.DrawRectangle(Pens.Black, gravatarLeft, gravatarTop, gravatarSize + 1,
                                                         gravatarSize + 1);

                                string authorText;
                                string timeText;

<<<<<<< HEAD
                                if (rowHeigth >= 60)
                                {
                                    authorText = revision.Author;
                                    timeText = TimeToString(Settings.ShowAuthorDate ? revision.AuthorDate : revision.CommitDate);
                                }
                                else
                                {
                                    timeText = string.Concat(revision.Author, " (", TimeToString(Settings.ShowAuthorDate ? revision.AuthorDate : revision.CommitDate), ")");
                                    authorText = string.Empty;
                                }

=======
>>>>>>> a54cd478
                                e.Graphics.DrawString(authorText, rowFont, foreBrush,
                                                      new PointF(gravatarLeft + gravatarSize + 5, gravatarTop + 6));
                                e.Graphics.DrawString(timeText, rowFont, foreBrush,
                                                      new PointF(gravatarLeft + gravatarSize + 5, e.CellBounds.Bottom - textHeight - 4));
                            }
                        }
                        break;
                    case 2:
                        {
<<<<<<< HEAD
                            var text = (string) e.FormattedValue;
=======
                            var text = (string)e.FormattedValue;
>>>>>>> a54cd478
                            e.Graphics.DrawString(text, rowFont, foreBrush,
                                                  new PointF(e.CellBounds.Left, e.CellBounds.Top + 4));
                        }
                        break;
                    case 3:
                        {
                            var time = Settings.ShowAuthorDate ? revision.AuthorDate : revision.CommitDate;
                            var text = TimeToString(time);
                            e.Graphics.DrawString(text, rowFont, foreBrush,
                                                  new PointF(e.CellBounds.Left, e.CellBounds.Top + 4));
                        }
                        break;
<<<<<<< HEAD
                    case 4:
                    case 5:
                        BuildInfoDrawingLogic.RevisionsCellPainting(e, revision, foreBrush, rowFont);
                        break;
=======
>>>>>>> a54cd478
                }
            }
        }

        private void RevisionsCellFormatting(object sender, DataGridViewCellFormattingEventArgs e)
        {
            var column = e.ColumnIndex;
            if (e.RowIndex < 0)
                return;

            if (Revisions.RowCount <= e.RowIndex)
                return;

            var revision = GetRevision(e.RowIndex);
            if (revision == null)
                return;

            e.FormattingApplied = true;

            switch (column)
            {
                case 0:
                    e.Value = revision.Guid;
                    break;
                case 1:
                    e.Value = revision.Message;
                    break;
                case 2:
                    e.Value = revision.Author ?? "";
                    break;
                case 3:
                    {
                        var time = Settings.ShowAuthorDate ? revision.AuthorDate : revision.CommitDate;
                        if (time == DateTime.MinValue || time == DateTime.MaxValue)
                            e.Value = "";
                        else
                            e.Value = string.Format("{0} {1}", time.ToShortDateString(), time.ToLongTimeString());
                    }
                    break;
                case 4:
                case 5:
                    BuildInfoDrawingLogic.RevisionsCellFormatting(e, revision);
                    break;
                default:
                    e.FormattingApplied = false;
                    break;
            }
        }

        private void DrawColumnText(IDeviceContext dc, string text, Font font, Color color, Rectangle bounds)
        {
            TextRenderer.DrawText(dc, text, font, bounds, color, TextFormatFlags.EndEllipsis | TextFormatFlags.NoPrefix);
        }

        private static Rectangle AdjustCellBounds(Rectangle cellBounds, float offset)
        {
            return new Rectangle((int)(cellBounds.Left + offset), cellBounds.Top + 4,
                                 cellBounds.Width - (int)offset, cellBounds.Height);
        }

        private static Color GetHeadColor(GitHead head)
        {
            return head.IsTag
                       ? Settings.TagColor
                       : head.IsHead
                             ? Settings.BranchColor
                             : head.IsRemote
                                   ? Settings.RemoteBranchColor
                                   : Settings.OtherTagColor;
        }

        private float RoundToEven(float value)
        {
            int result = ((int)value / 2) * 2;
            return result < value ? result + 2 : result;
        }

        private float DrawHeadBackground(bool isSelected, Graphics graphics, Color color,
            float x, float y, float width, float height, float radius, bool isCurrentBranch,
            bool isCurentBranchMergeSource)
        {
            float additionalOffset = isCurrentBranch || isCurentBranchMergeSource ? GetArrowSize(height) : 0;
            width += additionalOffset;
            var oldMode = graphics.SmoothingMode;
            graphics.SmoothingMode = SmoothingMode.AntiAlias;

            try
            {
                // shade
                using (var shadePath = CreateRoundRectPath(x + 1, y + 1, width, height, radius))
                {
                    var shadeBrush = isSelected ? Brushes.Black : Brushes.Gray;
                    graphics.FillPath(shadeBrush, shadePath);
                }

                using (var forePath = CreateRoundRectPath(x, y, width, height, radius))
                {
                    Color fillColor = Lerp(color, Color.White, 0.92F);

                    using (var fillBrush = new LinearGradientBrush(new RectangleF(x, y, width, height), fillColor, Lerp(fillColor, Color.White, 0.9F), 90))
                    {
                        // fore rectangle
                        graphics.FillPath(fillBrush, forePath);
                        // frame
                        using (var pen = new Pen(Lerp(color, Color.White, 0.83F)))
                            graphics.DrawPath(pen, forePath);

                        // arrow if the head is the current branch 
                        if (isCurrentBranch)
                            DrawArrow(graphics, x, y, height, color, true);
                        else if (isCurentBranchMergeSource)
                            DrawArrow(graphics, x, y, height, color, false);
                    }
                }
            }
            finally
            {
                graphics.SmoothingMode = oldMode;
            }

            return additionalOffset;
        }

        private float GetArrowSize(float rowHeight)
        {
            return rowHeight - 6;
        }

        private void DrawArrow(Graphics graphics, float x, float y, float rowHeight, Color color, bool filled)
        {
            const float horShift = 4;
            const float verShift = 3;
            float height = rowHeight - verShift * 2;
            float width = height / 2;

            var points = new[]
                                 {
                                     new PointF(x + horShift, y + verShift),
                                     new PointF(x + horShift + width, y + verShift + height/2),
                                     new PointF(x + horShift, y + verShift + height),
                                     new PointF(x + horShift, y + verShift)
                                 };

            if (filled)
            {
                using (var solidBrush = new SolidBrush(color))
                    graphics.FillPolygon(solidBrush, points);
            }
            else
            {
                using (var pen = new Pen(color))
                    graphics.DrawPolygon(pen, points);
            }
        }

        private static GraphicsPath CreateRoundRectPath(float x, float y, float width, float height, float radius)
        {
            var path = new GraphicsPath();
            path.AddLine(x + radius, y, x + width - (radius * 2), y);
            path.AddArc(x + width - (radius * 2), y, radius * 2, radius * 2, 270, 90);
            path.AddLine(x + width, y + radius, x + width, y + height - (radius * 2));
            path.AddArc(x + width - (radius * 2), y + height - (radius * 2), radius * 2, radius * 2, 0, 90);
            path.AddLine(x + width - (radius * 2), y + height, x + radius, y + height);
            path.AddArc(x, y + height - (radius * 2), radius * 2, radius * 2, 90, 90);
            path.AddLine(x, y + height - (radius * 2), x, y + radius);
            path.AddArc(x, y, radius * 2, radius * 2, 180, 90);
            path.CloseFigure();
            return path;
        }

        private static float Lerp(float start, float end, float amount)
        {
            float difference = end - start;
            float adjusted = difference * amount;
            return start + adjusted;
        }

        private static Color Lerp(Color colour, Color to, float amount)
        {
            // start colours as lerp-able floats
            float sr = colour.R, sg = colour.G, sb = colour.B;

            // end colours as lerp-able floats
            float er = to.R, eg = to.G, eb = to.B;

            // lerp the colours to get the difference
            byte r = (byte)Lerp(sr, er, amount),
                 g = (byte)Lerp(sg, eg, amount),
                 b = (byte)Lerp(sb, eb, amount);

            // return the new colour
            return Color.FromArgb(r, g, b);
        }

        private void RefreshGravatar(Image image)
        {
            _syncContext.Post(state => Revisions.Refresh(), null);
        }


        private void RevisionsDoubleClick(object sender, EventArgs e)
        {
            ViewSelectedRevisions();
        }

        public void ViewSelectedRevisions()
        {
            var selectedRevisions = GetSelectedRevisions();
            if (selectedRevisions.Count > 0)
            {
                var form = new FormCommitDiff(UICommands, selectedRevisions[0].Guid);
                form.ShowDialog(this);
            }
            else
                UICommands.StartCompareRevisionsDialog(this);
        }

        private void SelectionTimerTick(object sender, EventArgs e)
        {
            SelectionTimer.Enabled = false;
            SelectionTimer.Stop();
            if (SelectionChanged != null)
                SelectionChanged(this, e);
        }

        private void CreateTagToolStripMenuItemClick(object sender, EventArgs e)
        {
            if (Revisions.RowCount <= LastRow || LastRow < 0)
                return;

            using (var frm = new FormCreateTagAtRevision(UICommands, GetRevision(LastRow)))
            {
                if (frm.ShowDialog(this) == DialogResult.OK)
                {
                    RefreshRevisions();
                }
            }
        }

        private void ResetCurrentBranchToHereToolStripMenuItemClick(object sender, EventArgs e)
        {
            if (Revisions.RowCount <= LastRow || LastRow < 0)
                return;

            var frm = new FormResetCurrentBranch(UICommands, GetRevision(LastRow));
            frm.ShowDialog(this);
        }

        private void CreateNewBranchToolStripMenuItemClick(object sender, EventArgs e)
        {
            if (Revisions.RowCount <= LastRow || LastRow < 0)
                return;

            UICommands.DoActionOnRepo(() =>
                {
                    var frm = new FormCreateBranchAtRevision(UICommands) { Revision = GetRevision(LastRow) };

                    return frm.ShowDialog(this) == DialogResult.OK;
                });
        }

        private void RevisionsMouseClick(object sender, MouseEventArgs e)
        {
            var pt = Revisions.PointToClient(Cursor.Position);
            var hti = Revisions.HitTest(pt.X, pt.Y);
            LastRow = hti.RowIndex;
        }

        private void RevisionsCellMouseDown(object sender, DataGridViewCellMouseEventArgs e)
        {
            if (e.Button != MouseButtons.Right)
                return;

            var pt = Revisions.PointToClient(Cursor.Position);
            var hti = Revisions.HitTest(pt.X, pt.Y);

            if (LastRow == hti.RowIndex)
                return;

            LastRow = hti.RowIndex;
            Revisions.ClearSelection();

            if (LastRow >= 0 && Revisions.Rows.Count > LastRow)
                Revisions.Rows[LastRow].Selected = true;
        }

        private void CommitClick(object sender, EventArgs e)
        {
            UICommands.StartCommitDialog(this);
        }

        private void GitIgnoreClick(object sender, EventArgs e)
        {
            UICommands.StartEditGitIgnoreDialog(this);
        }

        private void ShowRemoteBranchesClick(object sender, EventArgs e)
        {
            ShowRemoteBranches.Checked = !ShowRemoteBranches.Checked;
            Revisions.Invalidate();
        }

        private void ShowCurrentBranchOnlyToolStripMenuItemClick(object sender, EventArgs e)
        {
            if (showCurrentBranchOnlyToolStripMenuItem.Checked)
                return;

            Settings.BranchFilterEnabled = true;
            Settings.ShowCurrentBranchOnly = true;

            SetShowBranches();
            ForceRefreshRevisions();
        }

        private void ShowAllBranchesToolStripMenuItemClick(object sender, EventArgs e)
        {
            if (showAllBranchesToolStripMenuItem.Checked)
                return;

            Settings.BranchFilterEnabled = false;

            SetShowBranches();
            ForceRefreshRevisions();
        }

        private void ShowFilteredBranchesToolStripMenuItemClick(object sender, EventArgs e)
        {
            if (showFilteredBranchesToolStripMenuItem.Checked)
                return;

            Settings.BranchFilterEnabled = true;
            Settings.ShowCurrentBranchOnly = false;

            SetShowBranches();
            ForceRefreshRevisions();
        }

        private void SetShowBranches()
        {
            showAllBranchesToolStripMenuItem.Checked = !Settings.BranchFilterEnabled;
            showCurrentBranchOnlyToolStripMenuItem.Checked =
                Settings.BranchFilterEnabled && Settings.ShowCurrentBranchOnly;
            showFilteredBranchesToolStripMenuItem.Checked =
                Settings.BranchFilterEnabled && !Settings.ShowCurrentBranchOnly;

            BranchFilter = _revisionFilter.GetBranchFilter();

            if (!Settings.BranchFilterEnabled)
                LogParam = "--all --boundary";
            else if (Settings.ShowCurrentBranchOnly)
                LogParam = "";
            else
                LogParam = BranchFilter.Length > 0
                               ? String.Empty
                               : "--all --boundary";
        }

        private void RevertCommitToolStripMenuItemClick(object sender, EventArgs e)
        {
            if (Revisions.RowCount <= LastRow || LastRow < 0)
                return;

            UICommands.StartRevertCommitDialog(this, GetRevision(LastRow));
        }

        private void FilterToolStripMenuItemClick(object sender, EventArgs e)
        {
            _revisionFilter.ShowDialog(this);
            ForceRefreshRevisions();
        }

        private void ApplyFilterFromRevisionFilterDialog()
        {
            BranchFilter = _revisionFilter.GetBranchFilter();
            SetShowBranches();
        }

        private void CreateTagOpening(object sender, CancelEventArgs e)
        {
            if (Revisions.RowCount < LastRow || LastRow < 0 || Revisions.RowCount == 0)
                return;

            var inTheMiddleOfBisect = Module.InTheMiddleOfBisect();
            markRevisionAsBadToolStripMenuItem.Visible = inTheMiddleOfBisect;
            markRevisionAsGoodToolStripMenuItem.Visible = inTheMiddleOfBisect;
            bisectSkipRevisionToolStripMenuItem.Visible = inTheMiddleOfBisect;
            stopBisectToolStripMenuItem.Visible = inTheMiddleOfBisect;
            bisectSeparator.Visible = inTheMiddleOfBisect;

            var revision = GetRevision(LastRow);

            var deleteTagDropDown = new ContextMenuStrip();
            var deleteBranchDropDown = new ContextMenuStrip();
            var checkoutBranchDropDown = new ContextMenuStrip();
            var mergeBranchDropDown = new ContextMenuStrip();
            var rebaseDropDown = new ContextMenuStrip();
            var renameDropDown = new ContextMenuStrip();

            var tagNameCopy = new ContextMenuStrip();
            var branchNameCopy = new ContextMenuStrip();

            foreach (var head in revision.Heads.Where(h => h.IsTag))
            {
                ToolStripItem toolStripItem = new ToolStripMenuItem(head.Name);
                ToolStripItem tagName = new ToolStripMenuItem(head.Name);
                toolStripItem.Click += ToolStripItemClickDeleteTag;
                deleteTagDropDown.Items.Add(toolStripItem);
                tagName.Click += copyToClipBoard;
                tagNameCopy.Items.Add(tagName);
            }

            //For now there is no action that could be done on currentBranch
            string currentBranch = Module.GetSelectedBranch();
            var allBranches = revision.Heads.Where(h => !h.IsTag && (h.IsHead || h.IsRemote));
            var localBranches = allBranches.Where(b => !b.IsRemote);

            var branchesWithNoIdenticalRemotes = allBranches.Where(
                b => !b.IsRemote || !localBranches.Any(lb => lb.TrackingRemote == b.Remote && lb.MergeWith == b.LocalName));

            bool currentBranchPointsToRevision = false;
            foreach (var head in branchesWithNoIdenticalRemotes)
            {
                if (head.Name.Equals(currentBranch))
                    currentBranchPointsToRevision = true;
                else
                {
                    ToolStripItem toolStripItem = new ToolStripMenuItem(head.Name);
                    toolStripItem.Click += ToolStripItemClickMergeBranch;
                    mergeBranchDropDown.Items.Add(toolStripItem);

                    toolStripItem = new ToolStripMenuItem(head.Name);
                    toolStripItem.Click += ToolStripItemClickRebaseBranch;
                    rebaseDropDown.Items.Add(toolStripItem);
                }
            }

            //if there is no branch to rebase on, then allow user to rebase on selected commit 
            if (rebaseDropDown.Items.Count == 0 && !currentBranchPointsToRevision)
            {
                ToolStripItem toolStripItem = new ToolStripMenuItem(revision.Guid);
                toolStripItem.Click += ToolStripItemClickRebaseBranch;
                rebaseDropDown.Items.Add(toolStripItem);
            }

            //if there is no branch to merge, then let user to merge selected commit into current branch 
            if (mergeBranchDropDown.Items.Count == 0 && !currentBranchPointsToRevision)
            {
                ToolStripItem toolStripItem = new ToolStripMenuItem(revision.Guid);
                toolStripItem.Click += ToolStripItemClickMergeBranch;
                mergeBranchDropDown.Items.Add(toolStripItem);
            }


            foreach (var head in allBranches)
            {
                ToolStripItem toolStripItem = new ToolStripMenuItem(head.Name);
                ToolStripItem branchName = new ToolStripMenuItem(head.Name);
                branchName.Click += copyToClipBoard;
                branchNameCopy.Items.Add(branchName);

                //skip remote branches - they can not be deleted this way
                if (!head.IsRemote)
                {
                    if (!head.Name.Equals(currentBranch))
                    {
                        toolStripItem = new ToolStripMenuItem(head.Name);
                        toolStripItem.Click += ToolStripItemClickDeleteBranch;
                        deleteBranchDropDown.Items.Add(toolStripItem); //Add to delete branch
                    }

                    toolStripItem = new ToolStripMenuItem(head.Name);
                    toolStripItem.Click += ToolStripItemClickRenameBranch;
                    renameDropDown.Items.Add(toolStripItem); //Add to rename branch
                }

                if (!head.Name.Equals(currentBranch))
                {

                    toolStripItem = new ToolStripMenuItem(head.Name);
                    if (head.IsRemote)
                        toolStripItem.Click += ToolStripItemClickCheckoutRemoteBranch;
                    else
                        toolStripItem.Click += ToolStripItemClickCheckoutBranch;
                    checkoutBranchDropDown.Items.Add(toolStripItem);
                }
            }

            deleteTagToolStripMenuItem.DropDown = deleteTagDropDown;
            deleteTagToolStripMenuItem.Enabled = deleteTagDropDown.Items.Count > 0;

            deleteBranchToolStripMenuItem.DropDown = deleteBranchDropDown;
            deleteBranchToolStripMenuItem.Enabled = deleteBranchDropDown.Items.Count > 0;

            checkoutBranchToolStripMenuItem.DropDown = checkoutBranchDropDown;
            checkoutBranchToolStripMenuItem.Enabled = checkoutBranchDropDown.Items.Count > 0;

            mergeBranchToolStripMenuItem.DropDown = mergeBranchDropDown;
            mergeBranchToolStripMenuItem.Enabled = mergeBranchDropDown.Items.Count > 0;

            rebaseOnToolStripMenuItem.DropDown = rebaseDropDown;
            rebaseOnToolStripMenuItem.Enabled = rebaseDropDown.Items.Count > 0;

            renameBranchToolStripMenuItem.DropDown = renameDropDown;
            renameBranchToolStripMenuItem.Enabled = renameDropDown.Items.Count > 0;

            branchNameToolStripMenuItem.DropDown = branchNameCopy;
            branchNameToolStripMenuItem.Enabled = branchNameCopy.Items.Count > 0;

            tagToolStripMenuItem.DropDown = tagNameCopy;
            tagToolStripMenuItem.Enabled = tagNameCopy.Items.Count > 0;

            toolStripSeparator6.Enabled = branchNameToolStripMenuItem.Enabled || tagToolStripMenuItem.Enabled;

            RefreshOwnScripts();
        }

        private void ToolStripItemClickDeleteTag(object sender, EventArgs e)
        {
            var toolStripItem = sender as ToolStripItem;

            if (toolStripItem == null)
                return;

            UICommands.StartDeleteTagDialog(this, toolStripItem.Text);
        }

        private void ToolStripItemClickDeleteBranch(object sender, EventArgs e)
        {
            var toolStripItem = sender as ToolStripItem;

            if (toolStripItem == null)
                return;

            UICommands.StartDeleteBranchDialog(this, toolStripItem.Text);
        }

        private void ToolStripItemClickCheckoutBranch(object sender, EventArgs e)
        {
            var toolStripItem = sender as ToolStripItem;

            if (toolStripItem == null)
                return;

            string branch = toolStripItem.Text;
            UICommands.StartCheckoutBranchDialog(this, branch, false);
        }

        private void ToolStripItemClickCheckoutRemoteBranch(object sender, EventArgs e)
        {
            var toolStripItem = sender as ToolStripItem;

            if (toolStripItem == null)
                return;

            UICommands.StartCheckoutRemoteBranchDialog(this, toolStripItem.Text);
        }

        private void ToolStripItemClickMergeBranch(object sender, EventArgs e)
        {
            var toolStripItem = sender as ToolStripItem;

            if (toolStripItem == null)
                return;

            UICommands.StartMergeBranchDialog(this, toolStripItem.Text);
        }

        private void ToolStripItemClickRebaseBranch(object sender, EventArgs e)
        {
            var toolStripItem = sender as ToolStripItem;

            if (toolStripItem == null)
                return;

            UICommands.StartRebaseDialog(this, toolStripItem.Text);
        }

        private void ToolStripItemClickRenameBranch(object sender, EventArgs e)
        {
            var toolStripItem = sender as ToolStripItem;

            if (toolStripItem == null)
                return;

            UICommands.StartRenameDialog(this, toolStripItem.Text);
        }

        private void CheckoutRevisionToolStripMenuItemClick(object sender, EventArgs e)
        {
            if (Revisions.RowCount <= LastRow || LastRow < 0)
                return;

            if (MessageBox.Show(this, _areYouSureYouWantCheckout.Text, _areYouSureYouWantCheckoutCaption.Text,
                                MessageBoxButtons.YesNo, MessageBoxIcon.Question) != DialogResult.Yes)
                return;

            UICommands.StartCheckoutBranchDialog(this, GetRevision(LastRow).Guid, false);
        }

        private void ArchiveRevisionToolStripMenuItemClick(object sender, EventArgs e)
        {
            var selectedRevisions = GetSelectedRevisions();
            if (selectedRevisions.Count != 1)
            {
                MessageBox.Show(this, "Select exactly one revision. Abort.", "Archive revision");
                return;
            }

            UICommands.StartArchiveDialog(this, selectedRevisions.First());
        }

        private void ShowAuthorDateToolStripMenuItemClick(object sender, EventArgs e)
        {
            Settings.ShowAuthorDate = !showAuthorDateToolStripMenuItem.Checked;
            showAuthorDateToolStripMenuItem.Checked = Settings.ShowAuthorDate;
            ForceRefreshRevisions();
        }

        private void OrderRevisionsByDateToolStripMenuItemClick(object sender, EventArgs e)
        {
            Settings.OrderRevisionByDate = !orderRevisionsByDateToolStripMenuItem.Checked;
            orderRevisionsByDateToolStripMenuItem.Checked = Settings.OrderRevisionByDate;
            ForceRefreshRevisions();
        }

        private void CherryPickCommitToolStripMenuItemClick(object sender, EventArgs e)
        {
            var revisions = GetSelectedRevisions(SortDirection.Descending);
            UICommands.StartCherryPickDialog(this, revisions);
        }

        private void FixupCommitToolStripMenuItemClick(object sender, EventArgs e)
        {
            if (Revisions.RowCount <= LastRow || LastRow < 0)
                return;

            UICommands.StartFixupCommitDialog(this, GetRevision(LastRow));
        }

        private void SquashCommitToolStripMenuItemClick(object sender, EventArgs e)
        {
            if (Revisions.RowCount <= LastRow || LastRow < 0)
                return;

            UICommands.StartSquashCommitDialog(this, GetRevision(LastRow));
        }

        private void ShowRelativeDateToolStripMenuItemClick(object sender, EventArgs e)
        {
            Settings.RelativeDate = !showRelativeDateToolStripMenuItem.Checked;
            showRelativeDateToolStripMenuItem.Checked = Settings.RelativeDate;
            ForceRefreshRevisions();
        }

        private string TimeToString(DateTime time)
        {
            if (time == DateTime.MinValue || time == DateTime.MaxValue)
                return "";

            if (!Settings.RelativeDate)
                return string.Format("{0} {1}", time.ToShortDateString(), time.ToLongTimeString());

            return GitCommandHelpers.GetRelativeDateString(DateTime.Now, time, false);
        }

        private bool ShowUncommitedChanged()
        {
            return ShowUncommitedChangesIfPossible && Settings.RevisionGraphShowWorkingDirChanges;
        }

        private void UpdateGraph(GitRevision rev)
        {
            if (rev == null)
            {
                // Prune the graph and make sure the row count matches reality
                Revisions.Prune();

                if (Revisions.RowCount == 0 && ShowUncommitedChanged())
                    CheckUncommitedChanged();
                return;
            }

            var dataType = DvcsGraph.DataType.Normal;
            if (rev.Guid == CurrentCheckout)
                dataType = DvcsGraph.DataType.Active;
            else if (rev.Heads.Count > 0)
                dataType = DvcsGraph.DataType.Special;

            Revisions.Add(rev.Guid, rev.ParentGuids, dataType, rev);
        }

        private void CheckUncommitedChanged()
        {
            bool unstagedChanges = false;
            bool stagedChanges = false;
            //Only check for tracked files. This usually makes more sense and it performs a lot
            //better then checking for untracked files.
            // TODO: Check FiltredFileName
            if (Module.GetUnstagedFiles().Count > 0)
                unstagedChanges = true;
            if (Module.GetStagedFiles().Count > 0)
                stagedChanges = true;

            // FiltredCurrentCheckout doesn't works because only calculated after loading all revisions in SelectInitialRevision()
            if (unstagedChanges)
            {
                //Add working dir as virtual commit
                var workingDir = new GitRevision(Module, GitRevision.UnstagedGuid)
                                     {
                                         Message = Strings.GetCurrentUnstagedChanges(),
                                         ParentGuids =
                                             stagedChanges
                                                 ? new[] { GitRevision.IndexGuid }
                                                 : new[] { FiltredCurrentCheckout }
                                     };
                Revisions.Add(workingDir.Guid, workingDir.ParentGuids, DvcsGraph.DataType.Normal, workingDir);
            }

            if (stagedChanges)
            {
                //Add index as virtual commit
                var index = new GitRevision(Module, GitRevision.IndexGuid)
                                {
                                    Message = Strings.GetCurrentIndex(),
                                    ParentGuids = new[] { FiltredCurrentCheckout }
                                };
                Revisions.Add(index.Guid, index.ParentGuids, DvcsGraph.DataType.Normal, index);
            }
        }

        private void drawNonrelativesGrayToolStripMenuItem_Click(object sender, EventArgs e)
        {
            Settings.RevisionGraphDrawNonRelativesGray = !Settings.RevisionGraphDrawNonRelativesGray;
            drawNonrelativesGrayToolStripMenuItem.Checked = Settings.RevisionGraphDrawNonRelativesGray;
            Revisions.Refresh();
        }

        private void messageToolStripMenuItem_Click(object sender, EventArgs e)
        {
            Clipboard.SetText(GetRevision(LastRow).Message);
        }

        private void authorToolStripMenuItem_Click(object sender, EventArgs e)
        {
            Clipboard.SetText(GetRevision(LastRow).Author);
        }

        private void dateToolStripMenuItem_Click(object sender, EventArgs e)
        {
            Clipboard.SetText(GetRevision(LastRow).CommitDate.ToString());
        }

        private void hashToolStripMenuItem_Click(object sender, EventArgs e)
        {
            Clipboard.SetText(GetRevision(LastRow).Guid);
        }

        private static void copyToClipBoard(object sender, EventArgs e)
        {
            Clipboard.SetText(sender.ToString());
        }

        private void markRevisionAsBadToolStripMenuItem_Click(object sender, EventArgs e)
        {
            ContinueBisect(GitBisectOption.Bad);
        }

        private void markRevisionAsGoodToolStripMenuItem_Click(object sender, EventArgs e)
        {
            ContinueBisect(GitBisectOption.Good);
        }

        private void bisectSkipRevisionToolStripMenuItem_Click(object sender, EventArgs e)
        {
            ContinueBisect(GitBisectOption.Skip);
        }

        private void ContinueBisect(GitBisectOption bisectOption)
        {
            if (Revisions.RowCount <= LastRow || LastRow < 0)
                return;

            FormProcess.ShowDialog(this, Module, GitCommandHelpers.ContinueBisectCmd(bisectOption, GetRevision(LastRow).Guid), false);
            RefreshRevisions();
        }

        private void stopBisectToolStripMenuItem_Click(object sender, EventArgs e)
        {
            FormProcess.ShowDialog(this, Module, GitCommandHelpers.StopBisectCmd());
            RefreshRevisions();
        }

        private void RefreshOwnScripts()
        {
            RemoveOwnScripts();
            AddOwnScripts();
        }

        private void AddOwnScripts()
        {
            IList<ScriptInfo> scripts = ScriptManager.GetScripts();
            int addedScripts = 0;
            if (scripts != null)
            {
                foreach (ScriptInfo scriptInfo in scripts)
                {
                    if (scriptInfo.Enabled)
                    {
                        addedScripts++;
                        ToolStripItem item = new ToolStripMenuItem(scriptInfo.Name);
                        item.Name = item.Text + "_ownScript";
                        item.Click += runScript;
                        if (scriptInfo.AddToRevisionGridContextMenu)
                            mainContextMenu.Items.Add(item);
                        else
                            runScriptToolStripMenuItem.DropDown.Items.Add(item);
                    }
                }

                bool showScriptsMenu = addedScripts > 1;
                toolStripSeparator7.Visible = showScriptsMenu;
                runScriptToolStripMenuItem.Visible = showScriptsMenu; 
            }
        }

        private void RemoveOwnScripts()
        {
            runScriptToolStripMenuItem.DropDown.Items.Clear();
            List<ToolStripItem> list = new List<ToolStripItem>();
            foreach (ToolStripItem item in mainContextMenu.Items)
                list.Add(item);
            foreach (ToolStripItem item in list)
                if (item.Name.Contains("_ownScript"))
                    mainContextMenu.Items.RemoveByKey(item.Name);
        }

        private bool settingsLoaded;

        private void runScript(object sender, EventArgs e)
        {
            if (settingsLoaded == false)
            {
                new FormSettings(UICommands).LoadSettings();
                settingsLoaded = true;
            }
            ScriptRunner.RunScript(Module, sender.ToString(), this);
            RefreshRevisions();
        }

        #region Drag/drop patch files on revision grid

        void Revisions_DragDrop(object sender, DragEventArgs e)
        {
            var fileNameArray = e.Data.GetData(DataFormats.FileDrop) as Array;
            if (fileNameArray != null)
            {
                if (fileNameArray.Length > 10)
                {
                    //Some users need to be protected against themselves!
                    MessageBox.Show(this, _droppingFilesBlocked.Text);
                    return;
                }

                foreach (object fileNameObject in fileNameArray)
                {
                    var fileName = fileNameObject as string;

                    if (!string.IsNullOrEmpty(fileName) && fileName.EndsWith(".patch", StringComparison.InvariantCultureIgnoreCase))
                    {
                        //Start apply patch dialog for each dropped patch file...
                        UICommands.StartApplyPatchDialog(this, fileName);
                    }
                }
            }
        }

        static void Revisions_DragEnter(object sender, DragEventArgs e)
        {
            var fileNameArray = e.Data.GetData(DataFormats.FileDrop) as Array;
            if (fileNameArray != null)
            {
                foreach (object fileNameObject in fileNameArray)
                {
                    var fileName = fileNameObject as string;

                    if (!string.IsNullOrEmpty(fileName) && fileName.EndsWith(".patch", StringComparison.InvariantCultureIgnoreCase))
                    {
                        //Allow drop (copy, not move) patch files
                        e.Effect = DragDropEffects.Copy;
                    }
                    else
                    {
                        //When a non-patch file is dragged, do not allow it
                        e.Effect = DragDropEffects.None;
                        return;
                    }
                }
            }
        }
        #endregion

        private void ShowGitNotesToolStripMenuItem_Click(object sender, EventArgs e)
        {
            Settings.ShowGitNotes = !showGitNotesToolStripMenuItem.Checked;
            showGitNotesToolStripMenuItem.Checked = Settings.ShowGitNotes;

            ForceRefreshRevisions();
        }

        public void OnModuleChanged(GitModule aModule)
        {
            if (GitModuleChanged != null)
                GitModuleChanged(aModule);
        }

        private void InitRepository_Click(object sender, EventArgs e)
        {
            UICommands.StartInitializeDialog(this, Module.WorkingDir, OnModuleChanged);
        }

        private void CloneRepository_Click(object sender, EventArgs e)
        {
            if (UICommands.StartCloneDialog(this, null, OnModuleChanged))
                ForceRefreshRevisions();
        }

        private void ShowRevisionGraphToolStripMenuItemClick(object sender, EventArgs e)
        {
            if (Settings.RevisionGraphLayout == (int)RevisionGridLayout.Small) Settings.RevisionGraphLayout = (int)RevisionGridLayout.SmallWithGraph;
            else if (Settings.RevisionGraphLayout == (int)RevisionGridLayout.Card) Settings.RevisionGraphLayout = (int)RevisionGridLayout.CardWithGraph;
            else if (Settings.RevisionGraphLayout == (int)RevisionGridLayout.LargeCard) Settings.RevisionGraphLayout = (int)RevisionGridLayout.LargeCardWithGraph;
            else if (Settings.RevisionGraphLayout == (int)RevisionGridLayout.SmallWithGraph) Settings.RevisionGraphLayout = (int)RevisionGridLayout.Small;
            else if (Settings.RevisionGraphLayout == (int)RevisionGridLayout.CardWithGraph) Settings.RevisionGraphLayout = (int)RevisionGridLayout.Card;
            else if (Settings.RevisionGraphLayout == (int)RevisionGridLayout.LargeCardWithGraph) Settings.RevisionGraphLayout = (int)RevisionGridLayout.LargeCard;
            else if (Settings.RevisionGraphLayout == (int)RevisionGridLayout.FilledBranchesSmall) Settings.RevisionGraphLayout = (int)RevisionGridLayout.FilledBranchesSmallWithGraph;
            else if (Settings.RevisionGraphLayout == (int)RevisionGridLayout.FilledBranchesSmallWithGraph) Settings.RevisionGraphLayout = (int)RevisionGridLayout.FilledBranchesSmall;
            SetRevisionsLayout();
            Refresh();
        }

        public void ToggleRevisionCardLayout()
        {
            var layouts = new List<RevisionGridLayout>((RevisionGridLayout[])Enum.GetValues(typeof(RevisionGridLayout)));
            layouts.Sort();
            var maxLayout = (int)layouts[layouts.Count - 1];

            int nextLayout = Settings.RevisionGraphLayout + 1;

            if (nextLayout > maxLayout)
                nextLayout = 1;

            SetRevisionsLayout((RevisionGridLayout)nextLayout);
        }

        public void SetRevisionsLayout(RevisionGridLayout revisionGridLayout)
        {
            Settings.RevisionGraphLayout = (int)revisionGridLayout;
            SetRevisionsLayout();
        }

        private void SetRevisionsLayout()
        {
            layout = Enum.IsDefined(typeof(RevisionGridLayout), Settings.RevisionGraphLayout)
                         ? (RevisionGridLayout)Settings.RevisionGraphLayout
                         : RevisionGridLayout.SmallWithGraph;

            showRevisionGraphToolStripMenuItem.Checked = IsGraphLayout();
            IsCardLayout();

            NormalFont = Settings.Font;// new Font(Settings.Font.Name, Settings.Font.Size + 2); // SystemFonts.DefaultFont.FontFamily, SystemFonts.DefaultFont.Size + 2);

            if (IsCardLayout())
            {
                if (Settings.RevisionGraphLayout == (int)RevisionGridLayout.Card
                    || Settings.RevisionGraphLayout == (int)RevisionGridLayout.CardWithGraph)
                {
                    rowHeigth = 45;
                }
                else
                {
                    rowHeigth = 70;
                }

                selectedItemBrush = new LinearGradientBrush(new Rectangle(0, 0, rowHeigth, rowHeigth),
                Revisions.RowTemplate.DefaultCellStyle.SelectionBackColor,
                Color.LightBlue, 90, false);

                Revisions.ShowAuthor(!IsCardLayout());
                Revisions.SetDimensions(NODE_DIMENSION, LANE_WIDTH, LANE_LINE_WIDTH, rowHeigth, selectedItemBrush);

            }
            else
            {
                if (IsFilledBranchesLayout())
                {
                    using (var graphics = Graphics.FromHwnd(Handle))
                    {
                        rowHeigth = (int)graphics.MeasureString("By", NormalFont).Height + 9;
                    }

                    selectedItemBrush = SystemBrushes.Highlight;
                }
                else
                {
                    rowHeigth = 25;

                    selectedItemBrush = new LinearGradientBrush(new Rectangle(0, 0, rowHeigth, rowHeigth),
                                                                Revisions.RowTemplate.DefaultCellStyle.SelectionBackColor,
                                                                Color.LightBlue, 90, false);
                }

                Revisions.ShowAuthor(!IsCardLayout());
                Revisions.SetDimensions(NODE_DIMENSION, LANE_WIDTH, LANE_LINE_WIDTH, rowHeigth, selectedItemBrush);
            }

            //Hide graph column when there it is disabled OR when a filter is active
            //allowing for special case when history of a single file is being displayed
            if (!IsGraphLayout() || (ShouldHideGraph(false) && !AllowGraphWithFilter))
            {
                Revisions.HideRevisionGraph();
            }
            else
            {
                Revisions.ShowRevisionGraph();
            }
        }

        private bool IsFilledBranchesLayout()
        {
            return layout == RevisionGridLayout.FilledBranchesSmall || layout == RevisionGridLayout.FilledBranchesSmallWithGraph;
        }

        private bool IsCardLayout()
        {
            return layout == RevisionGridLayout.Card
                   || layout == RevisionGridLayout.CardWithGraph
                   || layout == RevisionGridLayout.LargeCard
                   || layout == RevisionGridLayout.LargeCardWithGraph;
        }

        private bool IsGraphLayout()
        {
            return layout == RevisionGridLayout.SmallWithGraph
                   || layout == RevisionGridLayout.CardWithGraph
                   || layout == RevisionGridLayout.LargeCardWithGraph
                   || layout == RevisionGridLayout.FilledBranchesSmallWithGraph;
        }

        #region Hotkey commands

        public const string HotkeySettingsName = "RevisionGrid";

        internal enum Commands
        {
            ToggleRevisionGraph,
            RevisionFilter,
            ToggleAuthorDateCommitDate,
            ToggleOrderRevisionsByDate,
            ToggleShowRelativeDate,
            ToggleDrawNonRelativesGray,
            ToggleShowGitNotes,
            ToggleRevisionCardLayout,
            ShowAllBranches,
            ShowCurrentBranchOnly,
            GoToParent,
            GoToChild,
            ToggleHighlightSelectedBranch,
            NextQuickSearch,
            PrevQuickSearch
        }

        protected override bool ExecuteCommand(int cmd)
        {
            Commands command = (Commands)cmd;

            switch (command)
            {
                case Commands.ToggleRevisionGraph: ShowRevisionGraphToolStripMenuItemClick(null, null); break;
                case Commands.RevisionFilter: FilterToolStripMenuItemClick(null, null); break;
                case Commands.ToggleAuthorDateCommitDate: ShowAuthorDateToolStripMenuItemClick(null, null); break;
                case Commands.ToggleOrderRevisionsByDate: OrderRevisionsByDateToolStripMenuItemClick(null, null); break;
                case Commands.ToggleShowRelativeDate: ShowRelativeDateToolStripMenuItemClick(null, null); break;
                case Commands.ToggleDrawNonRelativesGray: drawNonrelativesGrayToolStripMenuItem_Click(null, null); break;
                case Commands.ToggleShowGitNotes: ShowGitNotesToolStripMenuItem_Click(null, null); break;
                case Commands.ToggleRevisionCardLayout: ToggleRevisionCardLayout(); break;
                case Commands.ShowAllBranches: ShowAllBranchesToolStripMenuItemClick(null, null); break;
                case Commands.ShowCurrentBranchOnly: ShowCurrentBranchOnlyToolStripMenuItemClick(null, null); break;
                case Commands.GoToParent: goToParentToolStripMenuItem_Click(null, null); break;
                case Commands.GoToChild: goToChildToolStripMenuItem_Click(null, null); break;
                case Commands.ToggleHighlightSelectedBranch: ToggleHighlightSelectedBranch(); break;
                case Commands.NextQuickSearch: NextQuickSearch(true); break;
                case Commands.PrevQuickSearch: NextQuickSearch(false); break;
                default: return base.ExecuteCommand(cmd);
            }

            return true;
        }

        #endregion

        private void NextQuickSearch(bool down)
        {
            var curIndex = -1;
            if (Revisions.SelectedRows.Count > 0)
                curIndex = Revisions.SelectedRows[0].Index;

            RestartQuickSearchTimer();

            bool reverse = !down;
            var nextIndex = 0;
            if (curIndex >= 0)
                nextIndex = reverse ? curIndex - 1 : curIndex + 1;
            _quickSearchString = _lastQuickSearchString;
            FindNextMatch(nextIndex, _quickSearchString, reverse);
            ShowQuickSearchString();
        }

        private void ToggleHighlightSelectedBranch()
        {
            if (_revisionGraphCommand != null)
            {
                MessageBox.Show("Cannot highlight selected branch when revision graph is loading.");
                return;
            }
            Revisions.RevisionGraphDrawStyle = RevisionGraphDrawStyleEnum.HighlightSelected;
            HighlightSelectedBranch();
        }

        public void HighlightSelectedBranch()
        {
            var revisions = GetSelectedRevisions();
            if (RevisionGraphDrawStyle == RevisionGraphDrawStyleEnum.HighlightSelected &&
                revisions.Count > 0)
            {
                HighlightBranch(revisions[0].Guid);
                Refresh();
            }
        }

        private void deleteBranchTagToolStripMenuItem_Click(object sender, EventArgs e)
        {
            ToolStripMenuItem item = sender as ToolStripMenuItem;
            if (item != null)
            {
                if (item.DropDown != null && item.DropDown.Items.Count == 1)
                    item.DropDown.Items[0].PerformClick();
            }
        }

        private void goToParentToolStripMenuItem_Click(object sender, EventArgs e)
        {
            var r = GetRevision(LastRow);
            if (r.HasParent())
                SetSelectedRevision(new GitRevision(Module, r.ParentGuids[0]));
        }

        private void goToChildToolStripMenuItem_Click(object sender, EventArgs e)
        {
            var r = GetRevision(LastRow);
            var children = GetRevisionChildren(r.Guid);
            if (children.Count > 0)
                SetSelectedRevision(new GitRevision(Module, children[0]));
        }
    }
}<|MERGE_RESOLUTION|>--- conflicted
+++ resolved
@@ -1123,14 +1123,10 @@
                                         new LinearGradientBrush(cellRectangle,
                                                                 Color.FromArgb(255, 220, 220, 231),
                                                                 Color.FromArgb(255, 240, 240, 250), 90, false), cellRectangle);
-<<<<<<< HEAD
-                                    e.Graphics.DrawRectangle(new Pen(Color.FromArgb(255, 200, 200, 200), 1), cellRectangle);
-=======
                                     using (var pen = new Pen(Color.FromArgb(255, 200, 200, 200), 1))
                                     {
                                         e.Graphics.DrawRectangle(pen, cellRectangle);
                                     }
->>>>>>> a54cd478
                                 }
                                 else
                                 {
@@ -1141,30 +1137,6 @@
                                 }
 
                                 if ((e.State & DataGridViewElementStates.Selected) == DataGridViewElementStates.Selected)
-<<<<<<< HEAD
-                                    e.Graphics.DrawRectangle(new Pen(Revisions.RowTemplate.DefaultCellStyle.SelectionBackColor, 1), cellRectangle);
-                            }
-
-                            float offset = baseOffset;
-                            var heads = revision.Heads;
-
-                            if (heads.Count > 0)
-                            {
-                                heads.Sort((left, right) =>
-                                {
-                                    if (left.IsTag != right.IsTag)
-                                        return right.IsTag.CompareTo(left.IsTag);
-                                    if (left.IsRemote != right.IsRemote)
-                                        return left.IsRemote.CompareTo(right.IsRemote);
-                                    return left.Name.CompareTo(right.Name);
-                                });
-
-                                foreach (var head in heads)
-                                {
-                                    if ((head.IsRemote && !ShowRemoteBranches.Checked))
-                                        continue;
-
-=======
                                 {
                                     using (var penSelectionBackColor = new Pen(Revisions.RowTemplate.DefaultCellStyle.SelectionBackColor, 1))
                                         e.Graphics.DrawRectangle(penSelectionBackColor, cellRectangle);
@@ -1187,7 +1159,6 @@
 
                                 foreach (var head in heads.Where(head => (!head.IsRemote || ShowRemoteBranches.Checked)))
                                 {
->>>>>>> a54cd478
                                     Font refsFont;
 
                                     if (IsFilledBranchesLayout())
@@ -1202,42 +1173,8 @@
                                     else
                                     {
                                         refsFont = RefsFont;
-<<<<<<< HEAD
-=======
                                     }
 
-                                    Color headColor = GetHeadColor(head);
-                                    Brush textBrush = new SolidBrush(headColor);
-
-                                    string headName;
-                                    PointF location;
-
-                                    if (IsCardLayout())
-                                    {
-                                        headName = head.Name;
-                                        offset += e.Graphics.MeasureString(headName, refsFont).Width + 6;
-                                        location = new PointF(e.CellBounds.Right - offset, e.CellBounds.Top + 4);
-                                        var size = new SizeF(e.Graphics.MeasureString(headName, refsFont).Width,
-                                                             e.Graphics.MeasureString(headName, RefsFont).Height);
-                                        e.Graphics.FillRectangle(SystemBrushes.Info, location.X - 1,
-                                                                 location.Y - 1, size.Width + 3, size.Height + 2);
-                                        e.Graphics.DrawRectangle(SystemPens.InfoText, location.X - 1,
-                                                                 location.Y - 1, size.Width + 3, size.Height + 2);
-                                        e.Graphics.DrawString(headName, refsFont, textBrush, location);
->>>>>>> a54cd478
-                                    }
-                                    else
-                                    {
-                                        headName = IsFilledBranchesLayout()
-                                                       ? head.Name
-                                                       : string.Concat("[", head.Name, "] ");
-
-                                        var headBounds = AdjustCellBounds(e.CellBounds, offset);
-                                        SizeF textSize = e.Graphics.MeasureString(headName, refsFont);
-
-                                        offset += textSize.Width;
-
-<<<<<<< HEAD
                                     Color headColor = GetHeadColor(head);
                                     using (Brush textBrush = new SolidBrush(headColor))
                                     {
@@ -1292,48 +1229,11 @@
 
                             if (IsCardLayout())
                                 offset = baseOffset;
-=======
-                                        if (IsFilledBranchesLayout())
-                                        {
-                                            offset += 9;
-
-                                            float extraOffset = DrawHeadBackground(isRowSelected, e.Graphics,
-                                                                                   headColor, headBounds.X,
-                                                                                   headBounds.Y,
-                                                                                   RoundToEven(textSize.Width + 3),
-                                                                                   RoundToEven(textSize.Height), 3,
-                                                                                   head.Selected,
-                                                                                   head.SelectedHeadMergeSource);
-
-                                            offset += extraOffset;
-                                            headBounds.Offset((int)(extraOffset + 1), 0);
-                                        }
-
-                                        DrawColumnText(e.Graphics, headName, refsFont, headColor, headBounds);
-                                    }
-                                }
-                            }
-
-                            if (IsCardLayout())
-                                offset = baseOffset;
-
-                            var text = (string)e.FormattedValue;
-                            var bounds = AdjustCellBounds(e.CellBounds, offset);
-                            DrawColumnText(e.Graphics, text, rowFont, foreColor, bounds);
-
-                            if (IsCardLayout())
-                            {
-                                int textHeight = (int)e.Graphics.MeasureString(text, rowFont).Height;
-                                int gravatarSize = rowHeigth - textHeight - 12;
-                                int gravatarTop = e.CellBounds.Top + textHeight + 6;
-                                int gravatarLeft = e.CellBounds.Left + baseOffset + 2;
->>>>>>> a54cd478
 
                             var text = (string) e.FormattedValue;
                             var bounds = AdjustCellBounds(e.CellBounds, offset);
                             DrawColumnText(e.Graphics, text, rowFont, foreColor, bounds);
 
-<<<<<<< HEAD
                             if (IsCardLayout())
                             {
                                 int textHeight = (int) e.Graphics.MeasureString(text, rowFont).Height;
@@ -1342,18 +1242,6 @@
                                 int gravatarLeft = e.CellBounds.Left + baseOffset + 2;
 
 
-                                Image gravatar = Gravatar.GravatarService.GetImageFromCache(revision.AuthorEmail + gravatarSize.ToString() + ".png", revision.AuthorEmail, Settings.AuthorImageCacheDays, gravatarSize, Settings.GravatarCachePath, FallBackService.MonsterId);
-
-                                if (gravatar == null && !string.IsNullOrEmpty(revision.AuthorEmail))
-                                {
-                                    ThreadPool.QueueUserWorkItem(o =>
-                                            Gravatar.GravatarService.LoadCachedImage(revision.AuthorEmail + gravatarSize.ToString() + ".png", revision.AuthorEmail, null, Settings.AuthorImageCacheDays, gravatarSize, Settings.GravatarCachePath, RefreshGravatar, FallBackService.MonsterId));
-                                }
-
-                                if (gravatar != null)
-                                    e.Graphics.DrawImage(gravatar, gravatarLeft + 1, gravatarTop + 1, gravatarSize,
-                                                         gravatarSize);
-=======
                                 Image gravatar = Gravatar.GravatarService.GetImageFromCache(revision.AuthorEmail + gravatarSize.ToString() + ".png", revision.AuthorEmail, Settings.AuthorImageCacheDays, gravatarSize, Settings.GravatarCachePath, FallBackService.MonsterId);
 
                                 if (gravatar == null && !string.IsNullOrEmpty(revision.AuthorEmail))
@@ -1380,28 +1268,9 @@
                                     timeText = string.Concat(revision.Author, " (", TimeToString(Settings.ShowAuthorDate ? revision.AuthorDate : revision.CommitDate), ")");
                                     authorText = string.Empty;
                                 }
->>>>>>> a54cd478
-
-                                e.Graphics.DrawRectangle(Pens.Black, gravatarLeft, gravatarTop, gravatarSize + 1,
-                                                         gravatarSize + 1);
-
-                                string authorText;
-                                string timeText;
-
-<<<<<<< HEAD
-                                if (rowHeigth >= 60)
-                                {
-                                    authorText = revision.Author;
-                                    timeText = TimeToString(Settings.ShowAuthorDate ? revision.AuthorDate : revision.CommitDate);
-                                }
-                                else
-                                {
-                                    timeText = string.Concat(revision.Author, " (", TimeToString(Settings.ShowAuthorDate ? revision.AuthorDate : revision.CommitDate), ")");
-                                    authorText = string.Empty;
-                                }
-
-=======
->>>>>>> a54cd478
+
+
+
                                 e.Graphics.DrawString(authorText, rowFont, foreBrush,
                                                       new PointF(gravatarLeft + gravatarSize + 5, gravatarTop + 6));
                                 e.Graphics.DrawString(timeText, rowFont, foreBrush,
@@ -1411,11 +1280,7 @@
                         break;
                     case 2:
                         {
-<<<<<<< HEAD
                             var text = (string) e.FormattedValue;
-=======
-                            var text = (string)e.FormattedValue;
->>>>>>> a54cd478
                             e.Graphics.DrawString(text, rowFont, foreBrush,
                                                   new PointF(e.CellBounds.Left, e.CellBounds.Top + 4));
                         }
@@ -1428,13 +1293,10 @@
                                                   new PointF(e.CellBounds.Left, e.CellBounds.Top + 4));
                         }
                         break;
-<<<<<<< HEAD
                     case 4:
                     case 5:
                         BuildInfoDrawingLogic.RevisionsCellPainting(e, revision, foreBrush, rowFont);
                         break;
-=======
->>>>>>> a54cd478
                 }
             }
         }
