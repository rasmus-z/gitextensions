--- conflicted
+++ resolved
@@ -241,23 +241,14 @@
             this.AuthorDataGridViewColumn.Name = "Author";
             this.AuthorDataGridViewColumn.ReadOnly = true;
             this.AuthorDataGridViewColumn.SortMode = System.Windows.Forms.DataGridViewColumnSortMode.NotSortable;
-<<<<<<< HEAD
-            this.AuthorDataGridViewColumn.Width = 150;
-            // 
-=======
             this.AuthorDataGridViewColumn.Width = 130;
-            //
->>>>>>> 429bdf3b
+            // 
             // Date
             // 
             this.DateDataGridViewColumn.HeaderText = "Date";
             this.DateDataGridViewColumn.Name = "Date";
             this.DateDataGridViewColumn.ReadOnly = true;
             this.DateDataGridViewColumn.SortMode = System.Windows.Forms.DataGridViewColumnSortMode.NotSortable;
-<<<<<<< HEAD
-            this.DateDataGridViewColumn.Width = 180;
-            // 
-=======
             this.DateDataGridViewColumn.Width = 120;
             //
             // Id
@@ -268,8 +259,7 @@
             this.IdDataGridViewColumn.SortMode = System.Windows.Forms.DataGridViewColumnSortMode.NotSortable;
             this.IdDataGridViewColumn.Width = 50;
             this.IdDataGridViewColumn.Visible = false;
-            //
->>>>>>> 429bdf3b
+            // 
             // mainContextMenu
             // 
             this.mainContextMenu.Items.AddRange(new System.Windows.Forms.ToolStripItem[] {
