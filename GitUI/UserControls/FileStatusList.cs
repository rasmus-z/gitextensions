﻿using System;
using System.Collections.Generic;
using System.Collections.Specialized;
using System.ComponentModel;
using System.Diagnostics;
using System.Drawing;
using System.IO;
using System.Linq;
using System.Reactive.Linq;
using System.Text.RegularExpressions;
using System.Threading;
using System.Threading.Tasks;
using System.Windows.Forms;
using GitCommands;
using GitUI.Properties;
using GitUI.UserControls;
using ResourceManager;

namespace GitUI
{
    using GitItemsWithParents = IDictionary<string, IList<GitItemStatus>>;

    public delegate string DescribeRevisionDelegate(string sha1);

    public sealed partial class FileStatusList : GitModuleControl
    {
        private readonly TranslationString _UnsupportedMultiselectAction =
            new TranslationString("Operation not supported");
        private readonly TranslationString _DiffWithParent =
            new TranslationString("Diff with:");
        public readonly TranslationString CombinedDiff =
            new TranslationString("Combined Diff");

        private IDisposable selectedIndexChangeSubscription;
        private static readonly TimeSpan SelectedIndexChangeThrottleDuration = TimeSpan.FromMilliseconds(50);

        private const int ImageSize = 16;

        private bool _filterVisible;
        private ToolStripItem _openSubmoduleMenuItem;

        public DescribeRevisionDelegate DescribeRevision;

        public FileStatusList()
        {
            InitializeComponent();
            CreateOpenSubmoduleMenuItem();
            Translate();
            FilterVisible = false;

            SelectFirstItemOnSetItems = true;
            _noDiffFilesChangesDefaultText = NoFiles.Text;
#if !__MonoCS__ // TODO Drag'n'Drop doesn't work on Mono/Linux
            FileStatusListView.MouseMove += FileStatusListView_MouseMove;
            FileStatusListView.MouseDown += FileStatusListView_MouseDown;
#endif
            if (_images == null)
            {
                _images = new ImageList();
                _images.Images.Add(Resources.Removed); // 0
                _images.Images.Add(Resources.Added); // 1
                _images.Images.Add(Resources.Modified); // 2
                _images.Images.Add(Resources.Renamed); // 3
                _images.Images.Add(Resources.Copied); // 4
                _images.Images.Add(Resources.IconSubmoduleDirty); // 5
                _images.Images.Add(Resources.IconSubmoduleRevisionUp); // 6
                _images.Images.Add(Resources.IconSubmoduleRevisionUpDirty); // 7
                _images.Images.Add(Resources.IconSubmoduleRevisionDown); // 8
                _images.Images.Add(Resources.IconSubmoduleRevisionDownDirty); // 9
                _images.Images.Add(Resources.IconSubmoduleRevisionSemiUp); // 10
                _images.Images.Add(Resources.IconSubmoduleRevisionSemiUpDirty); // 11
                _images.Images.Add(Resources.IconSubmoduleRevisionSemiDown); // 12
                _images.Images.Add(Resources.IconSubmoduleRevisionSemiDownDirty); // 13
                _images.Images.Add(Resources.IconFileStatusUnknown); // 14
            }
            FileStatusListView.SmallImageList = _images;
            FileStatusListView.LargeImageList = _images;

            HandleVisibility_NoFilesLabel_FilterComboBox(filesPresent: true);
            this.Controls.SetChildIndex(NoFiles, 0);
            NoFiles.Font = new Font(SystemFonts.MessageBoxFont, FontStyle.Italic);

            _filter = new Regex(".*");
        }

        private void CreateOpenSubmoduleMenuItem()
        {
            _openSubmoduleMenuItem = new ToolStripMenuItem
            {
                Name = "openSubmoduleMenuItem",
                Tag = "1",
                Text = "Open with Git Extensions",
                Image = Resources.IconFolderSubmodule
            };
            _openSubmoduleMenuItem.Click += (s, ea) => { OpenSubmodule(); };
        }

        protected override void DisposeCustomResources()
        {
            if (selectedIndexChangeSubscription != null)
            {
                selectedIndexChangeSubscription.Dispose();
            }
        }

        private bool _enableSelectedIndexChangeEvent = true;

        public void SetSelectedIndex(int idx, bool notify)
        {
            _enableSelectedIndexChangeEvent = notify;
            SelectedIndex = idx;
            _enableSelectedIndexChangeEvent = true;
        }

        private void EnsureSelectedIndexChangeSubscription()
        {
            if (selectedIndexChangeSubscription == null)
            {
                selectedIndexChangeSubscription = Observable.FromEventPattern(
                    h => FileStatusListView.SelectedIndexChanged += h,
                    h => FileStatusListView.SelectedIndexChanged -= h)
                    .Where(x => _enableSelectedIndexChangeEvent)
                    .Throttle(SelectedIndexChangeThrottleDuration)
                    .ObserveOn(SynchronizationContext.Current)
                    .Subscribe(_ => FileStatusListView_SelectedIndexChanged());
            }
        }

        private static ImageList _images;

        private readonly string _noDiffFilesChangesDefaultText;

        public void SetNoFilesText(string text)
        {
            NoFiles.Text = text;
        }

        public string GetNoFilesText()
        {
            return NoFiles.Text;
        }

        public bool FilterVisible
        {
            get
            {
                return _filterVisible;
            }

            set
            {
                _filterVisible = value;
                FilterComboBox.Visible = _filterVisible;
                FilterWatermarkLabel.Visible = _filterVisible;
            }
        }

        public override bool Focused
        {
            get
            {
                return FileStatusListView.Focused;
            }
        }

        public new void Focus()
        {
            if (FileStatusListView.Items.Count > 0)
            {
                if (SelectedItem == null)
                    SelectedIndex = 0;
                FileStatusListView.Focus();
            }
        }

        public void BeginUpdate()
        {
            FileStatusListView.BeginUpdate();
        }

        public void EndUpdate()
        {
            FileStatusListView.EndUpdate();
        }

        private string GetItemText(Graphics graphics, GitItemStatus gitItemStatus)
        {
            var pathFormatter = new PathFormatter(graphics, FileStatusListView.Font);

            return pathFormatter.FormatTextForDrawing(FileStatusListView.ClientSize.Width - ImageSize,
                                                      gitItemStatus.Name, gitItemStatus.OldName);
        }

        private void FileStatusListView_DrawItem(object sender, DrawListViewItemEventArgs e)
        {
            if (e.Bounds.Height <= 0 || e.Bounds.Width <= 0 || e.ItemIndex < 0)
                return;

            e.DrawBackground();
            Color color;
            if (e.Item.Selected)
            {
                e.Graphics.FillRectangle(SystemBrushes.Highlight, e.Bounds);
                color = SystemColors.HighlightText;
            }
            else
                color = SystemColors.WindowText;
            e.DrawFocusRectangle();

            e.Graphics.FillRectangle(Brushes.White, e.Bounds.Left, e.Bounds.Top, ImageSize, e.Bounds.Height);

            int centeredImageTop = e.Bounds.Top;
            if ((e.Bounds.Height - ImageSize) > 1)
                centeredImageTop = e.Bounds.Top + ((e.Bounds.Height - ImageSize) / 2);

            var image = e.Item.ImageList.Images[e.Item.ImageIndex];

            if (image != null)
                e.Graphics.DrawImage(image, e.Bounds.Left, centeredImageTop, ImageSize, ImageSize);

            GitItemStatus gitItemStatus = (GitItemStatus)e.Item.Tag;

            string text = GetItemText(e.Graphics, gitItemStatus);

            if (gitItemStatus.IsSubmodule && 
                gitItemStatus.SubmoduleStatus != null && 
                gitItemStatus.SubmoduleStatus.IsCompleted &&
                gitItemStatus.SubmoduleStatus.Result != null)
                text += gitItemStatus.SubmoduleStatus.Result.AddedAndRemovedString();

            e.Graphics.DrawString(text, e.Item.ListView.Font,
                                  new SolidBrush(color), e.Bounds.Left + ImageSize, e.Bounds.Top);
        }

#if !__MonoCS__ // TODO Drag'n'Drop doesnt work on Mono/Linux
        void FileStatusListView_MouseDown(object sender, MouseEventArgs e)
        {
            //SELECT
            if (e.Button == MouseButtons.Right)
            {
                var hover = FileStatusListView.HitTest(e.Location);

                if (hover.Item != null && !hover.Item.Selected)
                {
                    ClearSelected();

                    hover.Item.Selected = true;
                }
            }

            //DRAG
            if (e.Button == MouseButtons.Left)
            {
                if (SelectedItems.Any())
                {
                    // Remember the point where the mouse down occurred.
                    // The DragSize indicates the size that the mouse can move
                    // before a drag event should be started.
                    Size dragSize = SystemInformation.DragSize;

                    // Create a rectangle using the DragSize, with the mouse position being
                    // at the center of the rectangle.
                    dragBoxFromMouseDown = new Rectangle(new Point(e.X - (dragSize.Width / 2),
                                                                   e.Y - (dragSize.Height / 2)),
                                                            dragSize);
                }
                else
                    // Reset the rectangle if the mouse is not over an item in the ListView.
                    dragBoxFromMouseDown = Rectangle.Empty;
            }
        }
#endif

        public override ContextMenuStrip ContextMenuStrip
        {
            get
            {
                return FileStatusListView.ContextMenuStrip;
            }
            set
            {
                FileStatusListView.ContextMenuStrip = value;
                if (FileStatusListView.ContextMenuStrip != null)
                {
                    FileStatusListView.ContextMenuStrip.Opening += new CancelEventHandler(FileStatusListView_ContextMenu_Opening);
                }
            }
        }

        public override ContextMenu ContextMenu
        {
            get
            {
                return FileStatusListView.ContextMenu;
            }
            set
            {
                FileStatusListView.ContextMenu = value;
            }
        }

#if !__MonoCS__ // TODO Drag'n'Drop doesnt work on Mono/Linux
        private Rectangle dragBoxFromMouseDown;

        void FileStatusListView_MouseMove(object sender, MouseEventArgs e)
        {
            ListView listView = sender as ListView;

            //DRAG
            // If the mouse moves outside the rectangle, start the drag.
            if (dragBoxFromMouseDown != Rectangle.Empty &&
                !dragBoxFromMouseDown.Contains(e.X, e.Y))
            {
                if (SelectedItems.Any())
                {
                    StringCollection fileList = new StringCollection();

                    foreach (GitItemStatus item in SelectedItems)
                    {
                        string fileName = Path.Combine(Module.WorkingDir, item.Name);

                        fileList.Add(fileName.ToNativePath());
                    }

                    DataObject obj = new DataObject();
                    obj.SetFileDropList(fileList);

                    // Proceed with the drag and drop, passing in the list item.
                    DoDragDrop(obj, DragDropEffects.Copy);
                    dragBoxFromMouseDown = Rectangle.Empty;
                }
            }

            //TOOLTIP
            if (listView != null)
            {
                ListViewItem hoveredItem;
                try
                {
                    var point = new Point(e.X, e.Y);
                    hoveredItem = listView.HitTest(point).Item;
                }
                catch (ArgumentOutOfRangeException)
                {
                    hoveredItem = null;
                }
                if (hoveredItem != null)
                {
                    var gitItemStatus = (GitItemStatus)hoveredItem.Tag;

                    string text;
                    if (gitItemStatus.IsRenamed || gitItemStatus.IsCopied)
                        text = string.Concat(gitItemStatus.Name, " (", gitItemStatus.OldName, ")");
                    else
                        text = gitItemStatus.Name;

                    float fTextWidth = listView.CreateGraphics().MeasureString(text, listView.Font).Width + 17;

                    //Use width-itemheight because the icon drawn in front of the text is the itemheight
                    if (fTextWidth > (FileStatusListView.Width - FileStatusListView.GetItemRect(hoveredItem.Index).Height))
                    {
                        if (!hoveredItem.ToolTipText.Equals(gitItemStatus.ToString()))
                            hoveredItem.ToolTipText = gitItemStatus.ToString();
                    }
                    else
                        hoveredItem.ToolTipText = "";
                }
            }
        }
#endif

        public int UnfilteredItemsCount()
        {
            if (_itemsDictionary == null)
            {
                return 0;
            }
            else
            {
                return _itemsDictionary.Select(pair => pair.Value).Unwrap().Count();
            }
        }

        [Browsable(false)]
        public IEnumerable<GitItemStatus> AllItems
        {
            get
            {
                return (FileStatusListView.Items.Cast<ListViewItem>().
                    Select(selectedItem => (GitItemStatus)selectedItem.Tag));
            }
        }

        [Browsable(false)]
        public IEnumerable<GitItemStatus> SelectedItems
        {
            get
            {
                return FileStatusListView.SelectedItems.Cast<ListViewItem>().
                    Select(i => (GitItemStatus)i.Tag);
            }
            set
            {
                ClearSelected();
                if (value == null)
                    return;

                foreach (var item in FileStatusListView.Items.Cast<ListViewItem>()
                    .Where(i => value.Contains((GitItemStatus)i.Tag)))
                {
                    item.Selected = true;
                }
                var first = FileStatusListView.SelectedItems.Cast<ListViewItem>().FirstOrDefault(x => x.Selected);
                if (first != null)
                    first.EnsureVisible();
                StoreNextIndexToSelect();
            }
        }

        [DesignerSerializationVisibility(DesignerSerializationVisibility.Hidden)]
        [Browsable(false)]
        public GitItemStatus SelectedItem
        {
            get
            {
                if (FileStatusListView.SelectedItems.Count > 0)
                {
                    ListViewItem item = FileStatusListView.SelectedItems[FileStatusListView.SelectedItems.Count - 1];
                    return (GitItemStatus)item.Tag;
                }
                return null;
            }
            set
            {
                ClearSelected();
                if (value == null)
                    return;
                ListViewItem newSelected = null;
                foreach (ListViewItem item in FileStatusListView.Items)
                {
                    if (value.CompareTo((GitItemStatus)item.Tag) == 0)
                    {
                        if (newSelected == null)
                        {
                            newSelected = item;
                        }
                        else if (item.Tag == value)
                        {
                            newSelected = item;
                            break;
                        }

                    }
                }
                if (newSelected != null)
                {
                    newSelected.Selected = true;
                    newSelected.EnsureVisible();
                }
            }
        }

        [DesignerSerializationVisibility(DesignerSerializationVisibility.Hidden)]
        [Browsable(false)]
        public string SelectedItemParent
        {
            get
            {
                foreach (ListViewItem item in FileStatusListView.SelectedItems)
                    return item.Group != null ? (string)item.Group.Tag : null;
                return null;
            }
        }

        [DesignerSerializationVisibility(DesignerSerializationVisibility.Hidden)]
        [Browsable(false)]
        public IEnumerable<string> SelectedItemParents
        {
            get
            {
                return FileStatusListView.SelectedItems.Cast<ListViewItem>()
                    .Where(i => i.Group != null)
                    .Select(i => (string)i.Group.Tag);
            }
        }

        [DesignerSerializationVisibility(DesignerSerializationVisibility.Hidden)]
        [Browsable(false)]
        public IEnumerable<GitItemStatusWithParent> SelectedItemsWithParent
        {
            get
            {
                return FileStatusListView.SelectedItems.Cast<ListViewItem>()
<<<<<<< HEAD
                    .Where(i => i.Group != null) // Or maybe return null parents?
                    .Select(i => new GitItemStatusWithParent((GitItemStatus)i.Tag, (string)i.Group.Tag));
=======
                    .Select(i => new Tuple<GitItemStatus, string>((GitItemStatus)i.Tag, (string)i.Group?.Tag));
>>>>>>> 7e6fbb48
            }
        }

        public void ClearSelected()
        {
            foreach (ListViewItem item in FileStatusListView.SelectedItems)
                item.Selected = false;
        }

        [DesignerSerializationVisibility(DesignerSerializationVisibility.Hidden)]
        [Browsable(false)]
        public int SelectedIndex
        {
            get
            {
                foreach (int i in FileStatusListView.SelectedIndices)
                    return i;
                return -1;
            }
            set
            {
                ClearSelected();
                if (value >= 0)
                {
                    FileStatusListView.Items[value].Selected = true;
                    FileStatusListView.Items[value].Focused = true;
                    FileStatusListView.Items[value].EnsureVisible();
                }
            }
        }

        private int _nextIndexToSelect = -1;

        public void StoreNextIndexToSelect()
        {
            _nextIndexToSelect = -1;
            foreach (int idx in FileStatusListView.SelectedIndices)
                if (idx > _nextIndexToSelect)
                    _nextIndexToSelect = idx;
            _nextIndexToSelect = _nextIndexToSelect - FileStatusListView.SelectedIndices.Count + 1;
        }

        public void SelectStoredNextIndex(int defaultIndex = -1)
        {
            _nextIndexToSelect = Math.Min(_nextIndexToSelect, FileStatusListView.Items.Count - 1);
            if (_nextIndexToSelect < 0 && defaultIndex > -1)
                _nextIndexToSelect = Math.Min(defaultIndex, FileStatusListView.Items.Count - 1);
            if (_nextIndexToSelect > -1)
                SelectedIndex = _nextIndexToSelect;
            _nextIndexToSelect = -1;
        }

        public event EventHandler SelectedIndexChanged;
        public event EventHandler DataSourceChanged;

        public new event EventHandler DoubleClick;
        public new event KeyEventHandler KeyDown;

        void FileStatusListView_DoubleClick(object sender, EventArgs e)
        {
            if (DoubleClick == null)
            {
                if (AppSettings.OpenSubmoduleDiffInSeparateWindow && SelectedItem.IsSubmodule)
                {
                    OpenSubmodule();
                }
                else
                {
                    UICommands.StartFileHistoryDialog(this, SelectedItem.Name, Revision);
                }
            }
            else
                DoubleClick(sender, e);
        }

        private void OpenSubmodule()
        {
            var submoduleName = SelectedItem.Name;
            SelectedItem.SubmoduleStatus.ContinueWith(
                (t) =>
                {
                    Process process = new Process();
                    process.StartInfo.FileName = Application.ExecutablePath;
                    process.StartInfo.Arguments = "browse -commit=" + t.Result.Commit;
                    process.StartInfo.WorkingDirectory = Path.Combine(Module.WorkingDir, submoduleName.EnsureTrailingPathSeparator());
                    process.Start();
                });
        }

        void FileStatusListView_ContextMenu_Opening(object sender, CancelEventArgs e)
        {
            var cm = sender as ContextMenuStrip;
            if (!cm.Items.Find(_openSubmoduleMenuItem.Name, true).Any())
            {
                cm.Items.Insert(1, _openSubmoduleMenuItem);
            }

            bool isSubmoduleSelected = SelectedItem != null && SelectedItem.IsSubmodule;

            _openSubmoduleMenuItem.Visible = isSubmoduleSelected;

            if (isSubmoduleSelected)
            {
                _openSubmoduleMenuItem.Font = AppSettings.OpenSubmoduleDiffInSeparateWindow ? 
                    new Font(_openSubmoduleMenuItem.Font,  FontStyle.Bold) : 
                    new Font(_openSubmoduleMenuItem.Font, FontStyle.Regular);
            }
        }

        void FileStatusListView_SelectedIndexChanged()
        {
            if (SelectedIndexChanged != null)
                SelectedIndexChanged(this, EventArgs.Empty);
        }

        private static int GetItemImageIndex(GitItemStatus gitItemStatus)
        {
            if (gitItemStatus.IsDeleted)
                return 0;
            if (gitItemStatus.IsNew || !gitItemStatus.IsTracked)
                return 1;
            if (gitItemStatus.IsChanged || gitItemStatus.IsConflict)
            {
                if (!gitItemStatus.IsSubmodule || gitItemStatus.SubmoduleStatus == null ||
                    !gitItemStatus.SubmoduleStatus.IsCompleted)
                    return 2;

                var status = gitItemStatus.SubmoduleStatus.Result;
                if (status == null)
                    return 2;
                if (status.Status == SubmoduleStatus.FastForward)
                    return 6 + (status.IsDirty ? 1 : 0);
                if (status.Status == SubmoduleStatus.Rewind)
                    return 8 + (status.IsDirty ? 1 : 0);
                if (status.Status == SubmoduleStatus.NewerTime)
                    return 10 + (status.IsDirty ? 1 : 0);
                if (status.Status == SubmoduleStatus.OlderTime)
                    return 12 + (status.IsDirty ? 1 : 0);
                return !status.IsDirty ? 2 : 5;
            }
            if (gitItemStatus.IsRenamed)
                return 3;
            if (gitItemStatus.IsCopied)
                return 4;
            return 14;//icon unknown
        }

        [Browsable(false)]
        [DefaultValue(true)]
        public bool IsEmpty
        {
            get { return GitItemStatuses == null || !GitItemStatuses.Any(); }
        }

        [DesignerSerializationVisibility(DesignerSerializationVisibility.Hidden)]
        [Browsable(false)]
        public IList<GitItemStatus> GitItemStatuses
        {
            get
            {
                var result = new List<GitItemStatus>();
                var data = GitItemStatusesWithParents;
                if (data != null)
                    foreach (var plist in data.Values)
                        result.AddAll(plist);

                return result;
            }
            set
            {
                if (value == null)
                    GitItemStatusesWithParents = null;
                else
                    SetGitItemStatuses(null, value);
            }
        }

        [DesignerSerializationVisibility(DesignerSerializationVisibility.Hidden)]
        [Browsable(false)]
        public IList<GitItemStatus> GitItemFilteredStatuses
        {
            get
            {
                var result = new List<GitItemStatus>();
                foreach(ListViewItem listViewItem in FileStatusListView.Items)
                {
                    result.Add((GitItemStatus)listViewItem.Tag);
                }
                return result;
            }
        }

        [DesignerSerializationVisibility(DesignerSerializationVisibility.Hidden)]
        [Browsable(false)]
        public string GitFirstParent
        {
            get
            {
                var data = GitItemStatusesWithParents;
                if (data != null && data.Count > 0)
                    return data.ElementAt(0).Key;
                return null;
            }
        }

        public void SetGitItemStatuses(string parentRev, IList<GitItemStatus> items)
        {
            var dictionary = new Dictionary<string, IList<GitItemStatus>> { { parentRev ?? "", items } };
            GitItemStatusesWithParents = dictionary;
        }

        private GitItemsWithParents _itemsDictionary = new Dictionary<string, IList<GitItemStatus>>();
        [DesignerSerializationVisibility(DesignerSerializationVisibility.Hidden)]
        [Browsable(false)]
        public GitItemsWithParents GitItemStatusesWithParents
        {
            get
            {
                return _itemsDictionary;
            }
            set
            {
                _itemsDictionary = value;
                UpdateFileStatusListView();
            }
        }

        private void UpdateFileStatusListView(bool updateCausedByFilter = false)
        {
            if (_itemsDictionary == null || !_itemsDictionary.Any())
            {
                HandleVisibility_NoFilesLabel_FilterComboBox(filesPresent: false);
            }
            else
            {
                EnsureSelectedIndexChangeSubscription();
                HandleVisibility_NoFilesLabel_FilterComboBox(filesPresent: true);
            }
            FileStatusListView.AutoResizeColumns(ColumnHeaderAutoResizeStyle.ColumnContent);

            var previouslySelectedItems = new List<GitItemStatus>();
            if (updateCausedByFilter)
            {
                foreach (ListViewItem Item in FileStatusListView.SelectedItems)
                {
                    previouslySelectedItems.Add((GitItemStatus)Item.Tag);
                }

                if (DataSourceChanged != null)
                    DataSourceChanged(this, new EventArgs());
            }

            FileStatusListView.BeginUpdate();
            FileStatusListView.ShowGroups = _itemsDictionary != null && _itemsDictionary.Count > 1;
            FileStatusListView.Groups.Clear();
            FileStatusListView.Items.Clear();
            if (_itemsDictionary != null)
            {
                var list = new List<ListViewItem>();
                foreach (var pair in _itemsDictionary)
                {
                    ListViewGroup group = null;
                    if (!String.IsNullOrEmpty(pair.Key))
                    {
                        var groupName = "";
                        if (pair.Key == CombinedDiff.Text)
                        {
                            groupName = CombinedDiff.Text;
                        }
                        else
                        {
                            groupName = _DiffWithParent.Text + " " + GetDescriptionForRevision(pair.Key);
                        }

                        group = new ListViewGroup(groupName);
                        group.Tag = pair.Key;
                        FileStatusListView.Groups.Add(group);
                    }
                    foreach (var item in pair.Value)
                    {
                        if (_filter.IsMatch(item.Name))
                        {
                            var listItem = new ListViewItem(item.Name, group);
                            listItem.ImageIndex = GetItemImageIndex(item);
                            if (item.SubmoduleStatus != null && !item.SubmoduleStatus.IsCompleted)
                            {
                                var capturedItem = item;
                                item.SubmoduleStatus.ContinueWith((task) => listItem.ImageIndex = GetItemImageIndex(capturedItem),
                                                                  CancellationToken.None,
                                                                  TaskContinuationOptions.OnlyOnRanToCompletion,
                                                                  TaskScheduler.FromCurrentSynchronizationContext());
                            }
                            if (previouslySelectedItems.Contains(item))
                            {
                                listItem.Selected = true;
                            }
                            listItem.Tag = item;
                            list.Add(listItem);
                        }
                    }
                }
                FileStatusListView.Items.AddRange(list.ToArray());
            }
            if (updateCausedByFilter == false)
            {
                FileStatusListView_SelectedIndexChanged();
                if (DataSourceChanged != null)
                    DataSourceChanged(this, new EventArgs());
                if (SelectFirstItemOnSetItems)
                    SelectFirstVisibleItem();
            }
            FileStatusListView_SizeChanged(null, null);
            FileStatusListView.SetGroupState(ListViewGroupState.Collapsible);
            FileStatusListView.EndUpdate();
        }

        private string GetDescriptionForRevision(string sha1)
        {
            if (DescribeRevision != null)
            {
                return DescribeRevision(sha1);
            }

            return sha1.ShortenTo(8);
        }

        [DefaultValue(true)]
        public bool SelectFirstItemOnSetItems { get; set; }

        public void SelectFirstVisibleItem()
        {
            if (FileStatusListView.Items.Count == 0)
                return;
            var group = FileStatusListView.Groups.Cast<ListViewGroup>().
                FirstOrDefault(gr => gr.Items.Count > 0);
            if (group != null)
            {
                ListViewItem sortedFirstGroupItem = FileStatusListView.Items.Cast<ListViewItem>().
                    FirstOrDefault(item => item.Group == group);
                if (sortedFirstGroupItem != null)
                    sortedFirstGroupItem.Selected = true;
            }
            else if (FileStatusListView.Items.Count > 0)
                FileStatusListView.Items[0].Selected = true;
        }

        /// <summary>
        /// Gets or sets the revision.
        /// </summary>
        /// <value>The revision.</value>
        [DesignerSerializationVisibility(DesignerSerializationVisibility.Hidden)]
        [Browsable(false)]
        public GitRevision Revision { get; set; }

        private void FileStatusListView_SizeChanged(object sender, EventArgs e)
        {
            NoFiles.Location = new Point(5, 5);
            NoFiles.Size = new Size(Size.Width - 10, Size.Height - 10);
            Refresh();
            FileStatusListView.BeginUpdate();

            FileStatusListView.AutoResizeColumn(0,
                ColumnHeaderAutoResizeStyle.HeaderSize);
            FileStatusListView.EndUpdate();
        }

        private void FileStatusListView_KeyDown(object sender, KeyEventArgs e)
        {
            switch (e.KeyCode)
            {
                case Keys.A:
                    {
                        if (!e.Control)
                            break;
                        FileStatusListView.BeginUpdate();
                        try
                        {
                            for (var i = 0; i < FileStatusListView.Items.Count; i++)
                                FileStatusListView.Items[i].Selected = true;
                            e.Handled = true;
                        }
                        finally
                        {
                            FileStatusListView.EndUpdate();
                        }
                        break;
                    }
                default:
                    if (KeyDown != null)
                        KeyDown(sender, e);
                    break;
            }
        }

        public int SetSelectionFilter(string selectionFilter)
        {
            return SelectFiles(RegexForSelecting(selectionFilter));
        }

        public void SelectAll()
        {
            try
            {
                SuspendLayout();

                var items = AllItems;
                int i = 0;
                foreach (var item in items)
                {
                    FileStatusListView.Items[i].Selected = true;
                    i++;
                }
            }
            finally
            {
                ResumeLayout(true);
            }
        }

        private static Regex RegexForSelecting(string value)
        {
            return string.IsNullOrEmpty(value)
                ? new Regex("^$", RegexOptions.Compiled)
                : new Regex(value, RegexOptions.Compiled | RegexOptions.IgnoreCase);
        }

        private int SelectFiles(Regex selctionFilter)
        {
            try
            {
                SuspendLayout();

                var items = AllItems;
                int i = 0;
                foreach (var item in items)
                {
                    FileStatusListView.Items[i].Selected = selctionFilter.IsMatch(item.Name);
                    i++;
                }

                return FileStatusListView.SelectedIndices.Count;
            }
            finally
            {
                ResumeLayout(true);
            }
        }

        public void SetDiffs(List<GitRevision> revisions)
        {
            HandleVisibility_NoFilesLabel_FilterComboBox(filesPresent: true);
            switch (revisions.Count)
            {
                case 0:
                    NoFiles.Text = _noDiffFilesChangesDefaultText;
                    GitItemStatuses = null;
                    break;

                case 1: // diff "parent" --> "selected revision"
                    SetDiff(revisions[0]);
                    break;

                case 2: // diff "first clicked revision" --> "second clicked revision"
                    NoFiles.Text = _noDiffFilesChangesDefaultText;
                    bool artificialRevSelected = revisions[0].IsArtificial() || revisions[1].IsArtificial();
                    if (artificialRevSelected)
                    {
                        NoFiles.Text = _UnsupportedMultiselectAction.Text;
                        GitItemStatuses = null;
                    }
                    else
                        SetGitItemStatuses(revisions[1].Guid, Module.GetDiffFilesWithSubmodulesStatus(revisions[0].Guid, revisions[1].Guid));
                    break;

                default: // more than 2 revisions selected => no diff
                    NoFiles.Text = _UnsupportedMultiselectAction.Text;
                    GitItemStatuses = null;
                    break;
            }
            UpdateNoFilesLabelVisibility();
        }

        private void UpdateNoFilesLabelVisibility()
        {
            if (GitItemStatusesWithParents == null && GitItemStatuses == null)
                HandleVisibility_NoFilesLabel_FilterComboBox(filesPresent: false);
            else if (GitItemStatusesWithParents != null)
            {
                List<string> keys = GitItemStatusesWithParents.Keys.ToList();
                if (keys.Count == 0)
                    HandleVisibility_NoFilesLabel_FilterComboBox(filesPresent: false);
                else if (keys.Count == 1 && (GitItemStatusesWithParents[keys[0]] == null || GitItemStatusesWithParents[keys[0]].Count == 0))
                    HandleVisibility_NoFilesLabel_FilterComboBox(filesPresent: false);
            }
            else if (GitItemStatuses != null)
            {
                if (GitItemStatuses.Count == 0)
                    HandleVisibility_NoFilesLabel_FilterComboBox(filesPresent: false);
            }
        }

        public void SetDiff(GitRevision revision)
        {
            NoFiles.Text = _noDiffFilesChangesDefaultText;

            Revision = revision;

            if (revision == null)
                GitItemStatuses = null;
            else if (revision.ParentGuids == null || revision.ParentGuids.Length == 0)
                GitItemStatuses = Module.GetTreeFiles(revision.TreeGuid, true);
            else
            {
                if (revision.Guid == GitRevision.UnstagedGuid) //working directory changes
                    GitItemStatuses = Module.GetUnstagedFilesWithSubmodulesStatus();
                else if (revision.Guid == GitRevision.IndexGuid) //index
                    GitItemStatuses = Module.GetStagedFilesWithSubmodulesStatus();
                else
                {
                    GitItemsWithParents dictionary = new Dictionary<string, IList<GitItemStatus>>();
                    foreach (var parentRev in revision.ParentGuids)
                    {
                        dictionary.Add(parentRev, Module.GetDiffFilesWithSubmodulesStatus(revision.Guid, parentRev));

                        //Only add the first parent to the dictionary if the setting to show diffs
                        //for app parents is disabled
                        if (!AppSettings.ShowDiffForAllParents)
                            break;
                    }
                    var isMergeCommit = revision.ParentGuids.Count() == 2;
                    if (isMergeCommit)
                    {
                        var conflicts = Module.GetCombinedDiffFileList(revision.Guid);
                        if (conflicts.Any())
                        {
                            dictionary.Add(CombinedDiff.Text, conflicts);
                        }
                    }
                    GitItemStatusesWithParents = dictionary;
                }
            }
        }

        private void HandleVisibility_NoFilesLabel_FilterComboBox(bool filesPresent)
        {
            NoFiles.Visible = !filesPresent;
            if (_filterVisible)
            {
                FilterComboBox.Visible = filesPresent;
            }
        }

        #region Filtering


        private long _lastUserInputTime;
        private string _ToolTipText = "";

        private static Regex RegexForFiltering(string value)
        {
            return string.IsNullOrEmpty(value)
                ? new Regex(".", RegexOptions.Compiled)
                : new Regex(value, RegexOptions.Compiled | RegexOptions.IgnoreCase);
        }

        public void SetFilter(string value)
        {
            FilterComboBox.Text = value;
            FilterFiles(value);
        }

        private int FilterFiles(string value)
        {
            _filter = RegexForFiltering(value);
            UpdateFileStatusListView(true);
            return FileStatusListView.Items.Count;
        }

        private void FilterComboBox_TextUpdate(object sender, EventArgs e)
        {
            var currentTime = DateTime.Now.Ticks;
            if (_lastUserInputTime == 0)
            {
                long timerLastChanged = currentTime;
                var timer = new System.Windows.Forms.Timer { Interval = 250 };
                timer.Tick += (s, a) =>
                {
                    if (NoUserInput(timerLastChanged))
                    {
                        _ToolTipText = "";
                        var fileCount = 0;
                        try
                        {
                            fileCount = FilterFiles(FilterComboBox.Text);
                        }
                        catch (ArgumentException ae)
                        {
                            _ToolTipText = ae.Message;
                        }
                        if (fileCount > 0)
                        {
                            AddToSelectionFilter(FilterComboBox.Text);
                        }

                        timer.Stop();
                        _lastUserInputTime = 0;
                    }
                    timerLastChanged = _lastUserInputTime;
                };

                timer.Start();
            }

            _lastUserInputTime = currentTime;
        }

        private bool NoUserInput(long timerLastChanged)
        {
            return timerLastChanged == _lastUserInputTime;
        }

        private void AddToSelectionFilter(string filter)
        {
            if (!FilterComboBox.Items.Cast<string>().Any(candiate => candiate == filter))
            {
                const int SelectionFilterMaxLength = 10;
                if (FilterComboBox.Items.Count == SelectionFilterMaxLength)
                {
                    FilterComboBox.Items.RemoveAt(SelectionFilterMaxLength - 1);
                }
                FilterComboBox.Items.Insert(0, filter);
            }
        }

        private void FilterComboBox_MouseEnter(object sender, EventArgs e)
        {
            FilterToolTip.SetToolTip(FilterComboBox, _ToolTipText);
        }

        private void FilterComboBox_SelectedIndexChanged(object sender, EventArgs e)
        {
            FilterFiles(FilterComboBox.Text);
        }

        private void FilterComboBox_GotFocus(object sender, EventArgs e)
        {
            FilterWatermarkLabel.Visible = false;
        }

        private void FilterComboBox_LostFocus(object sender, EventArgs e)
        {
            if (!FilterWatermarkLabel.Visible && string.IsNullOrEmpty(FilterComboBox.Text))
            {
                FilterWatermarkLabel.Visible = true;
            }
        }

        private Regex _filter;

        #endregion Filtering
    }

    public class GitItemStatusWithParent
    {
        public readonly GitItemStatus Item;
        public readonly string ParentGuid;

        public GitItemStatusWithParent(GitItemStatus anItem, string aParentGuid)
        {
            Item = anItem;
            ParentGuid = aParentGuid;
        }
    }

}<|MERGE_RESOLUTION|>--- conflicted
+++ resolved
@@ -491,12 +491,7 @@
             get
             {
                 return FileStatusListView.SelectedItems.Cast<ListViewItem>()
-<<<<<<< HEAD
-                    .Where(i => i.Group != null) // Or maybe return null parents?
-                    .Select(i => new GitItemStatusWithParent((GitItemStatus)i.Tag, (string)i.Group.Tag));
-=======
-                    .Select(i => new Tuple<GitItemStatus, string>((GitItemStatus)i.Tag, (string)i.Group?.Tag));
->>>>>>> 7e6fbb48
+                    .Select(i => new GitItemStatusWithParent((GitItemStatus)i.Tag, (string)i.Group?.Tag));
             }
         }
 
