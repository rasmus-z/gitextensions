--- conflicted
+++ resolved
@@ -35,8 +35,6 @@
 
         private static readonly TimeSpan SelectedIndexChangeThrottleDuration = TimeSpan.FromMilliseconds(50);
 
-        [CanBeNull] private static ImageList _images;
-
         private readonly TranslationString _diffWithParent = new TranslationString("Diff with:");
         public readonly TranslationString CombinedDiff = new TranslationString("Combined Diff");
 
@@ -59,12 +57,21 @@
 
             SelectFirstItemOnSetItems = true;
 
-<<<<<<< HEAD
-            const int rowHeight = 18;
-
-            if (_images == null)
-            {
-                _images = new ImageList
+            FileStatusListView.SmallImageList = CreateImageList();
+            FileStatusListView.LargeImageList = CreateImageList();
+
+            HandleVisibility_NoFilesLabel_FilterComboBox(filesPresent: true);
+            Controls.SetChildIndex(NoFiles, 0);
+            NoFiles.Font = new Font(SystemFonts.MessageBoxFont, FontStyle.Italic);
+
+            _fullPathResolver = new FullPathResolver(() => Module.WorkingDir);
+            _revisionTester = new GitRevisionTester(_fullPathResolver);
+
+            ImageList CreateImageList()
+            {
+                const int rowHeight = 18;
+
+                return new ImageList
                 {
                     ImageSize = DpiUtil.Scale(new Size(16, rowHeight)), // Scale ImageSize and images scale automatically
                     Images =
@@ -86,32 +93,18 @@
                         ScaleHeight(Images.FileStatusUnknown) // 14
                     }
                 };
-            }
-
-            FileStatusListView.SmallImageList = _images;
-            FileStatusListView.LargeImageList = _images;
-=======
-            FileStatusListView.SmallImageList = CreateImageList();
-            FileStatusListView.LargeImageList = CreateImageList();
->>>>>>> f68cacc0
-
-            HandleVisibility_NoFilesLabel_FilterComboBox(filesPresent: true);
-            Controls.SetChildIndex(NoFiles, 0);
-            NoFiles.Font = new Font(SystemFonts.MessageBoxFont, FontStyle.Italic);
-
-            _fullPathResolver = new FullPathResolver(() => Module.WorkingDir);
-            _revisionTester = new GitRevisionTester(_fullPathResolver);
-
-            Bitmap ScaleHeight(Bitmap input)
-            {
-                Debug.Assert(input.Height < rowHeight, "Can only increase row height");
-                var scaled = new Bitmap(input.Width, rowHeight, input.PixelFormat);
-                using (var g = Graphics.FromImage(scaled))
-                {
-                    g.DrawImageUnscaled(input, 0, (rowHeight - input.Height) / 2);
-                }
-
-                return scaled;
+
+                Bitmap ScaleHeight(Bitmap input)
+                {
+                    Debug.Assert(input.Height < rowHeight, "Can only increase row height");
+                    var scaled = new Bitmap(input.Width, rowHeight, input.PixelFormat);
+                    using (var g = Graphics.FromImage(scaled))
+                    {
+                        g.DrawImageUnscaled(input, 0, (rowHeight - input.Height) / 2);
+                    }
+
+                    return scaled;
+                }
             }
         }
 
@@ -146,49 +139,6 @@
             _enableSelectedIndexChangeEvent = true;
         }
 
-<<<<<<< HEAD
-=======
-        private void EnsureSelectedIndexChangeSubscription()
-        {
-            if (_selectedIndexChangeSubscription == null)
-            {
-                _selectedIndexChangeSubscription = Observable.FromEventPattern(
-                    h => FileStatusListView.SelectedIndexChanged += h,
-                    h => FileStatusListView.SelectedIndexChanged -= h)
-                    .Where(x => _enableSelectedIndexChangeEvent)
-                    .Throttle(SelectedIndexChangeThrottleDuration, MainThreadScheduler.Instance)
-                    .ObserveOn(MainThreadScheduler.Instance)
-                    .Subscribe(_ => FileStatusListView_SelectedIndexChanged());
-            }
-        }
-
-        private static ImageList CreateImageList()
-        {
-            return new ImageList
-            {
-                ImageSize = DpiUtil.Scale(new Size(16, 16)), // Scale ImageSize and images scale automatically
-                Images =
-                {
-                    Resources.Removed, // 0
-                    Resources.Added, // 1
-                    Resources.Modified, // 2
-                    Resources.Renamed, // 3
-                    Resources.Copied, // 4
-                    Resources.IconSubmoduleDirty, // 5
-                    Resources.IconSubmoduleRevisionUp, // 6
-                    Resources.IconSubmoduleRevisionUpDirty, // 7
-                    Resources.IconSubmoduleRevisionDown, // 8
-                    Resources.IconSubmoduleRevisionDownDirty, // 9
-                    Resources.IconSubmoduleRevisionSemiUp, // 10
-                    Resources.IconSubmoduleRevisionSemiUpDirty, // 11
-                    Resources.IconSubmoduleRevisionSemiDown, // 12
-                    Resources.IconSubmoduleRevisionSemiDownDirty, // 13
-                    Resources.IconFileStatusUnknown // 14
-                }
-            };
-        }
-
->>>>>>> f68cacc0
         public void SetNoFilesText(string text)
         {
             NoFiles.Text = text;
