﻿using System;
using System.Diagnostics;
using System.Windows.Forms;
using GitCommands;
using GitCommands.Config;
using ResourceManager.Translation;

namespace GitUI
{
    /// <summary>
    /// Form that handles Plink exceptions
    /// </summary>
    public partial class FormRemoteProcess : FormProcess
    {
        #region Translation
        private readonly TranslationString _serverHotkeyNotCachedText =
            new TranslationString("The server's host key is not cached in the registry.\n\nDo you want to trust this host key and then try again?");
        private readonly TranslationString _fingerprintNotRegistredText =
            new TranslationString("The fingerprint of this host is not registered by PuTTY." + Environment.NewLine + "This causes this process to hang, and that why it is automatically stopped." + Environment.NewLine + Environment.NewLine + "When the connection is opened detached from Git and GitExtensions, the host's fingerprint can be registered." + Environment.NewLine + "You could also manually add the host's fingerprint or run Test Connection from the remotes dialog." + Environment.NewLine + Environment.NewLine + "Do you want to register the host's fingerprint and restart the process?");
        private readonly TranslationString _fingerprintNotRegistredTextCaption =
            new TranslationString("Host Fingerprint not registered");
        #endregion

        public bool Plink { get; set; }
        private bool restart;
        protected readonly GitModule Module;

        // only for translation
        protected FormRemoteProcess()
            : base()
        { }

        public FormRemoteProcess(GitModule module, string process, string arguments)
            : base(process, arguments, module.WorkingDir, null, true)
        {
            this.Module = module;
        }

        public FormRemoteProcess(GitModule module, string arguments)
            : base(null, arguments, module.WorkingDir, null, true)
        {
            this.Module = module;
        }

        public static new bool ShowDialog(GitModuleForm owner, string arguments)
        {
            return ShowDialog(owner, owner.Module, arguments);
        }

        public static new bool ShowDialog(IWin32Window owner, GitModule module, string arguments)
        {
            using (var formRemoteProcess = new FormRemoteProcess(module, arguments))
            {
                formRemoteProcess.ShowDialog(owner);
                return !formRemoteProcess.ErrorOccurred();
            }
        }

        private string UrlTryingToConnect = string.Empty;
        /// <summary>
        /// When cloning a remote using putty, sometimes an error occurs that the fingerprint is not known.
        /// This is fixed by trying to connect from the command line, and choose yes when asked for storing
        /// the fingerpring. Just a dirty fix...
        /// </summary>
        public void SetUrlTryingToConnect(string url)
        {
            UrlTryingToConnect = url;
        }



        protected override void BeforeProcessStart()
        {
            restart = false;
            Plink = GitCommandHelpers.Plink();
            base.BeforeProcessStart();
        }


        protected override bool HandleOnExit(ref bool isError)
        {
            if (restart)
            {
                Retry();
                return true;
            }


            // An error occurred!
            if (isError && Plink)
            {
                //there might be an other error, this condition is too weak
                /*
                if (GetOutputString().Contains("successfully authenticated"))
                {
                    isError = false;
                    return false;
                }
                */

                // If the authentication failed because of a missing key, ask the user to supply one. 
                if (GetOutputString().Contains("FATAL ERROR") && GetOutputString().Contains("authentication"))
                {
                    string loadedKey;
                    if (FormPuttyError.AskForKey(this, out loadedKey))
                    {
                        // To prevent future authentication errors, save this key for this remote.
                        if (!String.IsNullOrEmpty(loadedKey) && !String.IsNullOrEmpty(this.Remote) && 
                            String.IsNullOrEmpty(Module.GetPathSetting("remote.{0}.puttykeyfile")))
                            Module.SetPathSetting(string.Format("remote.{0}.puttykeyfile", this.Remote), loadedKey);

                        // Retry the command.
                        Retry();
                        return true;
                    }
                }
                if (GetOutputString().ToLower().Contains("the server's host key is not cached in the registry"))
                {
                    string remoteUrl;

                    if (string.IsNullOrEmpty(UrlTryingToConnect))
                    {
                        remoteUrl = Module.GetPathSetting(string.Format(SettingKeyString.RemoteUrl, Remote));
                        if (string.IsNullOrEmpty(remoteUrl))
                            remoteUrl = Remote;
                    }
                    else
                        remoteUrl = UrlTryingToConnect;
                    if (!string.IsNullOrEmpty(remoteUrl))
                        if (MessageBox.Show(this, _serverHotkeyNotCachedText.Text, "SSH", MessageBoxButtons.YesNo, MessageBoxIcon.Question) == System.Windows.Forms.DialogResult.Yes)
                        {
                            Module.RunExternalCmdShowConsole(
                                "cmd.exe",
                                string.Format("/k \"\"{0}\" -T \"{1}\"\"", AppSettings.Plink, remoteUrl));

                            Retry();
                            return true;
                        }

                }
            }

            return base.HandleOnExit(ref isError);
        }

        protected override void DataReceived(object sender, DataReceivedEventArgs e)
        {
            if (Plink)
            {
                if (e.Data.StartsWith("If you trust this host, enter \"y\" to add the key to"))
                {
                    if (MessageBox.Show(this, _fingerprintNotRegistredText.Text, _fingerprintNotRegistredTextCaption.Text, MessageBoxButtons.YesNo) == DialogResult.Yes)
                    {
                        string remoteUrl = Module.GetPathSetting(string.Format(SettingKeyString.RemoteUrl, Remote));

<<<<<<< HEAD
                        Module.RunExternalCmdShowConsole("cmd.exe", string.Format("/k \"\"{0}\" {1}\"", Settings.Plink, string.IsNullOrEmpty(remoteUrl) ? Remote : remoteUrl));
=======
                        if (string.IsNullOrEmpty(remoteUrl))
                            Module.RunRealCmd("cmd.exe", "/k \"\"" + AppSettings.Plink + "\" " + Remote + "\"");
                        else
                            Module.RunRealCmd("cmd.exe", "/k \"\"" + AppSettings.Plink + "\" " + remoteUrl + "\"");
>>>>>>> 1273cddb

                        restart = true;
                    }

                    KillGitCommand();
                }
            }
            base.DataReceived(sender, e);
        }

    }
}<|MERGE_RESOLUTION|>--- conflicted
+++ resolved
@@ -153,14 +153,7 @@
                     {
                         string remoteUrl = Module.GetPathSetting(string.Format(SettingKeyString.RemoteUrl, Remote));
 
-<<<<<<< HEAD
-                        Module.RunExternalCmdShowConsole("cmd.exe", string.Format("/k \"\"{0}\" {1}\"", Settings.Plink, string.IsNullOrEmpty(remoteUrl) ? Remote : remoteUrl));
-=======
-                        if (string.IsNullOrEmpty(remoteUrl))
-                            Module.RunRealCmd("cmd.exe", "/k \"\"" + AppSettings.Plink + "\" " + Remote + "\"");
-                        else
-                            Module.RunRealCmd("cmd.exe", "/k \"\"" + AppSettings.Plink + "\" " + remoteUrl + "\"");
->>>>>>> 1273cddb
+                        Module.RunExternalCmdShowConsole("cmd.exe", string.Format("/k \"\"{0}\" {1}\"", AppSettings.Plink, string.IsNullOrEmpty(remoteUrl) ? Remote : remoteUrl));
 
                         restart = true;
                     }
