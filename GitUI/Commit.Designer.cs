--- conflicted
+++ resolved
@@ -173,13 +173,8 @@
             this.splitContainer2.Panel1.BackgroundImage = null;
             this.splitContainer2.Panel1.Controls.Add(this.splitContainer4);
             this.splitContainer2.Panel1.Font = null;
-<<<<<<< HEAD
             this.fileTooltip.SetToolTip(this.splitContainer2.Panel1, resources.GetString("splitContainer2.Panel1.ToolTip"));
             this.CloseCommitDialogTooltip.SetToolTip(this.splitContainer2.Panel1, resources.GetString("splitContainer2.Panel1.ToolTip1"));
-=======
-            this.CloseCommitDialogTooltip.SetToolTip(this.splitContainer2.Panel1, resources.GetString("splitContainer2.Panel1.ToolTip"));
-            this.fileTooltip.SetToolTip(this.splitContainer2.Panel1, resources.GetString("splitContainer2.Panel1.ToolTip1"));
->>>>>>> 8d05b228
             // 
             // splitContainer2.Panel2
             // 
@@ -732,13 +727,8 @@
             this.splitContainer3.Panel1.Controls.Add(this.SolveMergeconflicts);
             this.splitContainer3.Panel1.Controls.Add(this.SelectedDiff);
             this.splitContainer3.Panel1.Font = null;
-<<<<<<< HEAD
-            this.CloseCommitDialogTooltip.SetToolTip(this.splitContainer3.Panel1, resources.GetString("splitContainer3.Panel1.ToolTip"));
-            this.fileTooltip.SetToolTip(this.splitContainer3.Panel1, resources.GetString("splitContainer3.Panel1.ToolTip1"));
-=======
             this.fileTooltip.SetToolTip(this.splitContainer3.Panel1, resources.GetString("splitContainer3.Panel1.ToolTip"));
             this.CloseCommitDialogTooltip.SetToolTip(this.splitContainer3.Panel1, resources.GetString("splitContainer3.Panel1.ToolTip1"));
->>>>>>> 8d05b228
             this.splitContainer3.Panel1.Paint += new System.Windows.Forms.PaintEventHandler(this.splitContainer3_Panel1_Paint);
             // 
             // splitContainer3.Panel2
