--- conflicted
+++ resolved
@@ -19,11 +19,7 @@
             return result == DialogResult.Retry;
         }
 
-<<<<<<< HEAD
         public FormPuttyError()
-=======
-        private FormPuttyError()
->>>>>>> cd8425b2
         {
             InitializeComponent();
             Translate();
