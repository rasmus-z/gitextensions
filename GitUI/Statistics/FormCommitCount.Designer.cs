--- conflicted
+++ resolved
@@ -94,19 +94,11 @@
             // 
             // FormCommitCount
             // 
-<<<<<<< HEAD
-            this.AutoScaleDimensions = new System.Drawing.SizeF(6F, 12F);
-            this.AutoScaleMode = System.Windows.Forms.AutoScaleMode.Font;
-            this.ClientSize = new System.Drawing.Size(367, 317);
-            this.Controls.Add(this.Loading);
-            this.Controls.Add(this.CommitCount);
-=======
             this.AutoScaleDimensions = new System.Drawing.SizeF(7F, 15F);
             this.AutoScaleMode = System.Windows.Forms.AutoScaleMode.Font;
             this.ClientSize = new System.Drawing.Size(367, 317);
             this.Controls.Add(this.panel2);
             this.Controls.Add(this.panel1);
->>>>>>> 224ba4be
             this.Name = "FormCommitCount";
             this.StartPosition = System.Windows.Forms.FormStartPosition.CenterParent;
             this.Text = "Commit count";
