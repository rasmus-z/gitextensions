--- conflicted
+++ resolved
@@ -123,12 +123,8 @@
             Rebase.Checked = AppSettings.FormPullAction == AppSettings.PullAction.Rebase;
             Fetch.Checked = AppSettings.FormPullAction == AppSettings.PullAction.Fetch;
             localBranch.Enabled = Fetch.Checked;
-<<<<<<< HEAD
             AutoStash.Checked = AppSettings.AutoStash;
-=======
-            AutoStash.Checked = Settings.AutoStash;
-            Prune.Enabled = Settings.FormPullAction == Settings.PullAction.Merge || Settings.FormPullAction == Settings.PullAction.Fetch;
->>>>>>> 0fa1f0ba
+            Prune.Enabled = AppSettings.FormPullAction == AppSettings.PullAction.Merge || AppSettings.FormPullAction == AppSettings.PullAction.Fetch;
 
             ErrorOccurred = false;
 
