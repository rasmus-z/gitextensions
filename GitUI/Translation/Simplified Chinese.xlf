<?xml version="1.0" ?><xliff GitExVersion="3.1.0" version="1.0" xmlns:xsd="http://www.w3.org/2001/XMLSchema" xmlns:xsi="http://www.w3.org/2001/XMLSchema-instance">
  <file datatype="plaintext" original="AdvancedSettingsPage" source-language="en" target-language="zh-Hans">
    <body>
      <trans-unit id="$this.Text">
        <source>Advanced</source>
        <target>高级</target>
        
      </trans-unit>
      <trans-unit id="CheckoutGB.Text">
        <source>Checkout</source>
        <target>登出</target>
        
      </trans-unit>
      <trans-unit id="GeneralGB.Text">
        <source>General</source>
        <target>通用</target>
        
      </trans-unit>
      <trans-unit id="chkAlwaysShowAdvOpt.Text">
        <source>Always show advanced options</source>
        <target>总是显示高级选项</target>
        
      </trans-unit>
      <trans-unit id="chkAlwaysShowCheckoutDlg.Text">
        <source>Always show checkout dialog</source>
        <target>总是显示登出对话框</target>
        
      </trans-unit>
      <trans-unit id="chkAutoNormaliseBranchName.Text">
        <source>Auto normalise branch name</source>
        <target>自动归一分支名称</target>
        
      </trans-unit>
      <trans-unit id="chkCheckForRCVersions.Text">
        <source>Check for release candidate versions</source>
        <target>检查发布待定版本</target>
        
      </trans-unit>
      <trans-unit id="chkCheckForUpdates.Text">
        <source>Check for updates weekly</source>
        <target>每周检查更新</target>
        
      </trans-unit>
      <trans-unit id="chkCommitAndPushForcedWhenAmend.Text">
        <source>Push forced with lease when Commit &amp;&amp; Push action is performed with Amend option checked</source>
        <target>若选中 Amend 选项，在执行 Commit &amp;&amp; Push 操作时，强制 Push</target>
        
      </trans-unit>
      <trans-unit id="chkConsoleEmulator.Text">
        <source>Use Console Emulator for console output in command dialogs</source>
        <target>在命令对话框使用控制台模拟器显示控制台输出</target>
        
      </trans-unit>
      <trans-unit id="chkDontSHowHelpImages.Text">
        <source>Don't show help images</source>
        <target>不显示帮助示图</target>
        
      </trans-unit>
      <trans-unit id="chkUseLocalChangesAction.Text">
        <source>Use last chosen &quot;local changes&quot; action as default action.
This action will be performed without warning while checking out branch.</source>
        <target>用上一次选择的“本地更改&quot;作为默认操作。
在下一次登出分支时将在没有警告的情况下对本地进行更改。</target>
        
      </trans-unit>
      <trans-unit id="grpCommit.Text">
        <source>Commit</source>
        <target>提交</target>
        
      </trans-unit>
      <trans-unit id="grpUpdates.Text">
        <source>Updates</source>
        <target>更新</target>
        
      </trans-unit>
      <trans-unit id="label1.Text">
        <source>Symbol to use:</source>
        <target>可用的标识</target>
        
      </trans-unit>
    </body>
  </file>
  <file datatype="plaintext" original="AppearanceFontsSettingsPage" source-language="en" target-language="zh-Hans">
    <body>
      <trans-unit id="$this.Text">
        <source>Fonts</source>
        <target>字体</target>
        
      </trans-unit>
      <trans-unit id="applicationFontChangeButton.Text">
        <source>font name</source>
        <target>字体名称</target>
        
      </trans-unit>
      <trans-unit id="commitFontChangeButton.Text">
        <source>font name</source>
        <target>字体名称</target>
        
      </trans-unit>
      <trans-unit id="diffFontChangeButton.Text">
        <source>font name</source>
        <target>字体名称</target>
        
      </trans-unit>
      <trans-unit id="gbFonts.Text">
        <source>Fonts</source>
        <target>字体</target>
        
      </trans-unit>
      <trans-unit id="label26.Text">
        <source>Application font</source>
        <target>应用程序字体</target>
        
      </trans-unit>
      <trans-unit id="label34.Text">
        <source>Commit font</source>
        <target>提交栏字体</target>
        
      </trans-unit>
      <trans-unit id="label36.Text">
        <source>Monospace font</source>
        <target>等宽字体</target>
        
      </trans-unit>
      <trans-unit id="label56.Text">
        <source>Code font</source>
        <target>代码字体</target>
        
      </trans-unit>
      <trans-unit id="monospaceFontChangeButton.Text">
        <source>font name</source>
        <target>字体名称</target>
        
      </trans-unit>
    </body>
  </file>
  <file datatype="plaintext" original="AppearanceSettingsPage" source-language="en" target-language="zh-Hans">
    <body>
      <trans-unit id="$this.Text">
        <source>Appearance</source>
        <target>外观</target>
        
      </trans-unit>
      <trans-unit id="ClearImageCache.Text">
        <source>Clear image cache</source>
        <target>清除图像缓存</target>
        
      </trans-unit>
      <trans-unit id="ShowAuthorAvatarInCommitGraph.Text">
        <source>Show author's avatar column in the commit graph</source>
        <target>在提交信息视图中显示作者头像列</target>
        
      </trans-unit>
      <trans-unit id="ShowAuthorAvatarInCommitInfo.Text">
        <source>Show author's avatar in the commit info view</source>
        <target>在提交信息视图中显示作者头像</target>
        
      </trans-unit>
      <trans-unit id="_noDictFile.Text">
        <source>None</source>
        <target>无</target>
        
      </trans-unit>
      <trans-unit id="_noDictFilesFound.Text">
        <source>No dictionary files found in: {0}</source>
        <target>未发现索引文件：{0}</target>
        
      </trans-unit>
      <trans-unit id="_noImageServiceTooltip.Text">
        <source>A default image, if an email address has no matching Gravatar image.
See http://en.gravatar.com/site/implement/images/ for more details.</source>
        <target>Email地址没有匹配的 Gravatar 图片时显示的默认图片。
访问 http://en.gravatar.com/site/implement/images/ 以了解更多详细信息。</target>
        
      </trans-unit>
      <trans-unit id="chkEnableAutoScale.Text">
        <source>Auto scale user interface when high DPI is used</source>
        <target>当使用高DPI时自动缩放用户界面</target>
        
      </trans-unit>
      <trans-unit id="chkShowCurrentBranchInVisualStudio.Text">
        <source>Show current branch in Visual Studio</source>
        <target>在 Visual Studio 显示当前分支</target>
        
      </trans-unit>
      <trans-unit id="chkShowRelativeDate.Text">
        <source>Show relative date instead of full date</source>
        <target>显示相对日期，而不是完整日期</target>
        
      </trans-unit>
      <trans-unit id="downloadDictionary.Text">
        <source>Download dictionary</source>
        <target>下载索引文件</target>
        
      </trans-unit>
      <trans-unit id="gbAuthorImages.Text">
        <source>Author images</source>
        <target>作者头像</target>
        
      </trans-unit>
      <trans-unit id="gbGeneral.Text">
        <source>General</source>
        <target>通用</target>
        
      </trans-unit>
      <trans-unit id="gbLanguages.Text">
        <source>Language</source>
        <target>语言</target>
        
      </trans-unit>
      <trans-unit id="helpTranslate.Text">
        <source>Help translate</source>
        <target>帮忙翻译~~~</target>
        
      </trans-unit>
      <trans-unit id="lblCacheDays.Text">
        <source>Cache images (days)</source>
        <target>缓存图像（天数）</target>
        
      </trans-unit>
      <trans-unit id="lblLanguage.Text">
        <source>Language (restart required)</source>
        <target>语言（重新启动程序后生效）</target>
        
      </trans-unit>
      <trans-unit id="lblNoImageService.Text">
        <source>No image service</source>
        <target>没有图像服务</target>
        
      </trans-unit>
      <trans-unit id="lblSpellingDictionary.Text">
        <source>Dictionary for spelling checker</source>
        <target>拼写检查词典</target>
        
      </trans-unit>
      <trans-unit id="truncateLongFilenames.Text">
        <source>Truncate long filenames</source>
        <target>截断长文件名</target>
        
      </trans-unit>
      <trans-unit id="truncatePathMethod.Item0">
        <source>None</source>
        <target>无</target>
        
      </trans-unit>
      <trans-unit id="truncatePathMethod.Item1">
        <source>Compact</source>
        <target>压缩</target>
        
      </trans-unit>
      <trans-unit id="truncatePathMethod.Item2">
        <source>Trim start</source>
        <target>去开始空格</target>
        
      </trans-unit>
      <trans-unit id="truncatePathMethod.Item3">
        <source>Filename only</source>
        <target>只保留文件名</target>
        
      </trans-unit>
    </body>
  </file>
  <file datatype="plaintext" original="AvatarControl" source-language="en" target-language="zh-Hans">
    <body>
      <trans-unit id="clearImagecacheToolStripMenuItem.Text">
        <source>Clear image cache</source>
        <target>清除图像缓存</target>
        
      </trans-unit>
      <trans-unit id="defaultImageToolStripMenuItem.Text">
        <source>Default image</source>
        <target>默认图像</target>
        
      </trans-unit>
      <trans-unit id="registerGravatarToolStripMenuItem.Text">
        <source>Register at gravatar.com</source>
        <target>在gravatar.com注册</target>
        
      </trans-unit>
    </body>
  </file>
  <file datatype="plaintext" original="BlameControl" source-language="en" target-language="zh-Hans">
    <body>
      <trans-unit id="allCommitInfoToolStripMenuItem.Text">
        <source>All commit info</source>
        <target>所有提交信息</target>
        
      </trans-unit>
      <trans-unit id="blamePreviousRevisionToolStripMenuItem.Text">
        <source>Blame previous revision</source>
        <target>追溯以前版本</target>
        
      </trans-unit>
      <trans-unit id="commitHashToolStripMenuItem.Text">
        <source>Commit hash</source>
        <target>提交哈希</target>
        
      </trans-unit>
      <trans-unit id="commitMessageToolStripMenuItem.Text">
        <source>Commit message</source>
        <target>提交信息</target>
        
      </trans-unit>
      <trans-unit id="copyToClipboardToolStripMenuItem.Text">
        <source>Copy to clipboard</source>
        <target>复制到剪贴板</target>
        
      </trans-unit>
      <trans-unit id="showChangesToolStripMenuItem.Text">
        <source>Show changes</source>
        <target>显示变更</target>
        
      </trans-unit>
    </body>
  </file>
  <file datatype="plaintext" original="BranchComboBox" source-language="en" target-language="zh-Hans">
    <body>
      <trans-unit id="_branchCheckoutError.Text">
        <source>Branch '{0}' is not selectable, this branch has been removed from the selection.</source>
        <target>分支 '{0}' 不可选, 这一分支已从选择中删除。</target>
        
      </trans-unit>
    </body>
  </file>
  <file datatype="plaintext" original="BranchMenuItemsStrings" source-language="en" target-language="zh-Hans">
    <body>
      <trans-unit id="CheckoutTooltip.Text">
        <source>Checkout this branch</source>
        <target>签出此分支</target>
        
      </trans-unit>
      <trans-unit id="CreateTooltip.Text">
        <source>Create a local branch from this branch</source>
        <target>从该分支创建本地分支</target>
        
      </trans-unit>
      <trans-unit id="MergeTooltip.Text">
        <source>Merge this branch into current branch</source>
        <target>合并该分支到当前分支</target>
        
      </trans-unit>
      <trans-unit id="RebaseTooltip.Text">
        <source>Rebase current branch to this branch</source>
        <target>将当前分支变基到此分支</target>
        
      </trans-unit>
      <trans-unit id="RenameTooltip.Text">
        <source>Rename this branch</source>
        <target>重命名该分支</target>
        
      </trans-unit>
      <trans-unit id="ResetTooltip.Text">
        <source>Reset current branch to here</source>
        <target>复位当前到这里</target>
        
      </trans-unit>
    </body>
  </file>
  <file datatype="plaintext" original="BranchSelector" source-language="en" target-language="zh-Hans">
    <body>
      <trans-unit id="LocalBranch.Text">
        <source>Local branch</source>
        <target>本地分支</target>
        
      </trans-unit>
      <trans-unit id="Remotebranch.Text">
        <source>Remote branch</source>
        <target>远程分支</target>
        
      </trans-unit>
      <trans-unit id="label1.Text">
        <source>Select branch</source>
        <target>选择分支</target>
        
      </trans-unit>
    </body>
  </file>
  <file datatype="plaintext" original="BuildServerIntegrationSettingsPage" source-language="en" target-language="zh-Hans">
    <body>
      <trans-unit id="$this.Text">
        <source>Build server integration</source>
        <target>构建整合服务器</target>
        
      </trans-unit>
      <trans-unit id="_noneItem.Text">
        <source>None</source>
        <target>无</target>
        
      </trans-unit>
      <trans-unit id="checkBoxEnableBuildServerIntegration.Text">
        <source>Enable build server integration</source>
        <target>启用整合构建服务器</target>
        
      </trans-unit>
      <trans-unit id="checkBoxShowBuildResultPage.Text">
        <source>Show build result page</source>
        <target>显示构建结果页面</target>
        
      </trans-unit>
      <trans-unit id="labelBuildServerSettingsInfo.Text">
        <source>Git Extensions can integrate with build servers to supply per-commit Continuous Integration information.</source>
        <target>Git Extensions 可以构建服务器集成来提供持续性的每次提交的集成信息。</target>
        
      </trans-unit>
      <trans-unit id="labelBuildServerType.Text">
        <source>Build server type</source>
        <target>构建服务器类型</target>
        
      </trans-unit>
    </body>
  </file>
  <file datatype="plaintext" original="ChecklistSettingsPage" source-language="en" target-language="zh-Hans">
    <body>
      <trans-unit id="$this.Text">
        <source>Checklist</source>
        <target>清单</target>
        
      </trans-unit>
      <trans-unit id="CheckAtStartup.Text">
        <source>Check settings at startup (disables automatically if all settings are correct)</source>
        <target>在启动时检查设置（如果所有设置均正确则自动禁用）</target>
        
      </trans-unit>
      <trans-unit id="DiffTool_Fix.Text">
        <source>Repair</source>
        <target>修复</target>
        
      </trans-unit>
      <trans-unit id="GcmDetectedFix.Text">
        <source>Repair</source>
        <target>修复</target>
        
      </trans-unit>
      <trans-unit id="GitBinFound_Fix.Text">
        <source>Repair</source>
        <target>修复</target>
        
      </trans-unit>
      <trans-unit id="GitExtensionsInstall_Fix.Text">
        <source>Repair</source>
        <target>修复</target>
        
      </trans-unit>
      <trans-unit id="GitFound_Fix.Text">
        <source>Repair</source>
        <target>修复</target>
        
      </trans-unit>
      <trans-unit id="MergeTool_Fix.Text">
        <source>Repair</source>
        <target>修复</target>
        
      </trans-unit>
      <trans-unit id="Rescan.Text">
        <source>Save and rescan</source>
        <target>保存并重新扫描</target>
        
      </trans-unit>
      <trans-unit id="ShellExtensionsRegistered_Fix.Text">
        <source>Repair</source>
        <target>修复</target>
        
      </trans-unit>
      <trans-unit id="SshConfig_Fix.Text">
        <source>Repair</source>
        <target>修复</target>
        
      </trans-unit>
      <trans-unit id="UserNameSet_Fix.Text">
        <source>Repair</source>
        <target>修复</target>
        
      </trans-unit>
      <trans-unit id="_adviceDiffToolConfiguration.Text">
        <source>You should configure a diff tool to show file diff in external program (kdiff3 for example).</source>
        <target>您应该配置一个比较工具，以便在外部比较应用程序显示文件差异（例如kdiff3）。</target>
        
      </trans-unit>
      <trans-unit id="_cantRegisterShellExtension.Text">
        <source>Could not register the shell extension because '{0}' could not be found.</source>
        <target>无法注册 Windows 资源管理器扩展，因为 '{0}' 找不到。</target>
        
      </trans-unit>
      <trans-unit id="_configureMergeTool.Text">
        <source>You need to configure merge tool in order to solve merge conflicts (kdiff3 for example).</source>
        <target>您应该配置合并工具，以解决合并冲突项（例如kdiff3）。</target>
        
      </trans-unit>
      <trans-unit id="_customMergeToolXConfigured.Text">
        <source>There is a custom mergetool configured: {0}</source>
        <target>已配置自定义合并工具：{0}</target>
        
      </trans-unit>
      <trans-unit id="_diffToolXConfigured.Text">
        <source>There is a difftool configured: {0}</source>
        <target>已配置自定义比较工具：{0}</target>
        
      </trans-unit>
      <trans-unit id="_emailSet.Text">
        <source>A username and an email address are configured.</source>
        <target>用户名和邮件地址已配置</target>
        
      </trans-unit>
      <trans-unit id="_gcmDetectedCaption.Text">
        <source>Obsolete git-credential-winstore.exe detected</source>
        <target>检测到过时的git-credential-winstore.exe</target>
        
      </trans-unit>
      <trans-unit id="_gitCanBeRun.Text">
        <source>Git can be run using: {0}</source>
        <target>Git可以运行：{0}</target>
        
      </trans-unit>
      <trans-unit id="_gitCanBeRunCaption.Text">
        <source>Locate git</source>
        <target>查找Git</target>
        
      </trans-unit>
      <trans-unit id="_gitNotFound.Text">
        <source>Git not found. To solve this problem you can set the correct path in settings.</source>
        <target>Git未发现。为了解决这个问题，你需要在设置中设置正确的路径。</target>
        
      </trans-unit>
      <trans-unit id="_gitVersionFound.Text">
        <source>Git {0} is found on your computer.</source>
        <target>Git {0} 已在你的计算机中找到。</target>
        
      </trans-unit>
      <trans-unit id="_kdiff3NotFoundAuto.Text">
        <source>Path to kdiff3 could not be found automatically.
Please make sure KDiff3 is installed or set path manually.</source>
        <target>kdiff3的路径不能被自动识别。
请确保KDiff3已安装或手动设置路径。</target>
        
      </trans-unit>
      <trans-unit id="_kdiffAsDiffConfigured.Text">
        <source>KDiff3 is configured as difftool.</source>
        <target>KDiff3 已配置为差异比较工具。</target>
        
      </trans-unit>
      <trans-unit id="_kdiffAsDiffConfiguredButNotFound.Text">
        <source>KDiff3 is configured as difftool, but the path to kdiff.exe is not configured.</source>
        <target>KDiff3 已配置为差异比较工具，但kdiff3的路径未配置。</target>
        
      </trans-unit>
      <trans-unit id="_kdiffAsMergeConfigured.Text">
        <source>KDiff3 is configured as mergetool.</source>
        <target>KDiff3 已配置为合并工具。</target>
        
      </trans-unit>
      <trans-unit id="_kdiffAsMergeConfiguredButNotFound.Text">
        <source>KDiff3 is configured as mergetool, but the path to kdiff.exe is not configured.</source>
        <target>KDiff3 已配置为合并工具，但kdiff3的路径未配置。</target>
        
      </trans-unit>
      <trans-unit id="_languageConfigured.Text">
        <source>The configured language is {0}.</source>
        <target>当前配置的语言为 {0}。</target>
        
      </trans-unit>
      <trans-unit id="_linuxToolsShNotFound.Text">
        <source>The path to linux tools (sh) could not be found automatically.
Please make sure there are linux tools installed (through Git for Windows or cygwin) or set the correct path manually.</source>
        <target>Linux工具（sh）的路径无法自动找到。
请确保Linux工具已经安装（通过Git或Cygwin）或手动设置正确的路径。</target>
        
      </trans-unit>
      <trans-unit id="_linuxToolsShNotFoundCaption.Text">
        <source>Locate linux tools</source>
        <target>定位Linux工具</target>
        
      </trans-unit>
      <trans-unit id="_linuxToolsSshFound.Text">
        <source>Linux tools (sh) found on your computer.</source>
        <target>Linux工具（sh）已在你的计算机中找到。</target>
        
      </trans-unit>
      <trans-unit id="_linuxToolsSshNotFound.Text">
        <source>Linux tools (sh) not found. To solve this problem you can set the correct path in settings.</source>
        <target>Linux工具 (sh) 未发现。为了解决这个问题，你需要在设置中设置正确的路径。</target>
        
      </trans-unit>
      <trans-unit id="_mergeToolXConfigured.Text">
        <source>There is a mergetool configured: {0}</source>
        <target>已配置合并工具：{0}</target>
        
      </trans-unit>
      <trans-unit id="_mergeToolXConfiguredNeedsCmd.Text">
        <source>{0} is configured as mergetool, this is a custom mergetool and needs a custom cmd to be configured.</source>
        <target>已配置合并工具{0} ，这是一个自定义的合并工具和需要通过自定义cmd进行配置。</target>
        
      </trans-unit>
      <trans-unit id="_noDiffToolConfigured.Text">
        <source>There is no difftool configured. Do you want to configure kdiff3 as your difftool?
Select no if you want to configure a different difftool yourself.</source>
        <target>没有配置差异比较工具，你是否要配置kdiff3为您差异比较工具？
如果你要自己配置其他的差异比较工具，选择 no。</target>
        
      </trans-unit>
      <trans-unit id="_noDiffToolConfiguredCaption.Text">
        <source>Difftool</source>
        <target>差异比较工具</target>
        
      </trans-unit>
      <trans-unit id="_noEmailSet.Text">
        <source>You need to configure a username and an email address.</source>
        <target>你需要配置用户名和邮件地址。</target>
        
      </trans-unit>
      <trans-unit id="_noLanguageConfigured.Text">
        <source>There is no language configured for Git Extensions.</source>
        <target>未为Git Extensions配置语言</target>
        
      </trans-unit>
      <trans-unit id="_noMergeToolConfigured.Text">
        <source>There is no mergetool configured. Do you want to configure kdiff3 as your mergetool?
Select no if you want to configure a different mergetool yourself.</source>
        <target>没有配置合并工具，你是否要配置kdiff3为您合并工具？
如果你要自己配置其他的合并工具，选择 no。</target>
        
      </trans-unit>
      <trans-unit id="_noMergeToolConfiguredCaption.Text">
        <source>Mergetool</source>
        <target>合并工具</target>
        
      </trans-unit>
      <trans-unit id="_notRecommendedGitVersion.Text">
        <source>Git found but version {0} is older than recommended. Upgrade to version {1} or later</source>
        <target>已定位到Git，但版本 {0} 比推荐版本低，请更新到 {1} 或更高版本</target>
        
      </trans-unit>
      <trans-unit id="_opensshUsed.Text">
        <source>Default SSH client, OpenSSH, will be used. (commandline window will appear on pull, push and clone operations)</source>
        <target>默认SSH客户端OpenSSH将被使用。 （命令行窗口将在拉取，推送和克隆操作时出现）</target>
        
      </trans-unit>
      <trans-unit id="_plinkputtyGenpageantNotFound.Text">
        <source>PuTTY is configured as SSH client but cannot find plink.exe, puttygen.exe or pageant.exe.</source>
        <target>PuTTY已配置为SSH客户端，但无法找到plink.exe, puttygen.exe 或者 pageant.exe。</target>
        
      </trans-unit>
      <trans-unit id="_puttyConfigured.Text">
        <source>SSH client PuTTY is configured properly.</source>
        <target>PuTTY已配置为正确</target>
        
      </trans-unit>
      <trans-unit id="_puttyFoundAuto.Text">
        <source>All paths needed for PuTTY could be automatically found and are set.</source>
        <target>所有与PuTTY相关的路径已自动找到并被配置到SSH客户端。</target>
        
      </trans-unit>
      <trans-unit id="_registryKeyGitExtensionsCorrect.Text">
        <source>Git Extensions is properly registered.</source>
        <target>Git Extensions 已成功注册。</target>
        
      </trans-unit>
      <trans-unit id="_registryKeyGitExtensionsFaulty.Text">
        <source>Invalid installation directory stored in [Software\GitExtensions\InstallDir].</source>
        <target>无效的安装目录保存在[Software\GitExtensions\InstallDir]。</target>
        
      </trans-unit>
      <trans-unit id="_registryKeyGitExtensionsMissing.Text">
        <source>Registry entry missing [Software\GitExtensions\InstallDir].</source>
        <target>在 [Software\GitExtensions\InstallDir] 无注册表入口</target>
        
      </trans-unit>
      <trans-unit id="_shCanBeRun.Text">
        <source>Command sh can be run using: {0}sh</source>
        <target>可以被运行的命令sh: {0}sh</target>
        
      </trans-unit>
      <trans-unit id="_shCanBeRunCaption.Text">
        <source>Locate linux tools</source>
        <target>定位Linux工具</target>
        
      </trans-unit>
      <trans-unit id="_shellExtNeedsToBeRegistered.Text">
        <source>{0} needs to be registered in order to use the shell extensions.</source>
        <target>{0} 需要被注册以便使用Shell extensions。</target>
        
      </trans-unit>
      <trans-unit id="_shellExtNoInstalled.Text">
        <source>Shell extensions are not installed. Run the installer to install the shell extensions.</source>
        <target>Shell extensions未安装，运行安装程序来安装Shell extensions。</target>
        
      </trans-unit>
      <trans-unit id="_shellExtRegistered.Text">
        <source>Shell extensions registered properly.</source>
        <target>Shell extensions注册成功。</target>
        
      </trans-unit>
      <trans-unit id="_solveGitCommandFailed.Text">
        <source>The command to run git could not be determined automatically.
Please make sure git (Git for Windows or cygwin) is installed or set the correct command manually.</source>
        <target>git命令无法自动识别。
请确保git (Windows或cygwins下为Git)已经正确安装或者手工设置正确路径。</target>
        
      </trans-unit>
      <trans-unit id="_solveGitCommandFailedCaption.Text">
        <source>Locate git</source>
        <target>查找Git</target>
        
      </trans-unit>
      <trans-unit id="_unknownSshClient.Text">
        <source>Unknown SSH client configured: {0}.</source>
        <target>SSH客服端未知：{0}。</target>
        
      </trans-unit>
      <trans-unit id="_wrongGitVersion.Text">
        <source>Git found but version {0} is not supported. Upgrade to version {1} or later</source>
        <target>Git已定位，当版本 {0} 不支持，请更新到 {1} 或更高的版本</target>
        
      </trans-unit>
      <trans-unit id="label11.Text">
        <source>The checklist below validates the basic settings needed for Git Extensions to work properly.</source>
        <target>以下检查列表校验 Git Extensions 正常工作所必须的基本设置。</target>
        
      </trans-unit>
      <trans-unit id="translationConfig_Fix.Text">
        <source>Repair</source>
        <target>修复</target>
        
      </trans-unit>
    </body>
  </file>
  <file datatype="plaintext" original="ColorsSettingsPage" source-language="en" target-language="zh-Hans">
    <body>
      <trans-unit id="$this.Text">
        <source>Colors</source>
        <target>颜色</target>
        
      </trans-unit>
      <trans-unit id="DrawNonRelativesGray.Text">
        <source>Draw non relatives graph gray</source>
        <target>将无关图变灰</target>
        
      </trans-unit>
      <trans-unit id="DrawNonRelativesTextGray.Text">
        <source>Draw non relatives text gray</source>
        <target>将无关文字变灰</target>
        
      </trans-unit>
      <trans-unit id="MulticolorBranches.Text">
        <source>Multicolor branches</source>
        <target>给分支上多种颜色</target>
        
      </trans-unit>
      <trans-unit id="chkDrawAlternateBackColor.Text">
        <source>Draw alternate background</source>
        <target>绘制替代背景</target>
        
      </trans-unit>
      <trans-unit id="chkHighlightAuthored.Text">
        <source>Highlight authored revisions</source>
        <target>高亮所做的版本</target>
        
      </trans-unit>
      <trans-unit id="gbDiffView.Text">
        <source>Difference view</source>
        <target>差异视图</target>
        
      </trans-unit>
      <trans-unit id="gbRevisionGraph.Text">
        <source>Revision graph</source>
        <target>版本图像</target>
        
      </trans-unit>
      <trans-unit id="lblColorBranchLocal.Text">
        <source>Color branch</source>
        <target>给分支上色</target>
        
      </trans-unit>
      <trans-unit id="lblColorBranchRemote.Text">
        <source>Color remote branch</source>
        <target>给远程分支上色</target>
        
      </trans-unit>
      <trans-unit id="lblColorHighlightAuthored.Text">
        <source>Color authored revisions</source>
        <target>用颜色标识做出的版本</target>
        
      </trans-unit>
      <trans-unit id="lblColorHilghlightLineAdded.Text">
        <source>Color added line highlighting</source>
        <target>给新增高亮行上色</target>
        
      </trans-unit>
      <trans-unit id="lblColorHilghlightLineRemoved.Text">
        <source>Color removed line highlighting</source>
        <target>给删除的高亮行上色</target>
        
      </trans-unit>
      <trans-unit id="lblColorLabel.Text">
        <source>Color other label</source>
        <target>给其他标签上色</target>
        
      </trans-unit>
      <trans-unit id="lblColorLineAdded.Text">
        <source>Color added line</source>
        <target>给添加的行上色</target>
        
      </trans-unit>
      <trans-unit id="lblColorLineRemoved.Text">
        <source>Color removed line</source>
        <target>给删除的线上色</target>
        
      </trans-unit>
      <trans-unit id="lblColorSection.Text">
        <source>Color section</source>
        <target>给区间上色</target>
        
      </trans-unit>
      <trans-unit id="lblColorTag.Text">
        <source>Color tag</source>
        <target>给标签上色</target>
        
      </trans-unit>
    </body>
  </file>
  <file datatype="plaintext" original="CommitDialogSettingsPage" source-language="en" target-language="zh-Hans">
    <body>
      <trans-unit id="$this.Text">
        <source>Commit dialog</source>
        <target>提交对话框</target>
        
      </trans-unit>
      <trans-unit id="cbRememberAmendCommitState.Text">
        <source>Remember 'Amend commit' checkbox on commit form close</source>
        <target>记住提交表单上的“修改提交”复选框</target>
        
      </trans-unit>
      <trans-unit id="chkAddNewlineToCommitMessageWhenMissing.Text">
        <source>Ensure the second line of commit message is empty</source>
        <target>确保提交信息第二行是空的</target>
        
      </trans-unit>
      <trans-unit id="chkAutocomplete.Text">
        <source>Provide auto-completion in commit dialog</source>
        <target>在提交窗口启用自动完成功能</target>
        
      </trans-unit>
      <trans-unit id="chkShowCommitAndPush.Text">
        <source>Commit &amp;&amp; Push</source>
        <target>提交并推送</target>
        
      </trans-unit>
      <trans-unit id="chkShowErrorsWhenStagingFiles.Text">
        <source>Show errors when staging files</source>
        <target>暂存文件时提示错误</target>
        
      </trans-unit>
      <trans-unit id="chkShowResetAllChanges.Text">
        <source>Reset All Changes</source>
        <target>复位所有变化</target>
        
      </trans-unit>
      <trans-unit id="chkShowResetWorkTreeChanges.Text">
        <source>Reset Unstaged Changes</source>
        <target>复位未载入的变更</target>
        
      </trans-unit>
      <trans-unit id="chkWriteCommitMessageInCommitWindow.Text">
        <source>Compose commit messages in Commit dialog
(otherwise the message will be requested during commit)</source>
        <target>在提交对话框中撰写提交信息
（否则提交时将提示消息未撰写提交信息）</target>
        
      </trans-unit>
      <trans-unit id="groupBoxBehaviour.Text">
        <source>Behaviour</source>
        <target>行为</target>
        
      </trans-unit>
      <trans-unit id="grpAdditionalButtons.Text">
        <source>Show additional buttons in commit button area</source>
        <target>在提交按钮区显示额外的按钮</target>
        
      </trans-unit>
      <trans-unit id="lblCommitDialogNumberOfPreviousMessages.Text">
        <source>Number of previous messages in commit dialog</source>
        <target>显示在提交对话框中的以前信息的数量。</target>
        
      </trans-unit>
    </body>
  </file>
  <file datatype="plaintext" original="CommitInfo" source-language="en" target-language="zh-Hans">
    <body>
      <trans-unit id="_brokenRefs.Text">
        <source>The repository refs seem to be broken:</source>
        
      </trans-unit>
      <trans-unit id="_containedInBranches.Text">
        <source>Contained in branches:</source>
        <target>包含于以下分支：</target>
        
      </trans-unit>
      <trans-unit id="_containedInNoBranch.Text">
        <source>Contained in no branch</source>
        <target>没有包含在任何分支</target>
        
      </trans-unit>
      <trans-unit id="_containedInNoTag.Text">
        <source>Contained in no tag</source>
        <target>没有包含在任何标签</target>
        
      </trans-unit>
      <trans-unit id="_containedInTags.Text">
        <source>Contained in tags:</source>
        <target>包含于以下标签：</target>
        
      </trans-unit>
      <trans-unit id="_copyLink.Text">
        <source>Copy &amp;link ({0})</source>
        <target>复制链接 ({0}) (&amp;L)</target>
        
      </trans-unit>
      <trans-unit id="_derivesFromNoTag.Text">
        <source>Derives from no tag</source>
        <target>并非从标签派生</target>
        
      </trans-unit>
      <trans-unit id="_derivesFromTag.Text">
        <source>Derives from tag:</source>
        <target>从以下标签派生：</target>
        
      </trans-unit>
      <trans-unit id="_plusCommits.Text">
        <source>commits</source>
        <target>提交</target>
        
      </trans-unit>
      <trans-unit id="_repoFailure.Text">
        <source>Repository failure</source>
        
      </trans-unit>
      <trans-unit id="_trsLinksRelatedToRevision.Text">
        <source>Related links:</source>
        <target>相关链接：</target>
        
      </trans-unit>
      <trans-unit id="addNoteToolStripMenuItem.Text">
        <source>Add &amp;notes</source>
        <target>添加备注(&amp;N)</target>
        
      </trans-unit>
      <trans-unit id="copyCommitInfoToolStripMenuItem.Text">
        <source>&amp;Copy commit info</source>
        <target>复制提交信息(&amp;C)</target>
        
      </trans-unit>
      <trans-unit id="copyLinkToolStripMenuItem.Text">
        <source>Copy link</source>
        <target>复制链接</target>
        
      </trans-unit>
      <trans-unit id="showContainedInBranchesRemoteIfNoLocalToolStripMenuItem.Text">
        <source>Show remote branches only when no local branch contains this commit</source>
        <target>只在没有本地分支包含此提交的情况下，显示远程分支</target>
        
      </trans-unit>
      <trans-unit id="showContainedInBranchesRemoteToolStripMenuItem.Text">
        <source>Show remote branches containing this commit</source>
        <target>显示包含此提交的远程分支</target>
        
      </trans-unit>
      <trans-unit id="showContainedInBranchesToolStripMenuItem.Text">
        <source>Show local branches containing this commit</source>
        <target>显示包含此提交的本地分支</target>
        
      </trans-unit>
      <trans-unit id="showContainedInTagsToolStripMenuItem.Text">
        <source>Show tags containing this commit</source>
        <target>显示包含此提交的标签</target>
        
      </trans-unit>
      <trans-unit id="showMessagesOfAnnotatedTagsToolStripMenuItem.Text">
        <source>Show messages of annotated tags</source>
        <target>显示带注解标记的信息</target>
        
      </trans-unit>
      <trans-unit id="showTagThisCommitDerivesFromMenuItem.Text">
        <source>Show the most recent tag this commit derives from</source>
        <target>显示派生该提交的最新标签</target>
        
      </trans-unit>
    </body>
  </file>
  <file datatype="plaintext" original="CommitSummaryUserControl" source-language="en" target-language="zh-Hans">
    <body>
      <trans-unit id="_noRevision.Text">
        <source>No revision</source>
        <target>没有修订</target>
        
      </trans-unit>
      <trans-unit id="_notAvailable.Text">
        <source>n/a</source>
        <target>n/a</target>
        
      </trans-unit>
      <trans-unit id="labelAuthorCaption.Text">
        <source>Author:</source>
        <target>作者：</target>
        
      </trans-unit>
      <trans-unit id="labelBranchesCaption.Text">
        <source>Branch(es):</source>
        <target>分支：</target>
        
      </trans-unit>
      <trans-unit id="labelDateCaption.Text">
        <source>Commit date:</source>
        <target>提交日期：</target>
        
      </trans-unit>
      <trans-unit id="labelTagsCaption.Text">
        <source>Tag(s):</source>
        <target>标签：</target>
        
      </trans-unit>
    </body>
  </file>
  <file datatype="plaintext" original="CommonLogic" source-language="en" target-language="zh-Hans">
    <body>
      <trans-unit id="_cantReadRegistry.Text">
        <source>Git Extensions has insufficient permissions to check the registry.</source>
        <target>Git Extensions没有足够权限检查注册表。</target>
        
      </trans-unit>
      <trans-unit id="_selectFile.Text">
        <source>Select file</source>
        <target>选择文件</target>
        
      </trans-unit>
    </body>
  </file>
  <file datatype="plaintext" original="ConfirmationsSettingsPage" source-language="en" target-language="zh-Hans">
    <body>
      <trans-unit id="$this.Text">
        <source>Confirmations</source>
        <target>确认</target>
        
      </trans-unit>
      <trans-unit id="chkAddTrackingRef.Text">
        <source>Add a tracking reference for newly pushed branch</source>
        <target>添加新推送分支跟踪参考</target>
        
      </trans-unit>
      <trans-unit id="chkAmend.Text">
        <source>Amend last commit</source>
        <target>修改最后一次提交</target>
        
      </trans-unit>
      <trans-unit id="chkAutoPopStashAfterCheckout.Text">
        <source>Apply stashed changes after successful checkout (stash will be popped automatically)</source>
        <target>成功登出后应用暂存的更改(暂存将自动的应用)</target>
        
      </trans-unit>
      <trans-unit id="chkAutoPopStashAfterPull.Text">
        <source>Apply stashed changes after successful pull (stash will be popped automatically)</source>
        <target>成功拉取后应用暂存的更改(暂存将自动的应用)</target>
        
      </trans-unit>
      <trans-unit id="chkCommitAfterConflictsResolved.Text">
        <source>Commit changes after conflicts have been resolved</source>
        <target>在冲突解决后提交更改</target>
        
      </trans-unit>
      <trans-unit id="chkCommitIfNoBranch.Text">
        <source>Commit when no branch is currently checked out (headless state)</source>
        <target>在当前未检出分支状态下提交（无头状态）</target>
        
      </trans-unit>
      <trans-unit id="chkConfirmStashDrop.Text">
        <source>Drop stash</source>
        <target>删除暂存</target>
        
      </trans-unit>
      <trans-unit id="chkFetchAndPruneAllConfirmation.Text">
        <source>Fetch and prune branches</source>
        
      </trans-unit>
      <trans-unit id="chkPushNewBranch.Text">
        <source>Push a new branch for the remote</source>
        <target>为远程推送一个新的分支</target>
        
      </trans-unit>
      <trans-unit id="chkRebaseOnTopOfSelectedCommit.Text">
        <source>Rebase on top of selected commit</source>
        <target>变基于选定的提交之上</target>
        
      </trans-unit>
      <trans-unit id="chkResolveConflicts.Text">
        <source>Resolve conflicts</source>
        <target>解决冲突</target>
        
      </trans-unit>
      <trans-unit id="chkSecondAbortConfirmation.Text">
        <source>Confirm for the second time to abort a merge</source>
        <target>第二次确认终止合并</target>
        
      </trans-unit>
      <trans-unit id="chkUndoLastCommitConfirmation.Text">
        <source>Undo last commit</source>
        <target>回退最后一次提交</target>
        
      </trans-unit>
      <trans-unit id="chkUpdateModules.Text">
        <source>Update submodules on checkout</source>
        <target>在登出时更新子模块</target>
        
      </trans-unit>
      <trans-unit id="gbConfirmations.Text">
        <source>Don't ask to confirm to (use with caution)</source>
        <target>不需确认（谨慎使用）</target>
        
      </trans-unit>
    </body>
  </file>
  <file datatype="plaintext" original="ControlHotkeys" source-language="en" target-language="zh-Hans">
    <body>
      <trans-unit id="bApply.Text">
        <source>Apply</source>
        <target>应用</target>
        
      </trans-unit>
      <trans-unit id="bClear.Text">
        <source>Clear</source>
        <target>清理</target>
        
      </trans-unit>
      <trans-unit id="bResetToDefaults.Text">
        <source>Reset all Hotkeys to defaults</source>
        <target>将所有热键复位为默认设置</target>
        
      </trans-unit>
      <trans-unit id="columnCommand.Text">
        <source>Command</source>
        <target>命令</target>
        
      </trans-unit>
      <trans-unit id="columnKey.Text">
        <source>Key</source>
        <target>键</target>
        
      </trans-unit>
      <trans-unit id="lHotkey.Text">
        <source>Hotkey</source>
        <target>热键</target>
        
      </trans-unit>
      <trans-unit id="lHotkeyableItems.Text">
        <source>Hotkeyable Items</source>
        <target>可使用热键项</target>
        
      </trans-unit>
      <trans-unit id="txtHotkey.Text">
        <source>None</source>
        <target>无</target>
        
      </trans-unit>
    </body>
  </file>
  <file datatype="plaintext" original="CreatePullRequestForm" source-language="en" target-language="zh-Hans">
    <body>
      <trans-unit id="$this.Text">
        <source>Create Pull Request</source>
        <target>创建合并请求</target>
        
      </trans-unit>
      <trans-unit id="_createBtn.Text">
        <source>Create</source>
        <target>创建</target>
        
      </trans-unit>
      <trans-unit id="_strDone.Text">
        <source>Done</source>
        <target>完成</target>
        
      </trans-unit>
      <trans-unit id="_strError.Text">
        <source>Error</source>
        <target>错误</target>
        
      </trans-unit>
      <trans-unit id="_strFailedToCreatePullRequest.Text">
        <source>Failed to create pull request.</source>
        <target>创建推送请求失败</target>
        
      </trans-unit>
      <trans-unit id="_strLoading.Text">
        <source>Loading...</source>
        <target>载入...</target>
        
      </trans-unit>
      <trans-unit id="_strPleaseCloneGitHubRep.Text">
        <source>Please clone GitHub repository before pull request.</source>
        <target>拉取前请先克隆一个GitHub档案库。</target>
        
      </trans-unit>
      <trans-unit id="_strPullRequest.Text">
        <source>Pull request</source>
        <target>拉取请求</target>
        
      </trans-unit>
      <trans-unit id="_strYouMustSpecifyATitle.Text">
        <source>You must specify a title.</source>
        <target>你必须指定一个标题。</target>
        
      </trans-unit>
      <trans-unit id="groupBox1.Text">
        <source>Pull request data</source>
        <target>拉取请求的数据</target>
        
      </trans-unit>
      <trans-unit id="label1.Text">
        <source>Title:</source>
        <target>标题：</target>
        
      </trans-unit>
      <trans-unit id="label2.Text">
        <source>Body:</source>
        <target>内容：</target>
        
      </trans-unit>
      <trans-unit id="label3.Text">
        <source>Target repository:</source>
        <target>目标档案库：</target>
        
      </trans-unit>
      <trans-unit id="label4.Text">
        <source>Your branch:</source>
        <target>你的分支：</target>
        
      </trans-unit>
      <trans-unit id="label5.Text">
        <source>Target branch:</source>
        <target>目标分支</target>
        
      </trans-unit>
    </body>
  </file>
  <file datatype="plaintext" original="Dashboard" source-language="en" target-language="zh-Hans">
    <body>
      <trans-unit id="_cloneFork.Text">
        <source>Clone {0} repository</source>
        <target>克隆 {0} 版本库</target>
        
      </trans-unit>
      <trans-unit id="_cloneRepository.Text">
        <source>Clone repository</source>
        <target>克隆版本库</target>
        
      </trans-unit>
      <trans-unit id="_createRepository.Text">
        <source>Create new repository</source>
        <target>新建版本库</target>
        
      </trans-unit>
      <trans-unit id="_develop.Text">
        <source>Develop</source>
        <target>开发</target>
        
      </trans-unit>
      <trans-unit id="_donate.Text">
        <source>Donate</source>
        <target>捐赠</target>
        
      </trans-unit>
      <trans-unit id="_issues.Text">
        <source>Issues</source>
        <target>问题</target>
        
      </trans-unit>
      <trans-unit id="_openRepository.Text">
        <source>Open repository</source>
        <target>打开版本库</target>
        
      </trans-unit>
      <trans-unit id="_showCurrentBranch.Text">
        <source>Show current branch</source>
        <target>显示当前分支</target>
        
      </trans-unit>
      <trans-unit id="_translate.Text">
        <source>Translate</source>
        <target>翻译</target>
        
      </trans-unit>
      <trans-unit id="lblContribute.Text">
        <source>Contribute</source>
        <target>贡献</target>
        
      </trans-unit>
    </body>
  </file>
  <file datatype="plaintext" original="DetailedSettingsPage" source-language="en" target-language="zh-Hans">
    <body>
      <trans-unit id="$this.Text">
        <source>Detailed</source>
        <target>详细内容</target>
        
      </trans-unit>
      <trans-unit id="PushWindowGB.Text">
        <source>Push window</source>
        <target>推送窗口</target>
        
      </trans-unit>
      <trans-unit id="addLogMessages.Text">
        <source>Add log messages</source>
        <target>添加日志信息</target>
        
      </trans-unit>
      <trans-unit id="chkRemotesFromServer.Text">
        <source>Get remote branches directly from the remote</source>
        <target> 从远程直接获取远程分支</target>
        
      </trans-unit>
      <trans-unit id="mergeWindowGroup.Text">
        <source>Merge window</source>
        <target>合并窗口</target>
        
      </trans-unit>
    </body>
  </file>
  <file datatype="plaintext" original="DiffViewerSettingsPage" source-language="en" target-language="zh-Hans">
    <body>
      <trans-unit id="$this.Text">
        <source>Diff Viewer</source>
        <target>差异比较查看工具</target>
        
      </trans-unit>
      <trans-unit id="chkOmitUninterestingDiff.Text">
        <source>Omit uninteresting changes from combined diff</source>
        <target>从组合差异中忽略无价值的更改</target>
        
      </trans-unit>
      <trans-unit id="chkOpenSubmoduleDiffInSeparateWindow.Text">
        <source>Open Submodule Diff in separate window</source>
        <target>在单独的窗口中打开子模块的差异比较</target>
        
      </trans-unit>
      <trans-unit id="chkRememberIgnoreWhiteSpacePreference.Text">
        <source>Remember the 'Ignore whitespaces' preference</source>
        <target>记住“忽略空白字符”首选项</target>
        
      </trans-unit>
      <trans-unit id="chkRememberNumberOfContextLines.Text">
        <source>Remember the 'Number of context lines' preference</source>
        <target>记住&quot;上下文行的数量&quot;首选项</target>
        
      </trans-unit>
      <trans-unit id="chkRememberShowEntireFilePreference.Text">
        <source>Remember the 'Show entire file' preference</source>
        <target>记住 &quot;显示完整文件&quot; 首选项</target>
        
      </trans-unit>
      <trans-unit id="chkRememberShowNonPrintingCharsPreference.Text">
        <source>Remember the 'Show nonprinting characters' preference</source>
        <target>记住 &quot;显示非打印字符&quot; 首选项</target>
        
      </trans-unit>
      <trans-unit id="chkShowDiffForAllParents.Text">
        <source>Show file differences for all parents in browse dialog</source>
        <target>在浏览对话框中显示所有父提交的文件差异</target>
        
      </trans-unit>
      <trans-unit id="label1.Text">
        <source>Vertical ruler position [chars]</source>
        <target>垂直标尺位置 [chars]</target>
        
      </trans-unit>
    </body>
  </file>
  <file datatype="plaintext" original="EditNetSpell" source-language="en" target-language="zh-Hans">
    <body>
      <trans-unit id="_addToDictionaryText.Text">
        <source>Add to dictionary</source>
        <target>添加到索引库</target>
        
      </trans-unit>
      <trans-unit id="_autoCompletionText.Text">
        <source>Provide auto completion</source>
        <target>启用自动完成功能</target>
        
      </trans-unit>
      <trans-unit id="_copyMenuItemText.Text">
        <source>Copy</source>
        <target>复制</target>
        
      </trans-unit>
      <trans-unit id="_cutMenuItemText.Text">
        <source>Cut</source>
        <target>剪切</target>
        
      </trans-unit>
      <trans-unit id="_deleteMenuItemText.Text">
        <source>Delete</source>
        <target>删除</target>
        
      </trans-unit>
      <trans-unit id="_dictionaryText.Text">
        <source>Dictionary</source>
        <target>索引</target>
        
      </trans-unit>
      <trans-unit id="_ignoreWordText.Text">
        <source>Ignore word</source>
        <target>忽略文字</target>
        
      </trans-unit>
      <trans-unit id="_markIllFormedLinesText.Text">
        <source>Mark ill formed lines</source>
        <target>标记格式不对的行</target>
        
      </trans-unit>
      <trans-unit id="_pasteMenuItemText.Text">
        <source>Paste</source>
        <target>粘贴</target>
        
      </trans-unit>
      <trans-unit id="_removeWordText.Text">
        <source>Remove word</source>
        <target>移除文字</target>
        
      </trans-unit>
      <trans-unit id="_selectAllMenuItemText.Text">
        <source>Select all</source>
        <target>全选</target>
        
      </trans-unit>
    </body>
  </file>
  <file datatype="plaintext" original="EmptyRepoControl" source-language="en" target-language="zh-Hans">
    <body>
      <trans-unit id="_repoHasNoCommits.Text">
        <source>This repository does not yet contain any commits.</source>
        <target>这个版本库还没有包含任何提交。</target>
        
      </trans-unit>
      <trans-unit id="btnEditGitIgnore.Text">
        <source>Edit .gitignore</source>
        <target>编辑.gitignore</target>
        
      </trans-unit>
      <trans-unit id="btnOpenCommitForm.Text">
        <source>Commit</source>
        <target>提交</target>
        
      </trans-unit>
      <trans-unit id="lblEmptyRepository.Text">
        <source>This repository does not yet contain any commits.</source>
        <target>这个版本库还没有包含任何提交。</target>
        
      </trans-unit>
    </body>
  </file>
  <file datatype="plaintext" original="FileStatusList" source-language="en" target-language="zh-Hans">
    <body>
      <trans-unit id="CombinedDiff.Text">
        <source>Combined Diff</source>
        <target>合并差异</target>
        
      </trans-unit>
      <trans-unit id="FilterWatermarkLabel.Text">
        <source>Filter files using a regular expression...</source>
        <target>使用正则表达式筛选文件</target>
        
      </trans-unit>
      <trans-unit id="NoFiles.Text">
        <source>No changes</source>
        <target>没有变化</target>
        
      </trans-unit>
      <trans-unit id="_diffWithParent.Text">
        <source>Diff with:</source>
        <target>对比：</target>
        
      </trans-unit>
      <trans-unit id="_openSubmoduleMenuItem.Text">
        <source>Open with Git Extensions</source>
        <target>使用 Git Extensions 打开</target>
        
      </trans-unit>
      <trans-unit id="_sortByContextMenu.Text">
        <source>&amp;Sort by...</source>
        
      </trans-unit>
      <trans-unit id="_sortByContextMenu.Text">
        <source>&amp;Sort by...</source>
        
      </trans-unit>
      <trans-unit id="columnHeader.Text">
        <source>Files</source>
        <target>文件</target>
        
      </trans-unit>
    </body>
  </file>
  <file datatype="plaintext" original="FileViewer" source-language="en" target-language="zh-Hans">
    <body>
      <trans-unit id="_largeFileSizeWarning.Text">
        <source>This file is {0:N1} MB. Showing large files can be slow. Click to show anyway.</source>
        <target>这个文件是{0:N1}MB。显示大文件可能会很慢。点击以继续显示。</target>
        
      </trans-unit>
      <trans-unit id="cherrypickSelectedLinesToolStripMenuItem.Text">
        <source>Cherry pick selected lines</source>
        <target>优化提交（Cherry pick）选择的行</target>
        
      </trans-unit>
      <trans-unit id="copyNewVersionToolStripMenuItem.Text">
        <source>Copy new version</source>
        <target>复制新版本</target>
        
      </trans-unit>
      <trans-unit id="copyOldVersionToolStripMenuItem.Text">
        <source>Copy old version</source>
        <target>复制旧版本</target>
        
      </trans-unit>
      <trans-unit id="copyPatchToolStripMenuItem.Text">
        <source>Copy patch</source>
        <target>复制补丁</target>
        
      </trans-unit>
      <trans-unit id="copyToolStripMenuItem.Text">
        <source>Copy</source>
        <target>复制</target>
        
      </trans-unit>
      <trans-unit id="decreaseNumberOfLines.ToolTipText">
        <source>Decrease the number of lines of context</source>
        <target>减少可见的行数</target>
        
      </trans-unit>
      <trans-unit id="decreaseNumberOfLinesToolStripMenuItem.Text">
        <source>Decrease the number of lines of context</source>
        <target>减少可见的行数</target>
        
      </trans-unit>
      <trans-unit id="findToolStripMenuItem.Text">
        <source>Find</source>
        <target>查找</target>
        
      </trans-unit>
      <trans-unit id="goToLineToolStripMenuItem.Text">
        <source>Go to line</source>
        <target>到行</target>
        
      </trans-unit>
      <trans-unit id="ignoreAllWhitespaceChangesToolStripMenuItem.Text">
        <source>Ignore all whitespace changes</source>
        <target>忽略所有空行和空格的变化</target>
        
      </trans-unit>
      <trans-unit id="ignoreAllWhitespaces.ToolTipText">
        <source>Ignore all whitespace changes</source>
        <target>忽略所有空行和空格的变化</target>
        
      </trans-unit>
      <trans-unit id="ignoreWhiteSpaces.ToolTipText">
        <source>Ignore changes in amount of whitespace</source>
        <target>忽略空格和空行数量的变化</target>
        
      </trans-unit>
      <trans-unit id="ignoreWhitespaceAtEol.ToolTipText">
        <source>Ignore whitespace changes at end of line</source>
        <target>忽略行尾的空格变化</target>
        
      </trans-unit>
      <trans-unit id="ignoreWhitespaceAtEolToolStripMenuItem.Text">
        <source>Ignore whitespace changes at end of line</source>
        <target>忽略行尾的空格变化</target>
        
      </trans-unit>
      <trans-unit id="ignoreWhitespaceChangesToolStripMenuItem.Text">
        <source>Ignore changes in amount of whitespace</source>
        <target>忽略空格和空行数量的变化</target>
        
      </trans-unit>
      <trans-unit id="increaseNumberOfLines.ToolTipText">
        <source>Increase the number of lines of context</source>
        <target>增加可见的行数</target>
        
      </trans-unit>
      <trans-unit id="increaseNumberOfLinesToolStripMenuItem.Text">
        <source>Increase the number of lines of context</source>
        <target>增加可见的行数</target>
        
      </trans-unit>
      <trans-unit id="nextChangeButton.ToolTipText">
        <source>Next change</source>
        <target>下个更改</target>
        
      </trans-unit>
      <trans-unit id="previousChangeButton.ToolTipText">
        <source>Previous change</source>
        <target>上个更改</target>
        
      </trans-unit>
      <trans-unit id="revertSelectedLinesToolStripMenuItem.Text">
        <source>Revert selected lines</source>
        <target>恢复选择的行</target>
        
      </trans-unit>
      <trans-unit id="settingsButton.ToolTipText">
        <source>Settings</source>
        <target>设置</target>
        
      </trans-unit>
      <trans-unit id="showEntireFileButton.ToolTipText">
        <source>Show entire file</source>
        <target>显示整个文件</target>
        
      </trans-unit>
      <trans-unit id="showEntireFileToolStripMenuItem.Text">
        <source>Show entire file</source>
        <target>显示整个文件</target>
        
      </trans-unit>
      <trans-unit id="showNonPrintChars.ToolTipText">
        <source>Show nonprinting characters</source>
        <target>显示非打印字符</target>
        
      </trans-unit>
      <trans-unit id="showNonprintableCharactersToolStripMenuItem.Text">
        <source>Show nonprinting characters</source>
        <target>显示非打印字符</target>
        
      </trans-unit>
      <trans-unit id="treatAllFilesAsTextToolStripMenuItem.Text">
        <source>Treat all files as text</source>
        <target>把所有文件为文本</target>
        
      </trans-unit>
    </body>
  </file>
  <file datatype="plaintext" original="FileViewerInternal" source-language="en" target-language="zh-Hans">
    <body>
      <trans-unit id="_findAndReplaceForm.Text">
        <source>Find and replace</source>
        <target>查找和替换</target>
        
      </trans-unit>
    </body>
  </file>
  <file datatype="plaintext" original="FindAndReplaceForm" source-language="en" target-language="zh-Hans">
    <body>
      <trans-unit id="$this.Text">
        <source>Find and replace</source>
        <target>查找和替换</target>
        
      </trans-unit>
      <trans-unit id="_findAndReplaceString.Text">
        <source>Find &amp; replace</source>
        <target>查找和替换</target>
        
      </trans-unit>
      <trans-unit id="_findString.Text">
        <source>Find</source>
        <target>查找</target>
        
      </trans-unit>
      <trans-unit id="_noOccurrencesFoundString.Text">
        <source>No occurrences found.</source>
        <target>未找到。</target>
        
      </trans-unit>
      <trans-unit id="_noSearchString.Text">
        <source>No string specified to look for!</source>
        <target>未指定要寻找的字符串！</target>
        
      </trans-unit>
      <trans-unit id="_notFoundString.Text">
        <source>Not found</source>
        <target>未找到</target>
        
      </trans-unit>
      <trans-unit id="_replacedOccurrencesString.Text">
        <source>Replaced {0} occurrences.</source>
        <target>替换 {0} 个.</target>
        
      </trans-unit>
      <trans-unit id="_selectionOnlyString.Text">
        <source>selection only</source>
        <target>只选择</target>
        
      </trans-unit>
      <trans-unit id="_textNotFoundString.Text">
        <source>Text not found</source>
        <target>字符未找到</target>
        
      </trans-unit>
      <trans-unit id="_textNotFoundString2.Text">
        <source>Search text not found.</source>
        <target>查找字符未找到</target>
        
      </trans-unit>
      <trans-unit id="btnCancel.Text">
        <source>Cancel</source>
        <target>取消</target>
        
      </trans-unit>
      <trans-unit id="btnFindNext.Text">
        <source>&amp;Find next</source>
        <target>查找下一个(&amp;F)</target>
        
      </trans-unit>
      <trans-unit id="btnFindPrevious.Text">
        <source>Find pre&amp;vious</source>
        <target>查找上一个(&amp;v)</target>
        
      </trans-unit>
      <trans-unit id="btnHighlightAll.Text">
        <source>Find &amp;&amp; highlight &amp;all</source>
        <target>查找和高亮显示所有(&amp;a)</target>
        
      </trans-unit>
      <trans-unit id="btnReplace.Text">
        <source>&amp;Replace</source>
        <target>替换(&amp;R)</target>
        
      </trans-unit>
      <trans-unit id="btnReplaceAll.Text">
        <source>Replace &amp;All</source>
        <target>全部替换(&amp;A)</target>
        
      </trans-unit>
      <trans-unit id="chkMatchCase.Text">
        <source>Match &amp;case</source>
        <target>匹配大小写(&amp;c)</target>
        
      </trans-unit>
      <trans-unit id="chkMatchWholeWord.Text">
        <source>Match &amp;whole word</source>
        <target>全字匹配(&amp;w)</target>
        
      </trans-unit>
      <trans-unit id="label1.Text">
        <source>Fi&amp;nd what:</source>
        <target>查找内容(&amp;n)：</target>
        
      </trans-unit>
      <trans-unit id="lblReplaceWith.Text">
        <source>Re&amp;place with:</source>
        <target>替换为(&amp;p)：</target>
        
      </trans-unit>
    </body>
  </file>
  <file datatype="plaintext" original="FolderBrowserButton" source-language="en" target-language="zh-Hans">
    <body>
      <trans-unit id="buttonBrowse.Text">
        <source>Browse...</source>
        <target>浏览...</target>
        
      </trans-unit>
    </body>
  </file>
  <file datatype="plaintext" original="ForkAndCloneForm" source-language="en" target-language="zh-Hans">
    <body>
      <trans-unit id="$this.Text">
        <source>Remote repository fork and clone</source>
        <target>远程档案库跟随和克隆</target>
        
      </trans-unit>
      <trans-unit id="ProtocolLabel.Text">
        <source>Protocol:</source>
        <target>协议：</target>
        
      </trans-unit>
      <trans-unit id="_strCloneFolderCanNotBeEmpty.Text">
        <source>Clone folder can not be empty</source>
        <target>克隆文件夹不为空</target>
        
      </trans-unit>
      <trans-unit id="_strCouldNotAddRemote.Text">
        <source>Could not add remote</source>
        <target>不能添加远程档案库</target>
        
      </trans-unit>
      <trans-unit id="_strCouldNotFetchReposOfUser.Text">
        <source>Could not fetch repositories of user!</source>
        <target>无法获取用户的档案库！</target>
        
      </trans-unit>
      <trans-unit id="_strError.Text">
        <source>Error</source>
        <target>错误</target>
        
      </trans-unit>
      <trans-unit id="_strFailedToFork.Text">
        <source>Failed to fork:</source>
        <target>跟随失败：</target>
        
      </trans-unit>
      <trans-unit id="_strFailedToGetRepos.Text">
        <source>Failed to get repositories. This most likely means you didn't configure {0}, please do so via the menu &quot;Plugins/{0}&quot;.</source>
        <target>无法获取档案库。这最有可能是你没有配置{0}，请通过菜单“插件/{0}”进行配置。</target>
        
      </trans-unit>
      <trans-unit id="_strLoading.Text">
        <source> : LOADING : </source>
        <target> : 加载中 : </target>
        
      </trans-unit>
      <trans-unit id="_strNo.Text">
        <source>No</source>
        <target>无</target>
        
      </trans-unit>
      <trans-unit id="_strNoHomepageDefined.Text">
        <source>No homepage defined</source>
        <target>没指定主页</target>
        
      </trans-unit>
      <trans-unit id="_strSearchFailed.Text">
        <source>Search failed!</source>
        <target>搜索失败！</target>
        
      </trans-unit>
      <trans-unit id="_strSearching.Text">
        <source> : SEARCHING : </source>
        <target> : 搜索中 : </target>
        
      </trans-unit>
      <trans-unit id="_strSelectOneItem.Text">
        <source>You must select exactly one item</source>
        <target>你必须选择一个项目</target>
        
      </trans-unit>
      <trans-unit id="_strUserNotFound.Text">
        <source>User not found!</source>
        <target>未找到用户</target>
        
      </trans-unit>
      <trans-unit id="_strWillBeAddedAsARemote.Text">
        <source>&quot;{0}&quot; will be added as a remote.</source>
        <target>&quot;{0}&quot; 被添加为远程档案库。</target>
        
      </trans-unit>
      <trans-unit id="_strWillCloneInfo.Text">
        <source>Will clone {0} into {1}.
You can not push unless you are a collaborator. {2}</source>
        <target>将克隆到{0}到{1}。
你不能推送，除非你是一个合作者。 {2}</target>
        
      </trans-unit>
      <trans-unit id="_strWillCloneWithPushAccess.Text">
        <source>Will clone {0} into {1}.
You will have push access. {2}</source>
        <target>将克隆到{0}到{1}。
你允许进行推送操作。 {2}</target>
        
      </trans-unit>
      <trans-unit id="_strYes.Text">
        <source>Yes</source>
        <target>是</target>
        
      </trans-unit>
      <trans-unit id="browseForCloneToDirbtn.Text">
        <source>Browse...</source>
        <target>浏览...</target>
        
      </trans-unit>
      <trans-unit id="cloneBtn.Text">
        <source>Clone</source>
        <target>克隆</target>
        
      </trans-unit>
      <trans-unit id="cloneSetupGB.Text">
        <source>Clone</source>
        <target>克隆</target>
        
      </trans-unit>
      <trans-unit id="closeBtn.Text">
        <source>Close</source>
        <target>关闭</target>
        
      </trans-unit>
      <trans-unit id="columnHeader2.Text">
        <source>Private</source>
        <target>私有</target>
        
      </trans-unit>
      <trans-unit id="columnHeader6.Text">
        <source>Is fork</source>
        <target>跟随吗</target>
        
      </trans-unit>
      <trans-unit id="createDirectoryLbl.Text">
        <source>Create directory:</source>
        <target>创建目录：</target>
        
      </trans-unit>
      <trans-unit id="depthLabel.Text">
        <source>Limit Depth:</source>
        
      </trans-unit>
      <trans-unit id="descriptionLbl.Text">
        <source>Description:</source>
        <target>描述：</target>
        
      </trans-unit>
      <trans-unit id="forkBtn.Text">
        <source>Fork!</source>
        <target>跟随!</target>
        
      </trans-unit>
      <trans-unit id="getFromUserBtn.Text">
        <source>Get from user</source>
        <target>从用户获取</target>
        
      </trans-unit>
      <trans-unit id="helpTextLbl.Text">
        <source>If you want to fork a repository owned by somebody else, go to the Search for repositories tab.</source>
        <target>如果你想跟随其他人的档案库，去档案库选项页搜索。</target>
        
      </trans-unit>
      <trans-unit id="label1.Text">
        <source>Destination folder:</source>
        <target>目标文件夹：</target>
        
      </trans-unit>
      <trans-unit id="label3.Text">
        <source>Add remote as:</source>
        <target>添加远程资源库为：</target>
        
      </trans-unit>
      <trans-unit id="myReposPage.Text">
        <source>My repositories</source>
        <target>我的档案库</target>
        
      </trans-unit>
      <trans-unit id="openGitupPageBtn.Text">
        <source>Open github page</source>
        <target>打开github主页</target>
        
      </trans-unit>
      <trans-unit id="orLbl.Text">
        <source>or</source>
        <target>或者</target>
        
      </trans-unit>
      <trans-unit id="searchBtn.Text">
        <source>Search</source>
        <target>搜索</target>
        
      </trans-unit>
      <trans-unit id="searchReposPage.Text">
        <source>Search for repositories</source>
        <target>搜索代码库</target>
        
      </trans-unit>
    </body>
  </file>
  <file datatype="plaintext" original="FormAbout" source-language="en" target-language="zh-Hans">
    <body>
      <trans-unit id="_copyTooltip.Text">
        <source>Copy environment info</source>
        <target>复制环境信息</target>
        
      </trans-unit>
      <trans-unit id="_thanksToContributors.Text">
        <source>Thanks to over {0:#,##0} contributors: </source>
        <target>感谢超过 {0:#,##0} 个贡献者：</target>
        
      </trans-unit>
      <trans-unit id="label1.Text">
        <source>This program is distributed in the hope that it will be useful, but WITHOUT ANY WARRANTY; without even the implied warranty of MERCHANTABILITY of FITNESS FOR A PARTICULAR PURPOSE.</source>
        <target>本程序发布的目的是希望它将是有用的，但没有任何保证；甚至没有隐含的保证为某一特定目的适销性。</target>
        
      </trans-unit>
      <trans-unit id="label2.Text">
        <source>Git Extensions is open source. Get involved!</source>
        <target>Git Extensions是开源的。参与进来！</target>
        
      </trans-unit>
      <trans-unit id="linkLabelIcons.Text">
        <source>Some icons by Yusuke Kamiyamane (CCA3)</source>
        <target>一些图标是由Yusuke Kamiyamane 设计的 (CCA3)</target>
        
      </trans-unit>
    </body>
  </file>
  <file datatype="plaintext" original="FormAddFiles" source-language="en" target-language="zh-Hans">
    <body>
      <trans-unit id="$this.Text">
        <source>Add files</source>
        <target>添加文件</target>
        
      </trans-unit>
      <trans-unit id="AddFiles.Text">
        <source>Add files</source>
        <target>添加文件</target>
        
      </trans-unit>
      <trans-unit id="ShowFiles.Text">
        <source>Show files</source>
        <target>显示文件</target>
        
      </trans-unit>
      <trans-unit id="force.Text">
        <source>Force</source>
        <target>强制</target>
        
      </trans-unit>
      <trans-unit id="label1.Text">
        <source>Filter</source>
        <target>过滤器</target>
        
      </trans-unit>
    </body>
  </file>
  <file datatype="plaintext" original="FormAddSubmodule" source-language="en" target-language="zh-Hans">
    <body>
      <trans-unit id="$this.Text">
        <source>Add submodule</source>
        <target>新增子模块</target>
        
      </trans-unit>
      <trans-unit id="Add.Text">
        <source>Add</source>
        <target>新增</target>
        
      </trans-unit>
      <trans-unit id="Browse.Text">
        <source>Browse</source>
        <target>浏览</target>
        
      </trans-unit>
      <trans-unit id="_remoteAndLocalPathRequired.Text">
        <source>A remote path and local path are required</source>
        <target>需要提供远程或者本地路径</target>
        
      </trans-unit>
      <trans-unit id="chkForce.Text">
        <source>Force</source>
        <target>强制</target>
        
      </trans-unit>
      <trans-unit id="label1.Text">
        <source>Path to submodule</source>
        <target>子模块的路径</target>
        
      </trans-unit>
      <trans-unit id="label2.Text">
        <source>Local path</source>
        <target>本地路径</target>
        
      </trans-unit>
      <trans-unit id="label3.Text">
        <source>Branch</source>
        <target>分支</target>
        
      </trans-unit>
    </body>
  </file>
  <file datatype="plaintext" original="FormAddToGitIgnore" source-language="en" target-language="zh-Hans">
    <body>
      <trans-unit id="$this.Text">
        <source>Add file(s) to .gitignore</source>
        <target>添加文件到 .gitignore</target>
        
      </trans-unit>
      <trans-unit id="AddToIgnore.Text">
        <source>Ignore</source>
        <target>忽略</target>
        
      </trans-unit>
      <trans-unit id="_addToLocalExcludeTitle.Text">
        <source>Add file(s) to .git/info/exclude</source>
        <target>添加文件到 .git/info/exclue</target>
        
      </trans-unit>
      <trans-unit id="_matchingFilesString.Text">
        <source>{0} file(s) matched</source>
        <target>{0} 个文件符合</target>
        
      </trans-unit>
      <trans-unit id="_updateStatusString.Text">
        <source>Updating ...</source>
        <target>正在更新...</target>
        
      </trans-unit>
      <trans-unit id="btnCancel.Text">
        <source>Cancel</source>
        <target>取消</target>
        
      </trans-unit>
      <trans-unit id="groupBox1.Text">
        <source>Preview</source>
        <target>预览</target>
        
      </trans-unit>
      <trans-unit id="groupFilePattern.Text">
        <source>Enter a file pattern to ignore:</source>
        <target>忽视的文件模式</target>
        
      </trans-unit>
      <trans-unit id="label2.Text">
        <source>No existing files match that pattern.</source>
        <target>没有文件符合文件模式</target>
        
      </trans-unit>
    </body>
  </file>
  <file datatype="plaintext" original="FormApplyPatch" source-language="en" target-language="zh-Hans">
    <body>
      <trans-unit id="$this.Text">
        <source>Apply patch</source>
        <target>应用补丁</target>
        
      </trans-unit>
      <trans-unit id="Abort.Text">
        <source>Abort patch</source>
        <target>中断补丁</target>
        
      </trans-unit>
      <trans-unit id="AddFiles.Text">
        <source>Add files</source>
        <target>添加文件</target>
        
      </trans-unit>
      <trans-unit id="Apply.Text">
        <source>Apply patch</source>
        <target>应用补丁</target>
        
      </trans-unit>
      <trans-unit id="BrowseDir.Text">
        <source>Browse</source>
        <target>浏览</target>
        
      </trans-unit>
      <trans-unit id="BrowsePatch.Text">
        <source>Browse</source>
        <target>浏览</target>
        
      </trans-unit>
      <trans-unit id="IgnoreWhitespace.Text">
        <source>Ignore Wh.spc.</source>
        <target>忽略 Wh.spc.</target>
        
      </trans-unit>
      <trans-unit id="Mergetool.Text">
        <source>Solve conflicts</source>
        <target>解决冲突</target>
        
      </trans-unit>
      <trans-unit id="PatchDirMode.Text">
        <source>Patch directory</source>
        <target>补丁目录</target>
        
      </trans-unit>
      <trans-unit id="PatchFileMode.Text">
        <source>Patch file</source>
        <target>补丁文件</target>
        
      </trans-unit>
      <trans-unit id="Resolved.Text">
        <source>Conflicts resolved</source>
        <target>冲突解决了</target>
        
      </trans-unit>
      <trans-unit id="Skip.Text">
        <source>Skip patch</source>
        <target>跳过补丁</target>
        
      </trans-unit>
      <trans-unit id="SolveMergeConflicts.Text">
        <source>There are unresolved merge conflicts
</source>
        <target>有未解决的合并冲突
</target>
        
      </trans-unit>
      <trans-unit id="_applyPatchMsgBox.Text">
        <source>Apply patch</source>
        <target>应用补丁</target>
        
      </trans-unit>
      <trans-unit id="_conflictMergetoolText.Text">
        <source>Solve conflicts</source>
        <target>解决冲突</target>
        
      </trans-unit>
      <trans-unit id="_conflictResolvedText.Text">
        <source>Conflicts resolved</source>
        <target>冲突解决了</target>
        
      </trans-unit>
      <trans-unit id="_noFileSelectedText.Text">
        <source>Please select a patch to apply</source>
        <target>请选在一个补丁文件来应用</target>
        
      </trans-unit>
      <trans-unit id="_selectPatchFileCaption.Text">
        <source>Select patch file</source>
        <target>选择补丁文件</target>
        
      </trans-unit>
      <trans-unit id="_selectPatchFileFilter.Text">
        <source>Patch file (*.Patch)</source>
        <target>Patch file (*.Patch)</target>
        
      </trans-unit>
    </body>
  </file>
  <file datatype="plaintext" original="FormArchive" source-language="en" target-language="zh-Hans">
    <body>
      <trans-unit id="$this.Text">
        <source>Archive</source>
        <target>存档</target>
        
      </trans-unit>
      <trans-unit id="_noRevisionSelected.Text">
        <source>You need to choose a target revision.</source>
        <target>你需要选择目标版本</target>
        
      </trans-unit>
      <trans-unit id="_noRevisionSelectedCaption.Text">
        <source>Error</source>
        <target>错误</target>
        
      </trans-unit>
      <trans-unit id="_saveFileDialogCaption.Text">
        <source>Save archive as</source>
        <target>保存归档文件为</target>
        
      </trans-unit>
      <trans-unit id="_saveFileDialogFilterTar.Text">
        <source>Tar file (*.tar)</source>
        <target>Tar file (*.tar)</target>
        
      </trans-unit>
      <trans-unit id="_saveFileDialogFilterZip.Text">
        <source>Zip file (*.zip)</source>
        <target>Zip file (*.zip)</target>
        
      </trans-unit>
      <trans-unit id="buttonArchiveRevision.Text">
        <source>Save as...</source>
        <target>另存为</target>
        
      </trans-unit>
      <trans-unit id="checkBoxPathFilter.Text">
        <source>Archive specific paths only</source>
        <target>只指定归档保存的路径</target>
        
      </trans-unit>
      <trans-unit id="checkboxRevisionFilter.Text">
        <source>Take the files that have changed from the revision above to this one and archive only those</source>
        <target>以这个版本只归档被更改的文件</target>
        
      </trans-unit>
      <trans-unit id="groupBox1.Text">
        <source>Archive format</source>
        <target>归档文件格式</target>
        
      </trans-unit>
      <trans-unit id="groupBox2.Text">
        <source>Filter files</source>
        <target>过滤文件</target>
        
      </trans-unit>
      <trans-unit id="label1.Text">
        <source>This revision will be archived:</source>
        <target>归档校订：</target>
        
      </trans-unit>
      <trans-unit id="label2.Text">
        <source>Choose another
revision:</source>
        <target>选择另一个归档校订：</target>
        
      </trans-unit>
      <trans-unit id="label4.Text">
        <source>separate each new path by new line</source>
        <target>每个新路径令起一行</target>
        
      </trans-unit>
      <trans-unit id="labelAuthorCaption.Text">
        <source>Author:</source>
        <target>作者：</target>
        
      </trans-unit>
      <trans-unit id="labelDateCaption.Text">
        <source>Commit date:</source>
        <target>提交日期：</target>
        
      </trans-unit>
      <trans-unit id="lblChooseDiffRevision.Text">
        <source>Choose revision to 
compare with first:</source>
        <target>选择与第一个校订比较的校订:</target>
        
      </trans-unit>
    </body>
  </file>
  <file datatype="plaintext" original="FormAvailableEncodings" source-language="en" target-language="zh-Hans">
    <body>
      <trans-unit id="$this.Text">
        <source>Configure available encodings</source>
        <target>配置可用的编码</target>
        
      </trans-unit>
      <trans-unit id="ButtonCancel.Text">
        <source>Cancel</source>
        <target>取消</target>
        
      </trans-unit>
      <trans-unit id="ButtonOk.Text">
        <source>OK</source>
        <target>确定</target>
        
      </trans-unit>
      <trans-unit id="lAvaolableEncodings.Text">
        <source>Available:</source>
        <target>可选项：</target>
        
      </trans-unit>
      <trans-unit id="lSelectedEncodings.Text">
        <source>Selected:</source>
        <target>已选项：</target>
        
      </trans-unit>
    </body>
  </file>
  <file datatype="plaintext" original="FormBisect" source-language="en" target-language="zh-Hans">
    <body>
      <trans-unit id="$this.Text">
        <source>Bisect</source>
        <target>二分</target>
        
      </trans-unit>
      <trans-unit id="Bad.Text">
        <source>Mark current revision bad</source>
        <target>把当前版本标记为“坏”</target>
        
      </trans-unit>
      <trans-unit id="Good.Text">
        <source>Mark current revision good</source>
        <target>把当前版本标记为“好”</target>
        
      </trans-unit>
      <trans-unit id="Start.Text">
        <source>Start bisect</source>
        <target>开始二分</target>
        
      </trans-unit>
      <trans-unit id="Stop.Text">
        <source>Stop bisect</source>
        <target>停止二分</target>
        
      </trans-unit>
      <trans-unit id="_bisectStart.Text">
        <source>Mark selected revisions as start bisect range?</source>
        <target>标记选择的校订为二分开始的位置？</target>
        
      </trans-unit>
      <trans-unit id="btnSkip.Text">
        <source>Skip current revision</source>
        <target>跳过当前校订</target>
        
      </trans-unit>
    </body>
  </file>
  <file datatype="plaintext" original="FormBlame" source-language="en" target-language="zh-Hans">
    <body>
      <trans-unit id="$this.Text">
        <source>File History</source>
        <target>文件历史</target>
        
      </trans-unit>
    </body>
  </file>
  <file datatype="plaintext" original="FormBrowse" source-language="en" target-language="zh-Hans">
    <body>
      <trans-unit id="$this.Text">
        <source>Git Extensions</source>
        <target>Git Extensions</target>
        
      </trans-unit>
      <trans-unit id="CommitInfoTabPage.Text">
        <source>Commit</source>
        <target>提交</target>
        
      </trans-unit>
      <trans-unit id="DiffTabPage.Text">
        <source>Diff</source>
        <target>差异</target>
        
      </trans-unit>
      <trans-unit id="EditSettings.ToolTipText">
        <source>Settings</source>
        <target>设置</target>
        
      </trans-unit>
      <trans-unit id="GitBash.ToolTipText">
        <source>Git bash</source>
        <target>Git bash 命令行</target>
        
      </trans-unit>
      <trans-unit id="GpgInfoTabPage.Text">
        <source>GPG</source>
        <target>GPG</target>
        
      </trans-unit>
      <trans-unit id="PuTTYToolStripMenuItem.Text">
        <source>PuTTY</source>
        <target>PuTTY</target>
        
      </trans-unit>
      <trans-unit id="RefreshButton.ToolTipText">
        <source>Refresh</source>
        <target>刷新</target>
        
      </trans-unit>
      <trans-unit id="ShowFirstParent.ToolTipText">
        <source>Show first parents</source>
        <target>显示第一个父提交</target>
        
      </trans-unit>
      <trans-unit id="TreeTabPage.Text">
        <source>File tree</source>
        <target>文件树</target>
        
      </trans-unit>
      <trans-unit id="_buildReportTabCaption.Text">
        <source>Build Report</source>
        <target>构建报告</target>
        
      </trans-unit>
      <trans-unit id="_commitButtonText.Text">
        <source>Commit</source>
        <target>提交</target>
        
      </trans-unit>
      <trans-unit id="_configureWorkingDirMenu.Text">
        <source>Configure this menu</source>
        <target>配置这个菜单</target>
        
      </trans-unit>
      <trans-unit id="_consoleTabCaption.Text">
        <source>Console</source>
        <target>控制台</target>
        
      </trans-unit>
      <trans-unit id="_createPullRequestsToolStripMenuItem.Text">
        <source>Create pull requests...</source>
        <target>创建推送请求...</target>
        
      </trans-unit>
      <trans-unit id="_directoryIsNotAValidRepositoryCaption.Text">
        <source>Open</source>
        <target>打开</target>
        
      </trans-unit>
      <trans-unit id="_directoryIsNotAValidRepositoryMainInstruction.Text">
        <source>The selected item is not a valid git repository.</source>
        <target>所选项目不是有效的GIT档案库。</target>
        
      </trans-unit>
      <trans-unit id="_directoryIsNotAValidRepositoryRemoveAllCommand.Text">
        <source>Remove all {0} invalid repositories</source>
        <target>删除所有{0}的无效档案库</target>
        
      </trans-unit>
      <trans-unit id="_directoryIsNotAValidRepositoryRemoveSelectedRepoCommand.Text">
        <source>Remove the selected invalid repository</source>
        <target>删除选定的无效档案库</target>
        
      </trans-unit>
      <trans-unit id="_errorCaption.Text">
        <source>Error</source>
        <target>错误</target>
        
      </trans-unit>
      <trans-unit id="_forkCloneRepositoryToolStripMenuItem.Text">
        <source>Fork/Clone repository...</source>
        <target>跟随/克隆档案库...</target>
        
      </trans-unit>
      <trans-unit id="_goToSuperProject.Text">
        <source>Go to superproject</source>
        <target>转到父项目</target>
        
      </trans-unit>
      <trans-unit id="_hintUnresolvedMergeConflicts.Text">
        <source>There are unresolved merge conflicts!</source>
        <target>有未解决的合并冲突！</target>
        
      </trans-unit>
      <trans-unit id="_indexLockCantDelete.Text">
        <source>Failed to delete index.lock.</source>
        <target>删除 index.lock 文件失败</target>
        
      </trans-unit>
      <trans-unit id="_loading.Text">
        <source>Loading...</source>
        <target>载入...</target>
        
      </trans-unit>
      <trans-unit id="_noBranchTitle.Text">
        <source>no branch</source>
        <target>没有分支</target>
        
      </trans-unit>
      <trans-unit id="_noReposHostFound.Text">
        <source>Could not find any relevant repository hosts for the currently open repository.</source>
        <target>找不到任何与正打开的档案库相关的资料库主机。</target>
        
      </trans-unit>
      <trans-unit id="_noReposHostPluginLoaded.Text">
        <source>No repository host plugin loaded.</source>
        <target>无库主机加载插件。</target>
        
      </trans-unit>
      <trans-unit id="_noSubmodulesPresent.Text">
        <source>No submodules</source>
        <target>无子模块</target>
        
      </trans-unit>
      <trans-unit id="_noWorkingFolderText.Text">
        <source>No working directory</source>
        <target>没有工作目录</target>
        
      </trans-unit>
      <trans-unit id="_pullFetch.Text">
        <source>Fetch</source>
        <target>获取</target>
        
      </trans-unit>
      <trans-unit id="_pullFetchAll.Text">
        <source>Fetch all</source>
        <target>拉取全部</target>
        
      </trans-unit>
      <trans-unit id="_pullFetchPruneAll.Text">
        <source>Fetch and prune all</source>
        <target>获取并剪裁全部</target>
        
      </trans-unit>
      <trans-unit id="_pullMerge.Text">
        <source>Pull - merge</source>
        <target>拉取 - 合并</target>
        
      </trans-unit>
      <trans-unit id="_pullOpenDialog.Text">
        <source>Open pull dialog</source>
        <target>打开拉取对话框</target>
        
      </trans-unit>
      <trans-unit id="_pullRebase.Text">
        <source>Pull - rebase</source>
        <target>拉取 - 衍合</target>
        
      </trans-unit>
      <trans-unit id="_repositoryHostsToolStripMenuItem.Text">
        <source>(Repository hosts)</source>
        <target>(档案库主机)</target>
        
      </trans-unit>
      <trans-unit id="_superprojectModuleFormat.Text">
        <source>Superproject: {0}</source>
        <target>父工程：{0}</target>
        
      </trans-unit>
      <trans-unit id="_topProjectModuleFormat.Text">
        <source>Top project: {0}</source>
        <target>置顶项目: {0}</target>
        
      </trans-unit>
      <trans-unit id="_undoLastCommitCaption.Text">
        <source>Undo last commit</source>
        <target>回退最后一次提交</target>
        
      </trans-unit>
      <trans-unit id="_undoLastCommitText.Text">
        <source>You will still be able to find all the commit's changes in the staging area

Do you want to continue?</source>
        <target>您仍然可以在暂存区域找到所有提交的更改。

您想继续吗？</target>
        
      </trans-unit>
      <trans-unit id="_updateCurrentSubmodule.Text">
        <source>Update current submodule</source>
        <target>更新当前子模块</target>
        
      </trans-unit>
      <trans-unit id="_viewPullRequestsToolStripMenuItem.Text">
        <source>View pull requests...</source>
        <target>查看推送请求...</target>
        
      </trans-unit>
      <trans-unit id="_warningMiddleOfBisect.Text">
        <source>You are in the middle of a bisect</source>
        <target>你正在二分过程中</target>
        
      </trans-unit>
      <trans-unit id="_warningMiddleOfPatchApply.Text">
        <source>You are in the middle of a patch apply</source>
        <target>你正在打补丁的过程中</target>
        
      </trans-unit>
      <trans-unit id="_warningMiddleOfRebase.Text">
        <source>You are in the middle of a rebase</source>
        <target>你正在rebase的过程中</target>
        
      </trans-unit>
      <trans-unit id="aboutToolStripMenuItem.Text">
        <source>About</source>
        <target>关于</target>
        
      </trans-unit>
      <trans-unit id="applyPatchToolStripMenuItem.Text">
        <source>Apply patch...</source>
        <target>应用补丁...</target>
        
      </trans-unit>
      <trans-unit id="archiveToolStripMenuItem.Text">
        <source>Archive revision...</source>
        <target>存档...</target>
        
      </trans-unit>
      <trans-unit id="bisectToolStripMenuItem.Text">
        <source>Bisect...</source>
        <target>二分</target>
        
      </trans-unit>
      <trans-unit id="branchSelect.Text">
        <source>Branch</source>
        <target>分支</target>
        
      </trans-unit>
      <trans-unit id="branchToolStripMenuItem.Text">
        <source>Create branch...</source>
        <target>创建分支...</target>
        
      </trans-unit>
      <trans-unit id="changelogToolStripMenuItem.Text">
        <source>Changelog</source>
        <target>更新日志</target>
        
      </trans-unit>
      <trans-unit id="checkForUpdatesToolStripMenuItem.Text">
        <source>Check for updates</source>
        <target>检查更新</target>
        
      </trans-unit>
      <trans-unit id="checkoutBranchToolStripMenuItem.Text">
        <source>Checkout branch...</source>
        <target>登出分支...</target>
        
      </trans-unit>
      <trans-unit id="checkoutToolStripMenuItem.Text">
        <source>Checkout revision...</source>
        <target>登出版本...</target>
        
      </trans-unit>
      <trans-unit id="cherryPickToolStripMenuItem.Text">
        <source>Cherry pick...</source>
        <target>选最好的...</target>
        
      </trans-unit>
      <trans-unit id="cleanupToolStripMenuItem.Text">
        <source>Clean working directory...</source>
        <target>清理工作目录</target>
        
      </trans-unit>
      <trans-unit id="cloneToolStripMenuItem.Text">
        <source>Clone repository...</source>
        <target>克隆档案库...</target>
        
      </trans-unit>
      <trans-unit id="closeToolStripMenuItem.Text">
        <source>Close (go to Dashboard)</source>
        <target>关闭</target>
        
      </trans-unit>
      <trans-unit id="commandsToolStripMenuItem.Text">
        <source>&amp;Commands</source>
        <target>命令(&amp;C)</target>
        
      </trans-unit>
      <trans-unit id="commitInfoBelowMenuItem.Text">
        <source>Commit info below graph</source>
        <target>提交信息显示在示图之下</target>
        
      </trans-unit>
      <trans-unit id="commitInfoLeftwardMenuItem.Text">
        <source>Commit info left of graph</source>
        <target>提交信息显示在示图左侧</target>
        
      </trans-unit>
      <trans-unit id="commitInfoRightwardMenuItem.Text">
        <source>Commit info right of graph</source>
        <target>提交信息显示在示图右侧</target>
        
      </trans-unit>
      <trans-unit id="commitToolStripMenuItem.Text">
        <source>Commit...</source>
        <target>提交...</target>
        
      </trans-unit>
      <trans-unit id="compressGitDatabaseToolStripMenuItem.Text">
        <source>Compress git database</source>
        <target>压缩Git数据库</target>
        
      </trans-unit>
      <trans-unit id="createAStashToolStripMenuItem.Text">
        <source>Create a stash...</source>
        <target>创建一个暂存...</target>
        
      </trans-unit>
      <trans-unit id="createWorktreeToolStripMenuItem.Text">
        <source>Create a worktree...</source>
        <target>创建工作树...</target>
        
      </trans-unit>
      <trans-unit id="dashboardToolStripMenuItem.Text">
        <source>&amp;Dashboard</source>
        <target>&amp;主面板</target>
        
      </trans-unit>
      <trans-unit id="deleteBranchToolStripMenuItem.Text">
        <source>Delete branch...</source>
        <target>删除分支...</target>
        
      </trans-unit>
      <trans-unit id="deleteIndexLockToolStripMenuItem.Text">
        <source>Delete index.lock</source>
        <target>删除index.lock</target>
        
      </trans-unit>
      <trans-unit id="deleteTagToolStripMenuItem.Text">
        <source>Delete tag...</source>
        <target>删除标签...</target>
        
      </trans-unit>
      <trans-unit id="donateToolStripMenuItem.Text">
        <source>Donate</source>
        <target>捐赠</target>
        
      </trans-unit>
      <trans-unit id="editGitAttributesToolStripMenuItem.Text">
        <source>Edit .gitattributes</source>
        <target>编辑.gitattributes文件</target>
        
      </trans-unit>
      <trans-unit id="editLocalGitConfigToolStripMenuItem.Text">
        <source>Edit .git/config</source>
        <target>编辑 .git/config</target>
        
      </trans-unit>
      <trans-unit id="editgitignoreToolStripMenuItem1.Text">
        <source>Edit .gitignore</source>
        <target>编辑.gitignore</target>
        
      </trans-unit>
      <trans-unit id="editgitinfoexcludeToolStripMenuItem.Text">
        <source>Edit .git/info/exclude</source>
        <target>编辑.git/info/exclude</target>
        
      </trans-unit>
      <trans-unit id="editmailmapToolStripMenuItem.Text">
        <source>Edit .mailmap</source>
        <target>编辑.mailmap文件</target>
        
      </trans-unit>
      <trans-unit id="exitToolStripMenuItem.Text">
        <source>Exit</source>
        <target>退出</target>
        
      </trans-unit>
      <trans-unit id="fetchAllToolStripMenuItem.Text">
        <source>Fetch all</source>
        <target>拉取全部</target>
        
      </trans-unit>
      <trans-unit id="fetchPruneAllToolStripMenuItem.Text">
        <source>Fetch and prune all</source>
        <target>获取并剪裁全部</target>
        
      </trans-unit>
      <trans-unit id="fetchToolStripMenuItem.Text">
        <source>Fetch</source>
        <target>获取</target>
        
      </trans-unit>
      <trans-unit id="fileExplorerToolStripMenuItem.Text">
        <source>File Explorer</source>
        <target>文件浏览器</target>
        
      </trans-unit>
      <trans-unit id="fileToolStripMenuItem.Text">
        <source>&amp;Start</source>
        <target>&amp;开始</target>
        
      </trans-unit>
      <trans-unit id="formatPatchToolStripMenuItem.Text">
        <source>Format patch...</source>
        <target>格式补丁...</target>
        
      </trans-unit>
      <trans-unit id="generateOrImportKeyToolStripMenuItem.Text">
        <source>Generate or import key</source>
        <target>生成或者导入key</target>
        
      </trans-unit>
      <trans-unit id="gitBashToolStripMenuItem.Text">
        <source>Git bash</source>
        <target>Git bash 命令行</target>
        
      </trans-unit>
      <trans-unit id="gitGUIToolStripMenuItem.Text">
        <source>Git GUI</source>
        <target>Git 图形界面</target>
        
      </trans-unit>
      <trans-unit id="gitMaintenanceToolStripMenuItem.Text">
        <source>Git maintenance</source>
        <target>维护Git</target>
        
      </trans-unit>
      <trans-unit id="gitcommandLogToolStripMenuItem.Text">
        <source>Git command log</source>
        <target>Git 提交记录</target>
        
      </trans-unit>
      <trans-unit id="helpToolStripMenuItem.Text">
        <source>&amp;Help</source>
        <target>&amp;帮助</target>
        
      </trans-unit>
      <trans-unit id="initNewRepositoryToolStripMenuItem.Text">
        <source>Create new repository...</source>
        <target>初始化新的档案库...</target>
        
      </trans-unit>
      <trans-unit id="kGitToolStripMenuItem.Text">
        <source>GitK</source>
        <target>GitK</target>
        
      </trans-unit>
      <trans-unit id="manageRemoteRepositoriesToolStripMenuItem1.Text">
        <source>Remote repositories...</source>
        <target>管理远程档案库</target>
        
      </trans-unit>
      <trans-unit id="manageStashesToolStripMenuItem.Text">
        <source>Manage stashes...</source>
        <target>管理暂存...</target>
        
      </trans-unit>
      <trans-unit id="manageSubmodulesToolStripMenuItem.Text">
        <source>Manage submodules...</source>
        
      </trans-unit>
      <trans-unit id="manageWorktreeToolStripMenuItem.Text">
        <source>Manage worktrees...</source>
        <target>管理工作树...</target>
        
      </trans-unit>
      <trans-unit id="menuCommitInfoPosition.ToolTipText">
        <source>Commit info position</source>
        <target>提交信息的显示位置</target>
        
      </trans-unit>
      <trans-unit id="menuitemSparse.Text">
        <source>Sparse Working Copy</source>
        <target>稀疏工作副本</target>
        
      </trans-unit>
      <trans-unit id="mergeBranchToolStripMenuItem.Text">
        <source>Merge branches...</source>
        <target>合并分支...</target>
        
      </trans-unit>
      <trans-unit id="mergeToolStripMenuItem.Text">
        <source>Pull - merge</source>
        <target>拉取 - 合并</target>
        
      </trans-unit>
      <trans-unit id="navigateToolStripMenuItem.Text">
        <source>Navigate</source>
        <target>导航</target>
        
      </trans-unit>
      <trans-unit id="openToolStripMenuItem.Text">
        <source>Open...</source>
        <target>打开...</target>
        
      </trans-unit>
      <trans-unit id="patchToolStripMenuItem.Text">
        <source>View patch file...</source>
        <target>查看补丁文件...</target>
        
      </trans-unit>
      <trans-unit id="pluginSettingsToolStripMenuItem.Text">
        <source>Plugin Settings</source>
        <target>插件设置</target>
        
      </trans-unit>
      <trans-unit id="pluginsToolStripMenuItem.Text">
        <source>&amp;Plugins</source>
        <target>插件(&amp;P)</target>
        
      </trans-unit>
      <trans-unit id="pullToolStripMenuItem.Text">
        <source>Pull/Fetch...</source>
        <target>拉取/获取...</target>
        
      </trans-unit>
      <trans-unit id="pullToolStripMenuItem1.Text">
        <source>Open pull dialog...</source>
        <target>打开拉取对话框...</target>
        
      </trans-unit>
      <trans-unit id="pushToolStripMenuItem.Text">
        <source>Push...</source>
        <target>推送...</target>
        
      </trans-unit>
      <trans-unit id="rebaseToolStripMenuItem.Text">
        <source>Rebase...</source>
        <target>衍合...</target>
        
      </trans-unit>
      <trans-unit id="rebaseToolStripMenuItem1.Text">
        <source>Pull - rebase</source>
        <target>拉取 - 衍合</target>
        
      </trans-unit>
      <trans-unit id="recoverLostObjectsToolStripMenuItem.Text">
        <source>Recover lost objects...</source>
        <target>恢复丢失的对象...</target>
        
      </trans-unit>
      <trans-unit id="refreshDashboardToolStripMenuItem.Text">
        <source>&amp;Refresh</source>
        <target>刷新(&amp;R)</target>
        
      </trans-unit>
      <trans-unit id="refreshToolStripMenuItem.Text">
        <source>Refresh</source>
        <target>刷新</target>
        
      </trans-unit>
      <trans-unit id="repoSettingsToolStripMenuItem.Text">
        <source>Repository settings</source>
        <target>档案库设置</target>
        
      </trans-unit>
      <trans-unit id="reportAnIssueToolStripMenuItem.Text">
        <source>Report an issue</source>
        <target>提交问题</target>
        
      </trans-unit>
      <trans-unit id="repositoryToolStripMenuItem.Text">
        <source>&amp;Repository</source>
        <target>档案库(&amp;R)</target>
        
      </trans-unit>
      <trans-unit id="resetToolStripMenuItem.Text">
        <source>Reset changes...</source>
        <target>复位变化...</target>
        
      </trans-unit>
      <trans-unit id="runMergetoolToolStripMenuItem.Text">
        <source>Solve merge conflicts...</source>
        <target>解决合并冲突...</target>
        
      </trans-unit>
      <trans-unit id="setDefaultPullButtonActionToolStripMenuItem.Text">
        <source>Set default Pull button action</source>
        <target>设置拉取按钮的默认操作</target>
        
      </trans-unit>
      <trans-unit id="settingsToolStripMenuItem.Text">
        <source>Settings</source>
        <target>设置</target>
        
      </trans-unit>
      <trans-unit id="startAuthenticationAgentToolStripMenuItem.Text">
        <source>Start authentication agent</source>
        <target>启动认证代理</target>
        
      </trans-unit>
      <trans-unit id="stashChangesToolStripMenuItem.Text">
        <source>Stash</source>
        <target>暂存</target>
        
      </trans-unit>
      <trans-unit id="stashPopToolStripMenuItem.Text">
        <source>Stash pop</source>
        <target>丢弃暂存的修改</target>
        
      </trans-unit>
      <trans-unit id="stashToolStripMenuItem.Text">
        <source>Manage stashes...</source>
        <target>管理暂存...</target>
        
      </trans-unit>
      <trans-unit id="synchronizeAllSubmodulesToolStripMenuItem.Text">
        <source>Synchronize all submodules</source>
        <target>同步所有子模块</target>
        
      </trans-unit>
      <trans-unit id="tagToolStripMenuItem.Text">
        <source>Create tag...</source>
        <target>创建标签...</target>
        
      </trans-unit>
      <trans-unit id="toggleBranchTreePanel.ToolTipText">
        <source>Toggle left panel</source>
        <target>切换左面板</target>
        
      </trans-unit>
      <trans-unit id="toggleSplitViewLayout.ToolTipText">
        <source>Toggle split view layout</source>
        <target>切换拆分视图布局</target>
        
      </trans-unit>
      <trans-unit id="toolStripButtonCommit.Text">
        <source>Commit</source>
        <target>提交</target>
        
      </trans-unit>
      <trans-unit id="toolStripButtonLevelUp.Text">
        <source>Go to superproject</source>
        <target>转到父项目</target>
        
      </trans-unit>
      <trans-unit id="toolStripButtonPull.Text">
        <source>Pull</source>
        <target>拉取</target>
        
      </trans-unit>
      <trans-unit id="toolStripButtonPush.Text">
        <source>Push</source>
        <target>推送</target>
        
      </trans-unit>
      <trans-unit id="toolStripFileExplorer.ToolTipText">
        <source>File Explorer</source>
        <target>文件浏览器</target>
        
      </trans-unit>
      <trans-unit id="toolStripLabel1.Text">
        <source>Branches:</source>
        <target>分支：</target>
        
      </trans-unit>
      <trans-unit id="toolStripMenuItemReflog.Text">
        <source>Show reflog...</source>
        <target>显示参考日志...</target>
        
      </trans-unit>
      <trans-unit id="toolStripMenuItemWorktrees.Text">
        <source>Worktrees</source>
        <target>工作树</target>
        
      </trans-unit>
      <trans-unit id="toolStripRevisionFilterLabel.Text">
        <source>Filter:</source>
        <target>过滤器：</target>
        
      </trans-unit>
      <trans-unit id="toolStripSplitStash.ToolTipText">
        <source>Manage stashes</source>
        <target>管理暂存</target>
        
      </trans-unit>
      <trans-unit id="toolsToolStripMenuItem.Text">
        <source>&amp;Tools</source>
        <target>工具(&amp;T)</target>
        
      </trans-unit>
      <trans-unit id="translateToolStripMenuItem.Text">
        <source>Translate</source>
        <target>翻译</target>
        
      </trans-unit>
      <trans-unit id="tsmiFavouriteRepositories.Text">
        <source>Favourite Repositories</source>
        <target>收藏的档案库</target>
        
      </trans-unit>
      <trans-unit id="tsmiRecentRepositories.Text">
        <source>Recent Repositories</source>
        <target>最近的档案库</target>
        
      </trans-unit>
      <trans-unit id="tsmiRecentRepositoriesClear.Text">
        <source>Clear List</source>
        <target>清除列表</target>
        
      </trans-unit>
      <trans-unit id="undoLastCommitToolStripMenuItem.Text">
        <source>Undo last commit</source>
        <target>回退最后一次提交</target>
        
      </trans-unit>
      <trans-unit id="updateAllSubmodulesToolStripMenuItem.Text">
        <source>Update all submodules</source>
        <target>更新所有的子模块</target>
        
      </trans-unit>
      <trans-unit id="userManualToolStripMenuItem.Text">
        <source>User Manual</source>
        <target>用户手册</target>
        
      </trans-unit>
      <trans-unit id="viewToolStripMenuItem.Text">
        <source>View</source>
        <target>查看</target>
        
      </trans-unit>
    </body>
  </file>
  <file datatype="plaintext" original="FormBrowseRepoSettingsPage" source-language="en" target-language="zh-Hans">
    <body>
      <trans-unit id="$this.Text">
        <source>Browse repository window</source>
        <target>浏览档案库窗口</target>
        
      </trans-unit>
      <trans-unit id="ConEmuGB.Text">
        <source>Console emulator</source>
        <target>控制台仿真器</target>
        
      </trans-unit>
      <trans-unit id="cboTerminal.Item0">
        <source>bash</source>
        <target>Git bash 命令行</target>
        
      </trans-unit>
      <trans-unit id="cboTerminal.Item1">
        <source>cmd</source>
        <target>CMD</target>
        
      </trans-unit>
      <trans-unit id="cboTerminal.Item2">
        <source>powershell</source>
        <target>Powershell</target>
        
      </trans-unit>
      <trans-unit id="chkChowConsoleTab.Text">
        <source>Show the Console tab (restart required)</source>
        <target>显示控制台页（重新启动后生效）</target>
        
      </trans-unit>
      <trans-unit id="chkShowGpgInformation.Text">
        <source>Show GPG information (a restart is needed to take effect)</source>
        
      </trans-unit>
      <trans-unit id="groupBoxConsoleSettings.Text">
        <source>Console settings (a restart is needed to take effect)</source>
        <target>控制台配置（需要重新启动）</target>
        
      </trans-unit>
      <trans-unit id="label1.Text">
        <source>Console style</source>
        <target>控制台类型</target>
        
      </trans-unit>
      <trans-unit id="label2.Text">
        <source>Shell to run</source>
        <target>运行脚本</target>
        
      </trans-unit>
      <trans-unit id="label3.Text">
        <source>Font size</source>
        <target>字体大小</target>
        
      </trans-unit>
    </body>
  </file>
  <file datatype="plaintext" original="FormChangeLog" source-language="en" target-language="zh-Hans">
    <body>
      <trans-unit id="$this.Text">
        <source>Change log</source>
        <target>更改日志</target>
        
      </trans-unit>
    </body>
  </file>
  <file datatype="plaintext" original="FormCheckoutBranch" source-language="en" target-language="zh-Hans">
    <body>
      <trans-unit id="$this.Text">
        <source>Checkout branch</source>
        <target>签出分支</target>
        
      </trans-unit>
      <trans-unit id="LocalBranch.Text">
        <source>Local branch</source>
        <target>本地分支</target>
        
      </trans-unit>
      <trans-unit id="Ok.Text">
        <source>Checkout</source>
        <target>登出</target>
        
      </trans-unit>
      <trans-unit id="Remotebranch.Text">
        <source>Remote branch</source>
        <target>远程分支</target>
        
      </trans-unit>
      <trans-unit id="_applyStashedItemsAgain.Text">
        <source>Apply stashed items to working directory again?</source>
        <target>要把缓冲区的对象再次应用到工作目录吗？</target>
        
      </trans-unit>
      <trans-unit id="_applyStashedItemsAgainCaption.Text">
        <source>Auto stash</source>
        <target>自动缓冲</target>
        
      </trans-unit>
      <trans-unit id="_createBranch.Text">
        <source>Create local branch with the name:</source>
        <target>创建本地分支，名为：</target>
        
      </trans-unit>
      <trans-unit id="_customBranchNameIsEmpty.Text">
        <source>Custom branch name is empty.
Enter valid branch name or select predefined value.</source>
        <target>自定义分支名称是空的。
输入有效的分支名称，或选择预定义的值。</target>
        
      </trans-unit>
      <trans-unit id="_customBranchNameIsNotValid.Text">
        <source>“{0}” is not valid branch name.
Enter valid branch name or select predefined value.</source>
        <target>“{0}”不是有效分支名称。
输入有效的分支名称，或选择预定义的值。</target>
        
      </trans-unit>
      <trans-unit id="_dontShowAgain.Text">
        <source>Don't show me this message again.</source>
        <target>不要再显示这个消息</target>
        
      </trans-unit>
      <trans-unit id="_invalidBranchName.Text">
        <source>An existing branch must be selected.</source>
        <target>必须选择现有的分支。</target>
        
      </trans-unit>
      <trans-unit id="_resetCaption.Text">
        <source>Reset branch</source>
        <target>复位分支</target>
        
      </trans-unit>
      <trans-unit id="_resetNonFastForwardBranch.Text">
        <source>You are going to reset the “{0}” branch to a new location discarding ALL the commited changes since the {1} revision.

Are you sure?</source>
        <target>您将重置 &quot;{0}&quot; 分支到一个新位置, 这将丢弃自 {1} 以后所有提交的改动.

确定吗？</target>
        
      </trans-unit>
      <trans-unit id="chkSetLocalChangesActionAsDefault.Text">
        <source>Set as default</source>
        <target>设置为默认值</target>
        
      </trans-unit>
      <trans-unit id="label1.Text">
        <source>Select branch</source>
        <target>选择分支</target>
        
      </trans-unit>
      <trans-unit id="localChangesGB.Text">
        <source>Local changes</source>
        <target>本地更改</target>
        
      </trans-unit>
      <trans-unit id="rbCreateBranchWithCustomName.Text">
        <source>Create local branch with custom name:</source>
        <target>创建自定义本地分支，名为：</target>
        
      </trans-unit>
      <trans-unit id="rbDontChange.Text">
        <source>Don't change</source>
        <target>不更改</target>
        
      </trans-unit>
      <trans-unit id="rbDontCreate.Text">
        <source>Checkout remote branch</source>
        <target>登出远程分支</target>
        
      </trans-unit>
      <trans-unit id="rbMerge.Text">
        <source>Merge</source>
        <target>合并</target>
        
      </trans-unit>
      <trans-unit id="rbReset.Text">
        <source>Reset</source>
        <target>重置</target>
        
      </trans-unit>
      <trans-unit id="rbResetBranch.Text">
        <source>Reset local branch with the name:</source>
        <target>复位本地分支的名称：</target>
        
      </trans-unit>
      <trans-unit id="rbStash.Text">
        <source>Stash</source>
        <target>暂存</target>
        
      </trans-unit>
    </body>
  </file>
  <file datatype="plaintext" original="FormCheckoutRevision" source-language="en" target-language="zh-Hans">
    <body>
      <trans-unit id="$this.Text">
        <source>Checkout revision</source>
        <target>登出版本</target>
        
      </trans-unit>
      <trans-unit id="Force.Text">
        <source>Force (reset local changes)</source>
        <target>强制</target>
        
      </trans-unit>
      <trans-unit id="OkCheckout.Text">
        <source>Checkout</source>
        <target>登出</target>
        
      </trans-unit>
      <trans-unit id="_noRevisionSelectedMsgBox.Text">
        <source>Select 1 revision to checkout.</source>
        <target>选择修订 1 来登出</target>
        
      </trans-unit>
      <trans-unit id="_noRevisionSelectedMsgBoxCaption.Text">
        <source>Checkout</source>
        <target>登出</target>
        
      </trans-unit>
      <trans-unit id="label2.Text">
        <source>Checkout this revision</source>
        <target>登出这个修订</target>
        
      </trans-unit>
    </body>
  </file>
  <file datatype="plaintext" original="FormCherryPick" source-language="en" target-language="zh-Hans">
    <body>
      <trans-unit id="$this.Text">
        <source>Cherry pick commit</source>
        <target>最优化提交（Cherry pick commit）</target>
        
      </trans-unit>
      <trans-unit id="AutoCommit.Text">
        <source>Automatically create a commit</source>
        <target>当没有任何合并冲突，自动创建提交。</target>
        
      </trans-unit>
      <trans-unit id="BranchInfo.Text">
        <source>Cherry pick this commit:</source>
        <target>优化(Cherry pick)此提交：</target>
        
      </trans-unit>
      <trans-unit id="ParentsLabel.Text">
        <source>This commit is a merge, select parent:</source>
        <target>这提交是一个合并，选择合并的上一代：</target>
        
      </trans-unit>
      <trans-unit id="Pick.Text">
        <source>Cherry pick</source>
        <target>选最好的</target>
        
      </trans-unit>
      <trans-unit id="_noneParentSelectedText.Text">
        <source>None parent is selected!</source>
        <target>未选择父项</target>
        
      </trans-unit>
      <trans-unit id="_noneParentSelectedTextCaption.Text">
        <source>Error</source>
        <target>错误</target>
        
      </trans-unit>
      <trans-unit id="checkAddReference.Text">
        <source>Add commit reference to commit message</source>
        <target>添加提交参考到提交信息</target>
        
      </trans-unit>
      <trans-unit id="columnHeader1.Text">
        <source>No.</source>
        <target>序号</target>
        
      </trans-unit>
      <trans-unit id="columnHeader2.Text">
        <source>Message</source>
        <target>消息</target>
        
      </trans-unit>
      <trans-unit id="columnHeader3.Text">
        <source>Author</source>
        <target>作者</target>
        
      </trans-unit>
      <trans-unit id="columnHeader4.Text">
        <source>Date</source>
        <target>日期</target>
        
      </trans-unit>
      <trans-unit id="label2.Text">
        <source>Choose another
revision:</source>
        <target>选择另一个归档校订：</target>
        
      </trans-unit>
    </body>
  </file>
  <file datatype="plaintext" original="FormChooseCommit" source-language="en" target-language="zh-Hans">
    <body>
      <trans-unit id="$this.Text">
        <source>Choose Commit</source>
        <target>选择提交</target>
        
      </trans-unit>
      <trans-unit id="btnOK.Text">
        <source>OK</source>
        <target>确定</target>
        
      </trans-unit>
      <trans-unit id="buttonGotoCommit.Text">
        <source>Go to commit...</source>
        <target>进行提交...</target>
        
      </trans-unit>
      <trans-unit id="label1.Text">
        <source>Find specific commit:</source>
        <target>查找指定的提交:</target>
        
      </trans-unit>
      <trans-unit id="labelParents.Text">
        <source>Parent(s):</source>
        <target>父修订：</target>
        
      </trans-unit>
      <trans-unit id="linkLabelParent.Text">
        <source>sha parent 1</source>
        <target>父修订1的SHA1</target>
        
      </trans-unit>
      <trans-unit id="linkLabelParent2.Text">
        <source>sha parent 2</source>
        <target>父修订2的SHA1</target>
        
      </trans-unit>
    </body>
  </file>
  <file datatype="plaintext" original="FormChooseTranslation" source-language="en" target-language="zh-Hans">
    <body>
      <trans-unit id="$this.Text">
        <source>Choose language</source>
        <target>选择语言</target>
        
      </trans-unit>
      <trans-unit id="label1.Text">
        <source>Choose your language</source>
        <target>选择你的语言</target>
        
      </trans-unit>
      <trans-unit id="label2.Text">
        <source>You can change the language at any time in the settings dialog</source>
        <target>您可以随时在设置对话框中更改语言</target>
        
      </trans-unit>
    </body>
  </file>
  <file datatype="plaintext" original="FormCleanupRepository" source-language="en" target-language="zh-Hans">
    <body>
      <trans-unit id="$this.Text">
        <source>Clean working directory</source>
        <target>清理工作目录</target>
        
      </trans-unit>
      <trans-unit id="AddPath.Text">
        <source>Add a path...</source>
        
      </trans-unit>
      <trans-unit id="Cancel.Text">
        <source>Cancel</source>
        <target>取消</target>
        
      </trans-unit>
      <trans-unit id="Cleanup.Text">
        <source>Cleanup</source>
        <target>清理</target>
        
      </trans-unit>
      <trans-unit id="Preview.Text">
        <source>Preview</source>
        <target>预览</target>
        
      </trans-unit>
      <trans-unit id="RemoveAll.Text">
        <source>Remove all untracked files</source>
        <target>移除所有未被跟踪的文件</target>
        
      </trans-unit>
      <trans-unit id="RemoveDirectories.Text">
        <source>Remove untracked directories</source>
        <target>移除所有未被跟踪的文件</target>
        
      </trans-unit>
      <trans-unit id="RemoveIgnored.Text">
        <source>Remove only ignored untracked files</source>
        <target>只移除忽略的被跟踪的文件</target>
        
      </trans-unit>
      <trans-unit id="RemoveNonIgnored.Text">
        <source>Remove only non-ignored untracked files</source>
        <target>只移除未被忽略的被跟踪的文件</target>
        
      </trans-unit>
      <trans-unit id="_reallyCleanupQuestion.Text">
        <source>Are you sure you want to cleanup the repository?</source>
        <target>你确定要清理档案库吗？</target>
        
      </trans-unit>
      <trans-unit id="_reallyCleanupQuestionCaption.Text">
        <source>Cleanup</source>
        <target>清理</target>
        
      </trans-unit>
      <trans-unit id="checkBoxPathFilter.Text">
        <source>Affect the following path(s) only:</source>
        <target>仅影响以下路径：</target>
        
      </trans-unit>
      <trans-unit id="groupBox1.Text">
        <source>Remove untracked files from working directory</source>
        <target>从工作目录移除未被跟踪的文件</target>
        
      </trans-unit>
      <trans-unit id="label1.Text">
        <source>Log:</source>
        <target>日志：</target>
        
      </trans-unit>
      <trans-unit id="labelPathHint.Text">
        <source>(one path per line)</source>
        <target>(每行一个路径)</target>
        
      </trans-unit>
    </body>
  </file>
  <file datatype="plaintext" original="FormClone" source-language="en" target-language="zh-Hans">
    <body>
      <trans-unit id="$this.Text">
        <source>Clone</source>
        <target>克隆</target>
        
      </trans-unit>
      <trans-unit id="Central.Text">
        <source>Central repository, no working directory  (--bare --shared=all)</source>
        <target>中央资料库，没有工作目录 (--bare --shared=all)</target>
        
      </trans-unit>
      <trans-unit id="CentralRepository.Text">
        <source>P&amp;ublic repository, no working directory  (--bare)</source>
        <target>中央档案库，没有工作目录(--bare)</target>
        
      </trans-unit>
      <trans-unit id="FromBrowse.Text">
        <source>&amp;Browse</source>
        <target>浏览</target>
        
      </trans-unit>
      <trans-unit id="LoadSSHKey.Text">
        <source>&amp;Load SSH key</source>
        <target>加载SSH密钥</target>
        
      </trans-unit>
      <trans-unit id="Ok.Text">
        <source>Clone</source>
        <target>克隆</target>
        
      </trans-unit>
      <trans-unit id="Personal.Text">
        <source>Personal repository</source>
        <target>个人档案库</target>
        
      </trans-unit>
      <trans-unit id="PersonalRepository.Text">
        <source>&amp;Personal repository</source>
        <target>个人档案库</target>
        
      </trans-unit>
      <trans-unit id="ToBrowse.Text">
        <source>B&amp;rowse</source>
        <target>浏览(&amp;r)</target>
        
      </trans-unit>
      <trans-unit id="_branchDefaultRemoteHead.Text">
        <source>(default: remote HEAD)</source>
        <target>(默认值: 远程存储库HEAD)</target>
        
      </trans-unit>
      <trans-unit id="_branchNone.Text">
        <source>(none: don't checkout after clone)</source>
        <target>(None: 克隆后不迁出)</target>
        
      </trans-unit>
      <trans-unit id="_errorCloneFailed.Text">
        <source>Clone Failed</source>
        <target>克隆失败</target>
        
      </trans-unit>
      <trans-unit id="_errorDestinationNotRooted.Text">
        <source>Destination folder must be an absolute path.</source>
        <target>目标文件夹必须是绝对路径。</target>
        
      </trans-unit>
      <trans-unit id="_errorDestinationNotSupplied.Text">
        <source>You need to specify destination folder.</source>
        <target>您需要指定目标文件夹。</target>
        
      </trans-unit>
      <trans-unit id="_infoDirectoryExists.Text">
        <source>(Directory already exists)</source>
        <target>(目录已经存在)</target>
        
      </trans-unit>
      <trans-unit id="_infoDirectoryNew.Text">
        <source>(New directory)</source>
        <target>(新目录)</target>
        
      </trans-unit>
      <trans-unit id="_infoNewRepositoryLocation.Text">
        <source>The repository will be cloned to a new directory located here:
{0}</source>
        <target>该档案库将被克隆到目录：
{0}</target>
        
      </trans-unit>
      <trans-unit id="_questionOpenRepo.Text">
        <source>The repository has been cloned successfully.
Do you want to open the new repository &quot;{0}&quot; now?</source>
        <target>该档案库已被成功克隆。
你想现在打开新的档案库“{0}”吗？</target>
        
      </trans-unit>
      <trans-unit id="_questionOpenRepoCaption.Text">
        <source>Open</source>
        <target>打开</target>
        
      </trans-unit>
      <trans-unit id="brachLabel.Text">
        <source>&amp;Branch:</source>
        <target>分支(&amp;B)：</target>
        
      </trans-unit>
      <trans-unit id="cbDownloadFullHistory.Text">
        <source>Download full &amp;history</source>
        <target>下载完整历史(&amp;h)</target>
        
      </trans-unit>
      <trans-unit id="cbIntializeAllSubmodules.Text">
        <source>Initialize all submodules</source>
        <target>初始化所有子模块</target>
        
      </trans-unit>
      <trans-unit id="cbLfs.Text">
        <source>Use LFS extension</source>
        <target>使用 LFS 扩展</target>
        
      </trans-unit>
      <trans-unit id="groupBox1.Text">
        <source>Repository type</source>
        <target>档案库类型</target>
        
      </trans-unit>
      <trans-unit id="label1.Text">
        <source>Repository to &amp;clone:</source>
        <target>要克隆的档案库(&amp;c):</target>
        
      </trans-unit>
      <trans-unit id="label2.Text">
        <source>&amp;Destination:</source>
        <target>目的地</target>
        
      </trans-unit>
      <trans-unit id="label3.Text">
        <source>&amp;Subdirectory to create:</source>
        <target>要创建的子目录</target>
        
      </trans-unit>
    </body>
  </file>
  <file datatype="plaintext" original="FormCommandlineHelp" source-language="en" target-language="zh-Hans">
    <body>
      <trans-unit id="$this.Text">
        <source>Commandline usage</source>
        <target>命令行使用</target>
        
      </trans-unit>
      <trans-unit id="label1.Text">
        <source>Supported commandline arguments for
gitex.cmd / gitex (located in the same folder as GitExtensions.exe):</source>
        <target>支持的命令行参数：</target>
        
      </trans-unit>
    </body>
  </file>
  <file datatype="plaintext" original="FormCommit" source-language="en" target-language="zh-Hans">
    <body>
      <trans-unit id="$this.Text">
        <source>Commit</source>
        <target>提交</target>
        
      </trans-unit>
      <trans-unit id="Amend.Text">
        <source>&amp;Amend Commit</source>
        <target>更改最后一次提交(&amp;A)</target>
        
      </trans-unit>
      <trans-unit id="Cancel.Text">
        <source>Cancel</source>
        <target>取消</target>
        
      </trans-unit>
      <trans-unit id="Commit.Text">
        <source>&amp;Commit</source>
        <target>提交(&amp;C)</target>
        
      </trans-unit>
      <trans-unit id="CommitAndPush.Text">
        <source>C&amp;ommit &amp;&amp; push</source>
        <target>提交并推送(&amp;o)</target>
        
      </trans-unit>
      <trans-unit id="Ok.Text">
        <source>Commit</source>
        <target>提交</target>
        
      </trans-unit>
      <trans-unit id="Reset.Text">
        <source>Reset all changes</source>
        <target>复位所有变更</target>
        
      </trans-unit>
      <trans-unit id="ResetUnStaged.Text">
        <source>Reset unstaged changes</source>
        <target>复位未载入的变更</target>
        
      </trans-unit>
      <trans-unit id="SolveMergeconflicts.Text">
        <source>There are unresolved merge conflicts
</source>
        <target>有未解决的合并冲突
</target>
        
      </trans-unit>
      <trans-unit id="StageInSuperproject.Text">
        <source>Stage in Superproject</source>
        <target>在父工程中载入</target>
        
      </trans-unit>
      <trans-unit id="_addSelectionToCommitMessage.Text">
        <source>Add selection to commit message</source>
        
      </trans-unit>
      <trans-unit id="_amendCommit.Text">
        <source>You are about to rewrite history.
Only use amend if the commit is not published yet!

Do you want to continue?</source>
        <target>您将要改写历史。
如果提交还没有被发布，只用修改就可以了！

你想继续吗？</target>
        
      </trans-unit>
      <trans-unit id="_amendCommitCaption.Text">
        <source>Amend commit</source>
        <target>修改(Amend)提交</target>
        
      </trans-unit>
      <trans-unit id="_assumeUnchangedToolTip.Text">
        <source>Tell git to not check the status of this file for performance benefits.
Use this feature when a file is big and never change.
Git will never check if the file has changed that will improve status check performance.</source>
        <target>为提升性能，让 Git 不检查此文件的状态。
可对不会修改的大文件使用此功能。
Git 将不会检查此文件是否被修改，借此改善文件状态检查功能的性能。</target>
        
      </trans-unit>
      <trans-unit id="_commitAuthorInfo.Text">
        <source>Author</source>
        <target>作者</target>
        
      </trans-unit>
      <trans-unit id="_commitCommitterInfo.Text">
        <source>Committer</source>
        <target>提交者</target>
        
      </trans-unit>
      <trans-unit id="_commitCommitterToolTip.Text">
        <source>Click to change committer information.</source>
        <target>单击来变更提交人信息</target>
        
      </trans-unit>
      <trans-unit id="_commitMessageDisabled.Text">
        <source>Commit Message is requested during commit</source>
        <target>提交中提交信息是必须的</target>
        
      </trans-unit>
      <trans-unit id="_commitMsgFirstLineInvalid.Text">
        <source>First line of commit message contains too many characters.
Do you want to continue?</source>
        <target>提交信息的第一行包含了太多的字符。
你要继续吗？</target>
        
      </trans-unit>
      <trans-unit id="_commitMsgLineInvalid.Text">
        <source>The following line of commit message contains too many characters:

{0}

Do you want to continue?</source>
        <target>下面这行提交信息中包含太多的字符：

{0}

你要继续吗？</target>
        
      </trans-unit>
      <trans-unit id="_commitMsgRegExNotMatched.Text">
        <source>Commit message does not match RegEx.
Do you want to continue?</source>
        <target>提交信息不匹配正则表达式。
你要继续吗？</target>
        
      </trans-unit>
      <trans-unit id="_commitMsgSecondLineNotEmpty.Text">
        <source>Second line of commit message is not empty.
Do you want to continue?</source>
        <target>提交信息的第二行是空的。
你要继续吗？</target>
        
      </trans-unit>
      <trans-unit id="_commitTemplateSettings.Text">
        <source>Settings</source>
        <target>设置</target>
        
      </trans-unit>
      <trans-unit id="_commitValidationCaption.Text">
        <source>Commit validation</source>
        <target>提交验证</target>
        
      </trans-unit>
      <trans-unit id="_deleteFailed.Text">
        <source>Delete file failed</source>
        <target>删除文件失败</target>
        
      </trans-unit>
      <trans-unit id="_deleteSelectedFiles.Text">
        <source>Are you sure you want to delete the selected file(s)?</source>
        <target>确实要删除所选文件吗？</target>
        
      </trans-unit>
      <trans-unit id="_deleteSelectedFilesCaption.Text">
        <source>Delete</source>
        <target>删除</target>
        
      </trans-unit>
      <trans-unit id="_deleteUntrackedFiles.Text">
        <source>Are you sure you want to delete all untracked files?</source>
        <target>你确定要删除所有未跟踪的文件吗？</target>
        
      </trans-unit>
      <trans-unit id="_deleteUntrackedFilesCaption.Text">
        <source>Delete untracked files.</source>
        <target>删除未跟踪文件。</target>
        
      </trans-unit>
      <trans-unit id="_enterCommitMessage.Text">
        <source>Please enter commit message</source>
        <target>请输入提交信息</target>
        
      </trans-unit>
      <trans-unit id="_enterCommitMessageCaption.Text">
        <source>Commit message</source>
        <target>提交信息</target>
        
      </trans-unit>
      <trans-unit id="_enterCommitMessageHint.Text">
        <source>Enter commit message</source>
        <target>输入提交信息</target>
        
      </trans-unit>
      <trans-unit id="_error.Text">
        <source>Error</source>
        <target>错误</target>
        
      </trans-unit>
      <trans-unit id="_formTitle.Text">
        <source>Commit to {0} ({1})</source>
        <target>提交到 {0} ({1})</target>
        
      </trans-unit>
      <trans-unit id="_mergeConflicts.Text">
        <source>There are unresolved merge conflicts, solve merge conflicts before committing.</source>
        <target>有未解决的合并冲突，提交之前要先结果合并冲突。</target>
        
      </trans-unit>
      <trans-unit id="_mergeConflictsCaption.Text">
        <source>Merge conflicts</source>
        <target>合并冲突</target>
        
      </trans-unit>
      <trans-unit id="_noFilesStagedAndConfirmAnEmptyMergeCommit.Text">
        <source>There are no files staged for this commit.
Are you sure you want to commit?</source>
        <target>此次提交没有载入任何文件。您确认要提交吗？</target>
        
      </trans-unit>
      <trans-unit id="_noFilesStagedAndNothingToCommit.Text">
        <source>There are no files staged for this commit.</source>
        <target>此次提交没有载入任何文件。</target>
        
      </trans-unit>
      <trans-unit id="_noFilesStagedButSuggestToCommitAllUnstaged.Text">
        <source>There are no files staged for this commit. Stage and commit all unstaged files?</source>
        <target>没有确定载入的文件去提交。载入并提交所有未被载入的文件吗？</target>
        
      </trans-unit>
      <trans-unit id="_noStagedChanges.Text">
        <source>There are no staged changes</source>
        <target>没有载入的更改</target>
        
      </trans-unit>
      <trans-unit id="_noUnstagedChanges.Text">
        <source>There are no unstaged changes</source>
        <target>没有未载入的更改</target>
        
      </trans-unit>
      <trans-unit id="_notOnBranch.Text">
        <source>This commit will be unreferenced when switching to another branch and can be lost.

Do you want to continue?</source>
        <target>您没有在一个分支下工作。
当切换到另一分支时，此次提交将变得不会被任何分支引用且有可能丢失。

您想继续吗？</target>
        
      </trans-unit>
      <trans-unit id="_notOnBranchButtons.Text">
        <source>Checkout branch|Create branch|Continue</source>
        <target>登出分支并继续</target>
        
      </trans-unit>
      <trans-unit id="_notOnBranchCaption.Text">
        <source>Not on a branch</source>
        <target>不在一个分支。</target>
        
      </trans-unit>
      <trans-unit id="_notOnBranchMainInstruction.Text">
        <source>You are not working on a branch</source>
        <target>你未在这个分支上</target>
        
      </trans-unit>
      <trans-unit id="_onlyStageChunkOfSingleFileError.Text">
        <source>You can only use this option when selecting a single file</source>
        <target>只有在选择单一文件的时候，您才能使用此选项。</target>
        
      </trans-unit>
      <trans-unit id="_resetChangesCaption.Text">
        <source>Reset changes</source>
        <target>复位变化</target>
        
      </trans-unit>
      <trans-unit id="_resetSelectedChangesText.Text">
        <source>Are you sure you want to reset all selected files?</source>
        <target>你确定要重置所有选定的文件？</target>
        
      </trans-unit>
      <trans-unit id="_resetSelectedLines.Text">
        <source>Reset selected line(s)</source>
        <target>复位选择的行</target>
        
      </trans-unit>
      <trans-unit id="_resetSelectedLinesConfirmation.Text">
        <source>Are you sure you want to reset the changes to the selected lines?</source>
        <target>您确定您要复位选择的行吗？</target>
        
      </trans-unit>
      <trans-unit id="_resetStageChunkOfFileCaption.Text">
        <source>Unstage chunk of file</source>
        <target>未载入的文件</target>
        
      </trans-unit>
      <trans-unit id="_selectOnlyOneFile.Text">
        <source>You must have only one file selected.</source>
        <target>你必须选择至少一个文件</target>
        
      </trans-unit>
      <trans-unit id="_selectionFilterErrorToolTip.Text">
        <source>Error {0}</source>
        <target>错误 {0}</target>
        
      </trans-unit>
      <trans-unit id="_selectionFilterToolTip.Text">
        <source>Enter a regular expression to select unstaged files.</source>
        <target>输入一个正则表达式来选择未载入的文件。</target>
        
      </trans-unit>
      <trans-unit id="_skipWorktreeToolTip.Text">
        <source>Hide already tracked files that will change but that you don't want to commit.
Suitable for some config files modified locally.</source>
        <target>隐藏那些不想提交且会被修改的已跟踪文件。
适合一些本地修改的配置文件。</target>
        
      </trans-unit>
      <trans-unit id="_stageDetails.Text">
        <source>Stage Details</source>
        <target>载入详情</target>
        
      </trans-unit>
      <trans-unit id="_stageFiles.Text">
        <source>Stage {0} files</source>
        <target>载入{0}个文件</target>
        
      </trans-unit>
      <trans-unit id="_stageSelectedLines.Text">
        <source>Stage selected line(s)</source>
        <target>载入选择的行</target>
        
      </trans-unit>
      <trans-unit id="_statusBarBranchWithoutRemote.Text">
        <source>(remote not configured)</source>
        
      </trans-unit>
      <trans-unit id="_stopTrackingFail.Text">
        <source>Fail to stop tracking the file '{0}'.</source>
        <target>取消跟踪文件失败：'{0}'。</target>
        
      </trans-unit>
      <trans-unit id="_templateLoadErrorCaption.Text">
        <source>Template could not be loaded</source>
        <target>无法加载模板</target>
        
      </trans-unit>
      <trans-unit id="_templateNotFound.Text">
        <source>Template not found: {0}.

You can set your template:
	$ git config commit.template ./.git_commit_msg.txt
You can unset the template:
	$ git config --unset commit.template</source>
        <target>找不到提交模板：{0}.

您可以使用此命令设置您的提交模板：
	$ git config commit.template ./.git_commit_msg.txt
您可以使用此命令取消设置提交模板：
	$ git config --unset commit.template</target>
        
      </trans-unit>
      <trans-unit id="_templateNotFoundCaption.Text">
        <source>Template Error</source>
        <target>模板错误</target>
        
      </trans-unit>
      <trans-unit id="_unstageSelectedLines.Text">
        <source>Unstage selected line(s)</source>
        <target>未载入选择的行</target>
        
      </trans-unit>
      <trans-unit id="_untrackedRemote.Text">
        <source>(untracked)</source>
        
      </trans-unit>
      <trans-unit id="addFileToGitIgnoreToolStripMenuItem.Text">
        <source>Add file to .gitignore</source>
        <target>添加文件到.gitignore</target>
        
      </trans-unit>
      <trans-unit id="addFileToGitInfoExcludeLocallyToolStripMenuItem.Text">
        <source>Add file to .git/info/exclude</source>
        <target>添加文件到 .git/info/exclude</target>
        
      </trans-unit>
      <trans-unit id="assumeUnchangedToolStripMenuItem.Text">
        <source>Assume unchanged</source>
        <target>假定未更改</target>
        
      </trans-unit>
      <trans-unit id="branchNameLabel.Text">
        <source>(Branch name)</source>
        <target>(分支名称)</target>
        
      </trans-unit>
      <trans-unit id="closeDialogAfterAllFilesCommittedToolStripMenuItem.Text">
        <source>Close dialog when all changes are committed</source>
        <target>所有提交完成后关闭对话框</target>
        
      </trans-unit>
      <trans-unit id="closeDialogAfterEachCommitToolStripMenuItem.Text">
        <source>Close dialog after each commit</source>
        <target>每一个提交完成后关闭对话框</target>
        
      </trans-unit>
      <trans-unit id="commitAuthorStatus.ToolTipText">
        <source>Click to change author information.</source>
        <target>单击此处可更改作者信息。</target>
        
      </trans-unit>
      <trans-unit id="commitCursorColumnLabel.Text">
        <source>Col</source>
        <target>列</target>
        
      </trans-unit>
      <trans-unit id="commitCursorLineLabel.Text">
        <source>Ln</source>
        <target>行</target>
        
      </trans-unit>
      <trans-unit id="commitMessageToolStripMenuItem.Text">
        <source>Commit &amp;message</source>
        <target>提交信息(&amp;m)</target>
        
      </trans-unit>
      <trans-unit id="commitStagedCountLabel.Text">
        <source>Staged</source>
        <target>已载入</target>
        
      </trans-unit>
      <trans-unit id="commitSubmoduleChanges.Text">
        <source>Commit submodule changes</source>
        <target>提交子模块的更改</target>
        
      </trans-unit>
      <trans-unit id="commitTemplatesToolStripMenuItem.Text">
        <source>Commit &amp;templates</source>
        <target>提交模板(&amp;t)</target>
        
      </trans-unit>
      <trans-unit id="copyFolderNameMenuItem.Text">
        <source>Copy folder name</source>
        <target>辅助路径名</target>
        
      </trans-unit>
      <trans-unit id="createBranchToolStripButton.Text">
        <source>Create branch</source>
        <target>创建分支</target>
        
      </trans-unit>
      <trans-unit id="deleteAllUntrackedFilesToolStripMenuItem.Text">
        <source>Delete all untracked files</source>
        <target>删除所有未跟踪文件</target>
        
      </trans-unit>
      <trans-unit id="deleteFileToolStripMenuItem.Text">
        <source>Delete file</source>
        <target>删除文件</target>
        
      </trans-unit>
      <trans-unit id="deleteSelectedFilesToolStripMenuItem.Text">
        <source>Delete selected files</source>
        <target>删除选中的文件</target>
        
      </trans-unit>
      <trans-unit id="doNotAssumeUnchangedToolStripMenuItem.Text">
        <source>Do not assume unchanged</source>
        <target>不要假定未更改</target>
        
      </trans-unit>
      <trans-unit id="doNotSkipWorktreeToolStripMenuItem.Text">
        <source>Do not skip worktree</source>
        <target>不要跳过工作树</target>
        
      </trans-unit>
      <trans-unit id="editFileToolStripMenuItem.Text">
        <source>Edit file</source>
        <target>修改文件</target>
        
      </trans-unit>
      <trans-unit id="editGitIgnoreToolStripMenuItem.Text">
        <source>Edit ignored files</source>
        <target>编辑忽略的文件</target>
        
      </trans-unit>
      <trans-unit id="editLocallyIgnoredFilesToolStripMenuItem.Text">
        <source>Edit locally ignored files</source>
        <target>编辑本地忽略文件</target>
        
      </trans-unit>
      <trans-unit id="filenameToClipboardToolStripMenuItem.Text">
        <source>Copy full path</source>
        <target>复制全路径</target>
        
      </trans-unit>
      <trans-unit id="generateListOfChangesInSubmodulesChangesToolStripMenuItem.Text">
        <source>Generate a list of changes in submodules</source>
        <target>生成子模块更改清单</target>
        
      </trans-unit>
      <trans-unit id="interactiveAddToolStripMenuItem.Text">
        <source>Interactive Add</source>
        <target>互动添加</target>
        
      </trans-unit>
      <trans-unit id="noVerifyToolStripMenuItem.Text">
        <source>No verify</source>
        <target>没有验证</target>
        
      </trans-unit>
      <trans-unit id="openContainingFolderToolStripMenuItem.Text">
        <source>Show in folder</source>
        <target>在文件夹显示</target>
        
      </trans-unit>
      <trans-unit id="openDiffMenuItem.Text">
        <source>Open with difftool</source>
        <target>使用差异对比工具打开</target>
        
      </trans-unit>
      <trans-unit id="openFolderMenuItem.Text">
        <source>Show in folder</source>
        <target>在文件夹显示</target>
        
      </trans-unit>
      <trans-unit id="openSubmoduleMenuItem.Text">
        <source>Open with Git Extensions</source>
        <target>使用 Git Extensions 打开</target>
        
      </trans-unit>
      <trans-unit id="openToolStripMenuItem.Text">
        <source>Open</source>
        <target>打开</target>
        
      </trans-unit>
      <trans-unit id="openWithDifftoolToolStripMenuItem.Text">
        <source>Open with difftool</source>
        <target>使用差异对比工具打开</target>
        
      </trans-unit>
      <trans-unit id="openWithToolStripMenuItem.Text">
        <source>Open with...</source>
        <target>打开方式</target>
        
      </trans-unit>
      <trans-unit id="refreshDialogOnFormFocusToolStripMenuItem.Text">
        <source>Refresh dialog on form focus</source>
        <target>刷新对话框的焦点</target>
        
      </trans-unit>
      <trans-unit id="remoteNameLabel.Text">
        <source>(Remote name)</source>
        
      </trans-unit>
      <trans-unit id="resetAllTrackedChangesToolStripMenuItem.Text">
        <source>Reset all (tracked) changes</source>
        <target>复位所有（跟踪的）的变化</target>
        
      </trans-unit>
      <trans-unit id="resetChanges.Text">
        <source>Reset file or directory changes</source>
        <target>重置文件的更改</target>
        
      </trans-unit>
      <trans-unit id="resetPartOfFileToolStripMenuItem.Text">
        <source>Reset chunk of file</source>
        <target>复位文件块</target>
        
      </trans-unit>
      <trans-unit id="resetSelectedFilesToolStripMenuItem.Text">
        <source>Reset selected files</source>
        <target>重置选中的文件</target>
        
      </trans-unit>
      <trans-unit id="resetSubmoduleChanges.Text">
        <source>Reset submodule changes</source>
        <target>重置子模块的更改</target>
        
      </trans-unit>
      <trans-unit id="resetUnstagedChangesToolStripMenuItem.Text">
        <source>Reset unstaged changes</source>
        <target>复位未载入的变更</target>
        
      </trans-unit>
      <trans-unit id="selectionFilterToolStripMenuItem.Text">
        <source>Selection filter</source>
        <target>选择过滤器</target>
        
      </trans-unit>
      <trans-unit id="showAssumeUnchangedFilesToolStripMenuItem.Text">
        <source>Show assumed-unchanged files</source>
        <target>显示假定未更改的文件</target>
        
      </trans-unit>
      <trans-unit id="showIgnoredFilesToolStripMenuItem.Text">
        <source>Show ignored files</source>
        <target>显示被忽略的文件</target>
        
      </trans-unit>
      <trans-unit id="showSkipWorktreeFilesToolStripMenuItem.Text">
        <source>Show skip-worktree files</source>
        <target>显示跳过工作文件</target>
        
      </trans-unit>
      <trans-unit id="showUntrackedFilesToolStripMenuItem.Text">
        <source>Show untracked files</source>
        <target>显示未跟踪文件</target>
        
      </trans-unit>
      <trans-unit id="signOffToolStripMenuItem.Text">
        <source>Sign-off commit</source>
        <target>Sign-off提交</target>
        
      </trans-unit>
      <trans-unit id="skipWorktreeToolStripMenuItem.Text">
        <source>Skip worktree</source>
        <target>跳过工作树</target>
        
      </trans-unit>
      <trans-unit id="stagedCopyPathToolStripMenuItem14.Text">
        <source>Copy full path</source>
        <target>复制全路径</target>
        
      </trans-unit>
      <trans-unit id="stagedEditFileToolStripMenuItem11.Text">
        <source>Edit file</source>
        <target>修改文件</target>
        
      </trans-unit>
      <trans-unit id="stagedFileHistoryToolStripMenuItem6.Text">
        <source>View file history</source>
        <target>查看文件历史</target>
        
      </trans-unit>
      <trans-unit id="stagedOpenDifftoolToolStripMenuItem9.Text">
        <source>Open with difftool</source>
        <target>使用差异对比工具打开</target>
        
      </trans-unit>
      <trans-unit id="stagedOpenFolderToolStripMenuItem10.Text">
        <source>Show in folder</source>
        <target>在文件夹显示</target>
        
      </trans-unit>
      <trans-unit id="stagedOpenToolStripMenuItem7.Text">
        <source>Open</source>
        <target>打开</target>
        
      </trans-unit>
      <trans-unit id="stagedOpenWithToolStripMenuItem8.Text">
        <source>Open with...</source>
        <target>打开方式</target>
        
      </trans-unit>
      <trans-unit id="stagedResetChanges.Text">
        <source>Reset file or directory changes</source>
        <target>重置文件的更改</target>
        
      </trans-unit>
      <trans-unit id="stashSubmoduleChangesToolStripMenuItem.Text">
        <source>Stash submodule changes</source>
        <target>暂存子模块的更改</target>
        
      </trans-unit>
      <trans-unit id="stopTrackingThisFileToolStripMenuItem.Text">
        <source>Stop tracking this file</source>
        <target>停止跟踪这个文件</target>
        
      </trans-unit>
      <trans-unit id="submoduleSummaryMenuItem.Text">
        <source>View summary</source>
        <target>查看摘要</target>
        
      </trans-unit>
      <trans-unit id="toolAuthorLabelItem.Text">
        <source>Author: (Format: &quot;name &lt;mail&gt;&quot;)</source>
        <target>作者: (格式: &quot;姓名 &lt;邮件地址&gt;&quot;)</target>
        
      </trans-unit>
      <trans-unit id="toolRefreshItem.Text">
        <source>Refresh</source>
        <target>刷新</target>
        
      </trans-unit>
      <trans-unit id="toolStageAllItem.Text">
        <source>Stage All</source>
        <target>载入全部</target>
        
      </trans-unit>
      <trans-unit id="toolStageItem.Text">
        <source>&amp;Stage</source>
        <target>载入（&amp;S)</target>
        
      </trans-unit>
      <trans-unit id="toolStripLabel1.Text">
        <source>Selection Filter</source>
        <target>选择过滤器</target>
        
      </trans-unit>
      <trans-unit id="toolStripMenuItem3.Text">
        <source>Options</source>
        <target>选项</target>
        
      </trans-unit>
      <trans-unit id="toolUnstageAllItem.Text">
        <source>Unstage All</source>
        <target>反载入全部</target>
        
      </trans-unit>
      <trans-unit id="toolUnstageItem.Text">
        <source>&amp;Unstage</source>
        <target>反载入(&amp;U)</target>
        
      </trans-unit>
      <trans-unit id="updateSubmoduleMenuItem.Text">
        <source>Update submodule</source>
        <target>更新子模块</target>
        
      </trans-unit>
      <trans-unit id="viewFileHistoryToolStripItem.Text">
        <source>View file history</source>
        <target>查看文件历史</target>
        
      </trans-unit>
      <trans-unit id="viewHistoryMenuItem.Text">
        <source>View history</source>
        <target>查看文件历史</target>
        
      </trans-unit>
      <trans-unit id="workingToolStripMenuItem.Text">
        <source>Working directory changes</source>
        <target>工作目录更改</target>
        
      </trans-unit>
    </body>
  </file>
  <file datatype="plaintext" original="FormCommitDiff" source-language="en" target-language="zh-Hans">
    <body>
      <trans-unit id="$this.Text">
        <source>Diff</source>
        <target>差异</target>
        
      </trans-unit>
    </body>
  </file>
  <file datatype="plaintext" original="FormCommitTemplateSettings" source-language="en" target-language="zh-Hans">
    <body>
      <trans-unit id="$this.Text">
        <source>Commit template settings</source>
        <target>提交模板设置</target>
        
      </trans-unit>
      <trans-unit id="_emptyTemplate.Text">
        <source>empty</source>
        <target>空</target>
        
      </trans-unit>
      <trans-unit id="buttonCancel.Text">
        <source>Cancel</source>
        <target>取消</target>
        
      </trans-unit>
      <trans-unit id="buttonOk.Text">
        <source>OK</source>
        <target>确定</target>
        
      </trans-unit>
      <trans-unit id="groupBoxCommitTemplates.Text">
        <source>Commit templates</source>
        <target>提交模板</target>
        
      </trans-unit>
      <trans-unit id="groupBoxCommitValidation.Text">
        <source>Commit validation</source>
        <target>提交验证</target>
        
      </trans-unit>
      <trans-unit id="labelAutoWrap.Text">
        <source>Auto-wrap commit message (except subject line)</source>
        <target>提交消息自动换行（除主题行）</target>
        
      </trans-unit>
      <trans-unit id="labelCommitTemplate.Text">
        <source>Commit template:</source>
        <target>提交模板</target>
        
      </trans-unit>
      <trans-unit id="labelCommitTemplateName.Text">
        <source>Name:</source>
        <target>名称</target>
        
      </trans-unit>
      <trans-unit id="labelMaxFirstLineLength.Text">
        <source>Maximum numbers of characters in first line (0 = check disabled):</source>
        <target>第一行中的最大的字符数（0=禁用）</target>
        
      </trans-unit>
      <trans-unit id="labelMaxLineLength.Text">
        <source>Maximum numbers of characters per line (0 = check disabled):</source>
        <target>每行中的最大的字符数（0=禁用）</target>
        
      </trans-unit>
      <trans-unit id="labelRegExCheck.Text">
        <source>Commit must match following RegEx (Empty = check disabled):</source>
        <target>提交必须符合以下的正则表达式（Empty = 禁用）</target>
        
      </trans-unit>
      <trans-unit id="labelSecondLineEmpty.Text">
        <source>Second line must be empty:</source>
        <target>第二行必须为空：</target>
        
      </trans-unit>
      <trans-unit id="labelUseIndent.Text">
        <source>Indent lines after first line:</source>
        <target>第一行后缩进字符数：</target>
        
      </trans-unit>
    </body>
  </file>
  <file datatype="plaintext" original="FormCompareToBranch" source-language="en" target-language="zh-Hans">
    <body>
      <trans-unit id="$this.Text">
        <source>Compare to branch</source>
        <target>与此分支比较</target>
        
      </trans-unit>
      <trans-unit id="btnCompare.Text">
        <source>Compare</source>
        <target>比较</target>
        
      </trans-unit>
    </body>
  </file>
  <file datatype="plaintext" original="FormCreateBranch" source-language="en" target-language="zh-Hans">
    <body>
      <trans-unit id="$this.Text">
        <source>Create branch</source>
        <target>创建分支</target>
        
      </trans-unit>
      <trans-unit id="CheckoutAfterCreate.Text">
        <source>Checkout &amp;after create</source>
        <target>创建后迁出</target>
        
      </trans-unit>
      <trans-unit id="ClearOrphan.Text">
        <source>Clear &amp;working directory and index</source>
        <target>清空工作目录及其索引(&amp;w)</target>
        
      </trans-unit>
      <trans-unit id="Ok.Text">
        <source>&amp;Create branch</source>
        <target>创建分支(&amp;C)</target>
        
      </trans-unit>
      <trans-unit id="Orphan.Text">
        <source>Create or&amp;phan</source>
        <target>创建空分支(&amp;p)</target>
        
      </trans-unit>
      <trans-unit id="_branchNameIsEmpty.Text">
        <source>Enter branch name.</source>
        <target>输入分支名称。</target>
        
      </trans-unit>
      <trans-unit id="_branchNameIsNotValid.Text">
        <source>“{0}” is not valid branch name.</source>
        <target>“{0}” 不是有效分支名称。</target>
        
      </trans-unit>
      <trans-unit id="_noRevisionSelected.Text">
        <source>Select 1 revision to create the branch on.</source>
        <target>选择修订1来创建分支</target>
        
      </trans-unit>
      <trans-unit id="groupBox1.Text">
        <source>Orphan</source>
        <target>空分支</target>
        
      </trans-unit>
      <trans-unit id="label1.Text">
        <source>&amp;Branch name</source>
        <target>分支名称(&amp;B)</target>
        
      </trans-unit>
      <trans-unit id="label2.Text">
        <source>Create b&amp;ranch at this revision</source>
        <target>从这个修订创建分支(&amp;r)</target>
        
      </trans-unit>
    </body>
  </file>
  <file datatype="plaintext" original="FormCreateTag" source-language="en" target-language="zh-Hans">
    <body>
      <trans-unit id="$this.Text">
        <source>Create tag</source>
        <target>创建标签</target>
        
      </trans-unit>
      <trans-unit id="ForceTag.Text">
        <source>Force</source>
        <target>强制</target>
        
      </trans-unit>
      <trans-unit id="Ok.Text">
        <source>Create tag</source>
        <target>创建标签</target>
        
      </trans-unit>
      <trans-unit id="_messageCaption.Text">
        <source>Tag</source>
        <target>标签</target>
        
      </trans-unit>
      <trans-unit id="_noRevisionSelected.Text">
        <source>Select 1 revision to create the tag on.</source>
        <target>选择一个版本来标记</target>
        
      </trans-unit>
      <trans-unit id="_pushToCaption.Text">
        <source>Push tag to '{0}'</source>
        <target>推送到{0}</target>
        
      </trans-unit>
      <trans-unit id="_trsAnnotated.Text">
        <source>Annotated tag</source>
        <target>带注解的标签</target>
        
      </trans-unit>
      <trans-unit id="_trsLightweight.Text">
        <source>Lightweight tag</source>
        <target>轻量化标签</target>
        
      </trans-unit>
      <trans-unit id="_trsSignDefault.Text">
        <source>Sign with default GPG</source>
        <target>用默认的GPG签名</target>
        
      </trans-unit>
      <trans-unit id="_trsSignSpecificKey.Text">
        <source>Sign with specific GPG</source>
        <target>签署特定的GPG</target>
        
      </trans-unit>
      <trans-unit id="keyIdLbl.Text">
        <source>Specific Key Id</source>
        <target>特定键ID</target>
        
      </trans-unit>
      <trans-unit id="label1.Text">
        <source>Tag name</source>
        <target>标签名称</target>
        
      </trans-unit>
      <trans-unit id="label2.Text">
        <source>Message</source>
        <target>消息</target>
        
      </trans-unit>
      <trans-unit id="label3.Text">
        <source>Create tag at this revision</source>
        <target>从这个修订创建标签</target>
        
      </trans-unit>
      <trans-unit id="pushTag.Text">
        <source>Push tag to '{0}'</source>
        <target>推送到{0}</target>
        
      </trans-unit>
    </body>
  </file>
  <file datatype="plaintext" original="FormCreateWorktree" source-language="en" target-language="zh-Hans">
    <body>
      <trans-unit id="$this.Text">
        <source>Create a new worktree</source>
        <target>创建新的工作树</target>
        
      </trans-unit>
      <trans-unit id="createWorktreeButton.Text">
        <source>Create the new worktree</source>
        <target>创建新的工作树</target>
        
      </trans-unit>
      <trans-unit id="groupBoxWhatToCheckout.Text">
        <source>What to checkout: </source>
        <target>要签出的内容:</target>
        
      </trans-unit>
      <trans-unit id="label2.Text">
        <source>New worktree directory:</source>
        <target>新的工作树文件夹：</target>
        
      </trans-unit>
      <trans-unit id="openWorktreeCheckBox.Text">
        <source>Open the new worktree after the creation</source>
        <target>创建后打开新的工作树</target>
        
      </trans-unit>
      <trans-unit id="radioButtonCheckoutExistingBranch.Text">
        <source>Checkout an existing branch:</source>
        <target>登出已存在的分支</target>
        
      </trans-unit>
      <trans-unit id="radioButtonCreateNewBranch.Text">
        <source>Create a new branch:
 (from current commit) </source>
        <target>创建一个分支：
（从当前提交）</target>
        
      </trans-unit>
    </body>
  </file>
  <file datatype="plaintext" original="FormDashboardCategoryTitle" source-language="en" target-language="zh-Hans">
    <body>
      <trans-unit id="$this.Text">
        <source>Enter Caption</source>
        <target>输入标题</target>
        
      </trans-unit>
      <trans-unit id="_categoryNameExistsText.Text">
        <source>Category name already exists</source>
        <target>分类目录名已经存在</target>
        
      </trans-unit>
      <trans-unit id="_categoryNameRequiredText.Text">
        <source>Category name is required</source>
        <target>分类目录名是必须的</target>
        
      </trans-unit>
      <trans-unit id="_renameCategoryText.Text">
        <source>Rename category</source>
        <target>分类目录名修改</target>
        
      </trans-unit>
      <trans-unit id="btnCancel.Text">
        <source>Cancel</source>
        <target>取消</target>
        
      </trans-unit>
      <trans-unit id="btnOk.Text">
        <source>OK</source>
        <target>确定</target>
        
      </trans-unit>
      <trans-unit id="lblCategoryName.Text">
        <source>Category name</source>
        <target>分类目录名</target>
        
      </trans-unit>
    </body>
  </file>
  <file datatype="plaintext" original="FormDeleteBranch" source-language="en" target-language="zh-Hans">
    <body>
      <trans-unit id="$this.Text">
        <source>Delete branch</source>
        <target>删除分支</target>
        
      </trans-unit>
      <trans-unit id="Delete.Text">
        <source>Delete</source>
        <target>删除</target>
        
      </trans-unit>
      <trans-unit id="ForceDelete.Text">
        <source>Force delete</source>
        <target>强制删除</target>
        
      </trans-unit>
      <trans-unit id="_cannotDeleteCurrentBranchMessage.Text">
        <source>Cannot delete the branch “{0}” which you are currently on.</source>
        <target>分支&quot;{0}&quot;不能删除，你真在这个分支上。</target>
        
      </trans-unit>
      <trans-unit id="_deleteBranchCaption.Text">
        <source>Delete branches</source>
        <target>删除分支</target>
        
      </trans-unit>
      <trans-unit id="_deleteBranchQuestion.Text">
        <source>Are you sure you want to delete selected branches?
Deleting a branch can cause commits to be deleted too!</source>
        <target>你确定要删除此分支？
如果删除一个分支，它对应的提交也会被被删除！</target>
        
      </trans-unit>
      <trans-unit id="_deleteUnmergedBranchForcingSuggestion.Text">
        <source>You cannot delete unmerged branch until you set “force delete” mode.</source>
        <target>您不能删除未合并的分支，除非你设置了“强制删除”。</target>
        
      </trans-unit>
      <trans-unit id="labelDeleteBranchWarning.Text">
        <source>You can only delete branches when they are fully merged in HEAD. 
When you delete a branch the commits can get lost because nothing points to them.
When you want to delete a not-fully merged branch, you can override this using the 'Force delete' option.
</source>
        <target>在HEAD进行的完全合并，您只能删除分支。
当你删除一个分支后，提交的数据可能会丢失，因为这些提交已经没有指向。
当您要删除一个不完全合并的分支，可以使用“强制删除”选项进行覆盖。</target>
        
      </trans-unit>
      <trans-unit id="labelSelectBranches.Text">
        <source>Select branches</source>
        <target>选择分支</target>
        
      </trans-unit>
    </body>
  </file>
  <file datatype="plaintext" original="FormDeleteRemoteBranch" source-language="en" target-language="zh-Hans">
    <body>
      <trans-unit id="$this.Text">
        <source>Delete branch</source>
        <target>删除分支</target>
        
      </trans-unit>
      <trans-unit id="Delete.Text">
        <source>Delete</source>
        <target>删除</target>
        
      </trans-unit>
      <trans-unit id="DeleteRemote.Text">
        <source>Delete branche(s) from remote repository</source>
        <target>删除远程服务器上的分支</target>
        
      </trans-unit>
      <trans-unit id="_confirmDeleteUnmergedRemoteBranchMessage.Text">
        <source>At least one remote branch is unmerged. Are you sure you want to delete it?
Deleting a branch can cause commits to be deleted too!</source>
        <target>至少还有一个远程分支未被合并。你确定要删除此分支？
如果删除一个分支，它对应的提交也会被删除！</target>
        
      </trans-unit>
      <trans-unit id="_deleteRemoteBranchesCaption.Text">
        <source>Delete remote branches</source>
        <target>删除远程分支</target>
        
      </trans-unit>
      <trans-unit id="labelDeleteBranchWarning.Text">
        <source>The commits referenced by the deleted branch will be lost
if no other branch or tag references them. Make sure there
is a branch or tag referencing the commits you wish to keep.
If you have accidentally deleted a wrong branch, go to Commands | Show reflog form
in order to recover the lost commits.</source>
        <target>被删除分支所引用的提交，如果没有其他分支或标签引用它们，将会丢失。
请确定有分支或标签引用了您要保留的提交。
如果您已经不慎误操作删除了分支，请点击菜单：命令 | 显示reflog表格，来恢复这些丢失的提交。</target>
        
      </trans-unit>
      <trans-unit id="labelSelectBranches.Text">
        <source>Select branches</source>
        <target>选择分支</target>
        
      </trans-unit>
    </body>
  </file>
  <file datatype="plaintext" original="FormDeleteTag" source-language="en" target-language="zh-Hans">
    <body>
      <trans-unit id="$this.Text">
        <source>Delete tag</source>
        <target>删除标签</target>
        
      </trans-unit>
      <trans-unit id="Ok.Text">
        <source>Delete</source>
        <target>删除</target>
        
      </trans-unit>
      <trans-unit id="deleteTag.Text">
        <source>Delete tag also from the following remote(s):</source>
        <target>删除标签，同时也从以下远程删除：</target>
        
      </trans-unit>
      <trans-unit id="label1.Text">
        <source>Select tag</source>
        <target>选择标签</target>
        
      </trans-unit>
      <trans-unit id="label2.Text">
        <source>This will delete the selected tag from the (local) repository.</source>
        <target>这将从（本地）档案库删除选定的标签。</target>
        
      </trans-unit>
      <trans-unit id="label3.Text">
        <source>(includes information about deleting tags which are already pushed)</source>
        <target>（包括已推送的删除标签的信息）</target>
        
      </trans-unit>
    </body>
  </file>
  <file datatype="plaintext" original="FormDiff" source-language="en" target-language="zh-Hans">
    <body>
      <trans-unit id="$this.Text">
        <source>Diff</source>
        <target>差异</target>
        
      </trans-unit>
      <trans-unit id="_anotherBranchTooltip.Text">
        <source>Select another branch</source>
        <target>选择另一个分支</target>
        
      </trans-unit>
      <trans-unit id="_anotherCommitTooltip.Text">
        <source>Select another commit</source>
        <target>选择另一个提交</target>
        
      </trans-unit>
      <trans-unit id="_btnSwapTooltip.Text">
        <source>Swap BASE and Compare commits</source>
        <target>交换BASE和比较的提交</target>
        
      </trans-unit>
      <trans-unit id="_ckCompareToMergeBase.Text">
        <source>Compare to merge &amp;base</source>
        <target>比较并与基合并(&amp;b)</target>
        
      </trans-unit>
      <trans-unit id="baseCommitGroup.Text">
        <source>BASE</source>
        <target>BASE</target>
        
      </trans-unit>
      <trans-unit id="blameToolStripMenuItem.Text">
        <source>Blame</source>
        <target>文件记录</target>
        
      </trans-unit>
      <trans-unit id="btnCompareDirectoriesWithDiffTool.Text">
        <source>Open diff using &amp;directory diff tool</source>
        <target>使用比较工具比较文件夹(&amp;d)</target>
        
      </trans-unit>
      <trans-unit id="copyFilenameToClipboardToolStripMenuItem1.Text">
        <source>Copy full path(s)</source>
        <target>把文件全路径复制到剪贴板</target>
        
      </trans-unit>
      <trans-unit id="diffShowInFileTreeToolStripMenuItem.Text">
        <source>Show in File tree</source>
        <target>显示在文件树</target>
        
      </trans-unit>
      <trans-unit id="fileHistoryDiffToolstripMenuItem.Text">
        <source>File history</source>
        <target>文件历史</target>
        
      </trans-unit>
      <trans-unit id="findInDiffToolStripMenuItem.Text">
        <source>Find</source>
        <target>查找</target>
        
      </trans-unit>
      <trans-unit id="firstParentToLocalToolStripMenuItem.Text">
        <source>Parent to BASE -&gt; Working directory</source>
        <target>父到比较结果 -&gt; 工作目录</target>
        
      </trans-unit>
      <trans-unit id="firstToLocalToolStripMenuItem.Text">
        <source>BASE -&gt; Working directory</source>
        <target>BASE -&gt; 工作目录</target>
        
      </trans-unit>
      <trans-unit id="firstToSelectedToolStripMenuItem.Text">
        <source>BASE -&gt; Compare</source>
        <target>BASE -&gt; 比较</target>
        
      </trans-unit>
      <trans-unit id="headCommitGroup.Text">
        <source>Compare</source>
        <target>比较</target>
        
      </trans-unit>
      <trans-unit id="openContainingFolderToolStripMenuItem.Text">
        <source>Show in folder</source>
        <target>在文件夹显示</target>
        
      </trans-unit>
      <trans-unit id="openWithDifftoolToolStripMenuItem.Text">
        <source>Open with difftool</source>
        <target>使用差异对比工具打开</target>
        
      </trans-unit>
      <trans-unit id="selectedParentToLocalToolStripMenuItem.Text">
        <source>Parent to Compare -&gt; Working directory</source>
        <target>要比较的父对象-&gt;工作目录</target>
        
      </trans-unit>
      <trans-unit id="selectedToLocalToolStripMenuItem.Text">
        <source>Compare -&gt; Working directory</source>
        <target>比较-&gt;工作目录</target>
        
      </trans-unit>
    </body>
  </file>
  <file datatype="plaintext" original="FormDonate" source-language="en" target-language="zh-Hans">
    <body>
      <trans-unit id="$this.Text">
        <source>Donate</source>
        <target>捐赠</target>
        
      </trans-unit>
      <trans-unit id="_donateText.Text">
        <source>We have a dedicated team of collaborators that spends a lot of time maintaining the app, working on new features and fixing bugs.You can support the project by making a financial contribution. Donations will be used to cover running costs and to get the resources needed to keep the project running. We will also use donations to thank collaborators for their efforts.

Click on the button below to get more information about making a donation.</source>
        <target>我们有一个专门的合作团队，他们花费大量时间维护应用程序、开发新特性和修复bug。你可以通过捐款来支持这个项目。捐款将用于支付运行成本，并获得维持项目运行所需的资源。我们也会用捐款来感谢合作者的努力。

点击下面的按钮获得更多关于捐赠的信息。</target>
        
      </trans-unit>
      <trans-unit id="lblText.Text">
        <source>We have a dedicated team of collaborators that spends a lot of time maintaining the app, working on new features and fixing bugs.You can support the project by making a financial contribution. Donations will be used to cover running costs and to get the resources needed to keep the project running. We will also use donations to thank collaborators for their efforts.

Click on the button below to get more information about making a donation.</source>
        <target>我们有一个专门的合作团队，他们花费大量时间维护应用程序、开发新特性和修复bug。你可以通过捐款来支持这个项目。捐款将用于支付运行成本，并获得维持项目运行所需的资源。我们也会用捐款来感谢合作者的努力。

点击下面的按钮获得更多关于捐赠的信息。</target>
        
      </trans-unit>
    </body>
  </file>
  <file datatype="plaintext" original="FormEdit" source-language="en" target-language="zh-Hans">
    <body>
      <trans-unit id="$this.Text">
        <source>View</source>
        <target>查看</target>
        
      </trans-unit>
    </body>
  </file>
  <file datatype="plaintext" original="FormEditor" source-language="en" target-language="zh-Hans">
    <body>
      <trans-unit id="$this.Text">
        <source>Editor</source>
        <target>编辑者</target>
        
      </trans-unit>
      <trans-unit id="_cannotOpenFile.Text">
        <source>Cannot open file:</source>
        <target>不能打开文件：</target>
        
      </trans-unit>
      <trans-unit id="_cannotSaveFile.Text">
        <source>Cannot save file:</source>
        <target>不能保存文件：</target>
        
      </trans-unit>
      <trans-unit id="_error.Text">
        <source>Error</source>
        <target>错误</target>
        
      </trans-unit>
      <trans-unit id="_saveChanges.Text">
        <source>Do you want to save changes?</source>
        <target>你要保存更改吗？</target>
        
      </trans-unit>
      <trans-unit id="_saveChangesCaption.Text">
        <source>Save changes</source>
        <target>保存更改</target>
        
      </trans-unit>
      <trans-unit id="labelWarning.Text">
        <source>Here be dragons!
Changing this file by hand can be harmful and might break something.
If you are not sure just close this window.</source>
        <target>这很危险！
手工更改这个文件损坏或部分损坏本地档案库。
如果你不知道怎么做，最好关闭它。</target>
        
      </trans-unit>
      <trans-unit id="toolStripSaveButton.ToolTipText">
        <source>Save</source>
        <target>保存</target>
        
      </trans-unit>
    </body>
  </file>
  <file datatype="plaintext" original="FormFileHistory" source-language="en" target-language="zh-Hans">
    <body>
      <trans-unit id="$this.Text">
        <source>File History</source>
        <target>文件历史</target>
        
      </trans-unit>
      <trans-unit id="BlameTab.Text">
        <source>Blame</source>
        <target>文件记录</target>
        
      </trans-unit>
      <trans-unit id="CommitInfoTabPage.Text">
        <source>Commit</source>
        <target>提交</target>
        
      </trans-unit>
      <trans-unit id="DiffTab.Text">
        <source>Diff</source>
        <target>差异</target>
        
      </trans-unit>
      <trans-unit id="ShowFirstParent.ToolTipText">
        <source>Show first parents</source>
        <target>显示第一个父提交</target>
        
      </trans-unit>
      <trans-unit id="ShowFullHistory.ToolTipText">
        <source>Show Full History</source>
        <target>显示完整的历史</target>
        
      </trans-unit>
      <trans-unit id="ViewTab.Text">
        <source>View</source>
        <target>查看</target>
        
      </trans-unit>
      <trans-unit id="_buildReportTabCaption.Text">
        <source>Build Report</source>
        <target>构建报告</target>
        
      </trans-unit>
      <trans-unit id="cherryPickThisCommitToolStripMenuItem.Text">
        <source>Cherry pick commit</source>
        <target>最优化提交（Cherry pick commit）</target>
        
      </trans-unit>
      <trans-unit id="copyToClipboardToolStripMenuItem.Text">
        <source>Copy to clipboard</source>
        <target>复制到剪贴板</target>
        
      </trans-unit>
      <trans-unit id="detectMoveAndCopyInAllFilesToolStripMenuItem.Text">
        <source>Detect move and copy in all files</source>
        <target>在所有文件中检测移动和复制</target>
        
      </trans-unit>
      <trans-unit id="detectMoveAndCopyInThisFileToolStripMenuItem.Text">
        <source>Detect move and copy in this file</source>
        <target>在这个文件中检测移动和复制</target>
        
      </trans-unit>
      <trans-unit id="diffToolRemoteLocalStripMenuItem.Text">
        <source>Difftool selected &lt; - &gt; local</source>
        <target>Difftool 已选择的 &lt; - &gt; 本地</target>
        
      </trans-unit>
      <trans-unit id="followFileHistoryRenamesToolStripMenuItem.Text">
        <source>Detect and follow - exact renames and copies only</source>
        <target>检测和跟随 - 只提取重名和副本</target>
        
      </trans-unit>
      <trans-unit id="followFileHistoryToolStripMenuItem.Text">
        <source>Detect and follow renames</source>
        <target>检测和重命名</target>
        
      </trans-unit>
      <trans-unit id="fullHistoryToolStripMenuItem.Text">
        <source>Full history</source>
        <target>完整历史</target>
        
      </trans-unit>
      <trans-unit id="ignoreWhitespaceToolStripMenuItem.Text">
        <source>Ignore whitespace</source>
        <target>忽略空白（空行和空格）</target>
        
      </trans-unit>
      <trans-unit id="loadBlameOnShowToolStripMenuItem.Text">
        <source>Load blame on show</source>
        <target>显示时加载Blame</target>
        
      </trans-unit>
      <trans-unit id="loadHistoryOnShowToolStripMenuItem.Text">
        <source>Load history on show</source>
        <target>显示时加载历史</target>
        
      </trans-unit>
      <trans-unit id="manipulateCommitToolStripMenuItem.Text">
        <source>Manipulate commit</source>
        <target>操纵提交</target>
        
      </trans-unit>
      <trans-unit id="openWithDifftoolToolStripMenuItem.Text">
        <source>Open with difftool</source>
        <target>使用差异对比工具打开</target>
        
      </trans-unit>
      <trans-unit id="revertCommitToolStripMenuItem.Text">
        <source>Revert commit</source>
        <target>还原提交</target>
        
      </trans-unit>
      <trans-unit id="saveAsToolStripMenuItem.Text">
        <source>Save as</source>
        <target>另存为</target>
        
      </trans-unit>
      <trans-unit id="showFullHistoryToolStripMenuItem.Text">
        <source>Show Full History</source>
        <target>显示完整的历史</target>
        
      </trans-unit>
      <trans-unit id="simplifyMergesContextMenuItem.Text">
        <source>Simplify Merges</source>
        <target>简化合并</target>
        
      </trans-unit>
      <trans-unit id="simplifyMergesToolStripMenuItem.Text">
        <source>Simplify Merges</source>
        <target>简化合并</target>
        
      </trans-unit>
      <trans-unit id="toolStripBlameOptions.Text">
        <source>Blame options</source>
        <target>Blame选项</target>
        
      </trans-unit>
      <trans-unit id="toolStripLabel1.Text">
        <source>Branches:</source>
        <target>分支：</target>
        
      </trans-unit>
      <trans-unit id="toolStripRevisionFilterLabel.Text">
        <source>Filter:</source>
        <target>过滤器：</target>
        
      </trans-unit>
      <trans-unit id="toolStripSplitLoad.ToolTipText">
        <source>Load file history</source>
        <target>载入文件历史</target>
        
      </trans-unit>
    </body>
  </file>
  <file datatype="plaintext" original="FormFilePrompt" source-language="en" target-language="zh-Hans">
    <body>
      <trans-unit id="$this.Text">
        <source>Select script files</source>
        <target>选择脚本文件</target>
        
      </trans-unit>
      <trans-unit id="btnBrowse.Text">
        <source>Browse...</source>
        <target>浏览...</target>
        
      </trans-unit>
      <trans-unit id="btnOk.Text">
        <source>&amp;OK</source>
        <target>确定(&amp;O)</target>
        
      </trans-unit>
      <trans-unit id="lblSelectFiles.Text">
        <source>Select file(s)</source>
        <target>选择文件</target>
        
      </trans-unit>
    </body>
  </file>
  <file datatype="plaintext" original="FormFixHome" source-language="en" target-language="zh-Hans">
    <body>
      <trans-unit id="$this.Text">
        <source>Home</source>
        <target>首页</target>
        
      </trans-unit>
      <trans-unit id="_gitGlobalConfigNotFound.Text">
        <source>The environment variable HOME does not point to a directory that contains the global git config file:
&quot; {0} &quot;

Do you want Git Extensions to help locate the correct folder?</source>
        <target>环境变量 HOME 不包含存在 git config文件的路径：
“{0}”

你想让Git Extensions来帮助你找到这样的文件夹吗？</target>
        
      </trans-unit>
      <trans-unit id="_gitGlobalConfigNotFoundCaption.Text">
        <source>Global config</source>
        <target>全局配置</target>
        
      </trans-unit>
      <trans-unit id="_gitconfigFoundHome.Text">
        <source>Located .gitconfig in %HOME% ({0}). This setting has been chosen automatically.</source>
        <target>.gitconfig 在 %HOME% ({0})。这个设置将被自动保存。 </target>
        
      </trans-unit>
      <trans-unit id="_gitconfigFoundHomedrive.Text">
        <source>Located .gitconfig in %HOMEDRIVE%%HOMEPATH% ({0}). This setting has been chosen automatically.</source>
        <target>.gitconfig 在 %HOMEDRIVE%%HOMEPATH% ({0})。这个设置将被自动保存。</target>
        
      </trans-unit>
      <trans-unit id="_gitconfigFoundPersonalFolder.Text">
        <source>Located .gitconfig in personal folder ({0}). This setting has been chosen automatically.</source>
        <target>.gitconfig 在用户文件夹 ({0})。这个设置将被自动保存。</target>
        
      </trans-unit>
      <trans-unit id="_gitconfigFoundUserprofile.Text">
        <source>Located .gitconfig in %USERPROFILE% ({0}). This setting has been chosen automatically.</source>
        <target>.gitconfig 在 %USERPROFILE% ({0})。这个设置将被自动保存。</target>
        
      </trans-unit>
      <trans-unit id="_homeNotAccessible.Text">
        <source>The environment variable HOME points to a directory that is not accessible:
&quot;{0}&quot;</source>
        <target>环境变量 HOME 指向的以下目录无法访问：
“{0}”</target>
        
      </trans-unit>
      <trans-unit id="_noHomeDirectorySpecified.Text">
        <source>Please enter a HOME directory.</source>
        <target>请输入 HOME 路径。</target>
        
      </trans-unit>
      <trans-unit id="defaultHome.Text">
        <source>Use default for HOME</source>
        <target>使用预设的HOME</target>
        
      </trans-unit>
      <trans-unit id="groupBox8.Text">
        <source>Environment</source>
        <target>环境</target>
        
      </trans-unit>
      <trans-unit id="label51.Text">
        <source>The global config file located in the location stored environment variable %HOME%. 
By default %HOME% will be set to %HOMEDRIVE%%HOMEPATH% if empty. 
Change the default behaviour only if you experience problems.</source>
        <target>全局配置文件位于%HOME%的位置。默认设置下，如果%HOME%为空，%HOME%将被设置为%HOMEDRIVE%%HOMEPATH%。
你应该只在遇到问题的时候才考虑改变默认设置。</target>
        
      </trans-unit>
      <trans-unit id="ok.Text">
        <source>OK</source>
        <target>确定</target>
        
      </trans-unit>
      <trans-unit id="otherHome.Text">
        <source>Other</source>
        <target>其他</target>
        
      </trans-unit>
      <trans-unit id="userprofileHome.Text">
        <source>Set HOME to USERPROFILE</source>
        <target>把USERPROFILE设为HOME</target>
        
      </trans-unit>
    </body>
  </file>
  <file datatype="plaintext" original="FormFormatPatch" source-language="en" target-language="zh-Hans">
    <body>
      <trans-unit id="$this.Text">
        <source>Format patch</source>
        <target>格式补丁</target>
        
      </trans-unit>
      <trans-unit id="Browse.Text">
        <source>Browse</source>
        <target>浏览</target>
        
      </trans-unit>
      <trans-unit id="FormatPatch.Text">
        <source>Create patch(es)</source>
        <target>创建补丁文件</target>
        
      </trans-unit>
      <trans-unit id="SaveToDir.Text">
        <source>Save patches in directory</source>
        <target>保存补丁文件夹到目录</target>
        
      </trans-unit>
      <trans-unit id="SelectedBranch.Text">
        <source>Branch</source>
        <target>分支</target>
        
      </trans-unit>
      <trans-unit id="_currentBranchText.Text">
        <source>Current branch:</source>
        <target>当前分支：</target>
        
      </trans-unit>
      <trans-unit id="_failCreatePatch.Text">
        <source>Unable to create patch file(s)</source>
        
      </trans-unit>
      <trans-unit id="_noEmailEnteredText.Text">
        <source>You need to enter an email address.</source>
        <target>你需要输入电子邮件地址。</target>
        
      </trans-unit>
      <trans-unit id="_noGitMailConfigured.Text">
        <source>There is no email address configured in the settings dialog.</source>
        <target>配置对话框未配置电子邮件地址。</target>
        
      </trans-unit>
      <trans-unit id="_noOutputPathEnteredText.Text">
        <source>You need to enter an output path.</source>
        <target>你需要输入输出路径。</target>
        
      </trans-unit>
      <trans-unit id="_noSubjectEnteredText.Text">
        <source>You need to enter a mail subject.</source>
        <target>你需要输入邮件的标题信息。</target>
        
      </trans-unit>
      <trans-unit id="_patchResultCaption.Text">
        <source>Patch result</source>
        <target>补丁结果</target>
        
      </trans-unit>
      <trans-unit id="_revisionsNeededCaption.Text">
        <source>Patch error</source>
        <target>补丁错误</target>
        
      </trans-unit>
      <trans-unit id="_revisionsNeededText.Text">
        <source>You need to select at least one revision</source>
        <target>您至少需要选择一个版本</target>
        
      </trans-unit>
      <trans-unit id="_sendMailResult.Text">
        <source>Send to:</source>
        <target>发送到：</target>
        
      </trans-unit>
      <trans-unit id="_sendMailResultFailed.Text">
        <source>Failed to send mail.</source>
        <target>发送电子邮件失败。</target>
        
      </trans-unit>
      <trans-unit id="_wrongSmtpSettingsText.Text">
        <source>You need to enter a valid smtp in the settings dialog.</source>
        <target>你需要在设置对话框输入一个有效的smtp。</target>
        
      </trans-unit>
      <trans-unit id="label1.Text">
        <source>Subject</source>
        <target>标题</target>
        
      </trans-unit>
      <trans-unit id="label2.Text">
        <source>Body</source>
        <target>内容</target>
        
      </trans-unit>
      <trans-unit id="label3.Text">
        <source>To</source>
        <target>到</target>
        
      </trans-unit>
      <trans-unit id="radioButton1.Text">
        <source>Mail patches from</source>
        <target>邮件补丁从</target>
        
      </trans-unit>
    </body>
  </file>
  <file datatype="plaintext" original="FormGitAttributes" source-language="en" target-language="zh-Hans">
    <body>
      <trans-unit id="$this.Text">
        <source>Edit .gitattributes</source>
        <target>编辑.gitattributes文件</target>
        
      </trans-unit>
      <trans-unit id="Save.Text">
        <source>Save</source>
        <target>保存</target>
        
      </trans-unit>
      <trans-unit id="_cannotAccessGitattributes.Text">
        <source>Failed to save .gitattributes.
Check if file is accessible.</source>
        <target>无法保存 .gitattributes。
检查该文件是否可读写。</target>
        
      </trans-unit>
      <trans-unit id="_cannotAccessGitattributesCaption.Text">
        <source>Failed to save .gitattributes</source>
        <target>无法保存 .gitattributes.</target>
        
      </trans-unit>
      <trans-unit id="_noWorkingDir.Text">
        <source>.gitattributes is only supported when there is a working directory.</source>
        <target>.gitattributes 只在工作目录下支持。</target>
        
      </trans-unit>
      <trans-unit id="_noWorkingDirCaption.Text">
        <source>No working directory</source>
        <target>没有工作目录</target>
        
      </trans-unit>
      <trans-unit id="_saveFileQuestion.Text">
        <source>Save changes to .gitattributes?</source>
        <target>保存 .gitattributes？</target>
        
      </trans-unit>
      <trans-unit id="_saveFileQuestionCaption.Text">
        <source>Save changes?</source>
        <target>保存改变？</target>
        
      </trans-unit>
      <trans-unit id="label1.Text">
        <source>Edit the git attributes
Define attributes per path

Examples
Mark all jpg files as binary:
*.jpg binary

Mark sln files as binary:
*.sln binary

Mark single file as text:
weirdchars.txt text

For more information run
command &quot;git help gitattributes&quot;
</source>
        <target>编辑git的属性
按路径定义属性

举例：
标记所有jpg文件为二进制：
*.jpg binary

标记所有sln文件为二进制：
*.sln binary

标记单个文件为文本
weirdchars.txt text

更多信息请看git帮助 
通过命令&quot;git help gitattributes&quot;
</target>
        
      </trans-unit>
    </body>
  </file>
  <file datatype="plaintext" original="FormGitCommandLog" source-language="en" target-language="zh-Hans">
    <body>
      <trans-unit id="$this.Text">
        <source>Git Command Log</source>
        <target>Git 命令日志</target>
        
      </trans-unit>
      <trans-unit id="chkAlwaysOnTop.Text">
        <source>Always on top</source>
        <target>总是在前台</target>
        
      </trans-unit>
      <trans-unit id="chkCaptureCallStacks.Text">
        <source>Capture call stacks</source>
        <target>捕获调用栈</target>
        
      </trans-unit>
      <trans-unit id="chkWordWrap.Text">
        <source>Word wrap</source>
        <target>自动换行</target>
        
      </trans-unit>
      <trans-unit id="mnuClear.Text">
        <source>Clear</source>
        <target>清理</target>
        
      </trans-unit>
      <trans-unit id="mnuSaveToFile.Text">
        <source>Save to file</source>
        <target>保存到文件</target>
        
      </trans-unit>
      <trans-unit id="tabPageCommandCache.Text">
        <source>Command cache</source>
        <target>命令缓存</target>
        
      </trans-unit>
      <trans-unit id="tabPageCommandLog.Text">
        <source>Command log</source>
        <target>命令日志</target>
        
      </trans-unit>
    </body>
  </file>
  <file datatype="plaintext" original="FormGitIgnore" source-language="en" target-language="zh-Hans">
    <body>
      <trans-unit id="$this.Text">
        <source>Edit .gitignore</source>
        <target>编辑.gitignore</target>
        
      </trans-unit>
      <trans-unit id="AddDefault.Text">
        <source>Add default ignores</source>
        <target>添加默认的忽略项</target>
        
      </trans-unit>
      <trans-unit id="AddPattern.Text">
        <source>Add pattern</source>
        <target>添加模板</target>
        
      </trans-unit>
      <trans-unit id="Save.Text">
        <source>Save</source>
        <target>保存</target>
        
      </trans-unit>
      <trans-unit id="_gitignoreOnlyInWorkingDirSupportedCaption.Text">
        <source>No working directory</source>
        <target>没有工作目录</target>
        
      </trans-unit>
      <trans-unit id="_saveFileQuestionCaption.Text">
        <source>Save changes?</source>
        <target>保存改变？</target>
        
      </trans-unit>
      <trans-unit id="btnCancel.Text">
        <source>Cancel</source>
        <target>取消</target>
        
      </trans-unit>
      <trans-unit id="label1.Text">
        <source>Specify filepatterns you want git to ignore.

Example:
#Ignore thumbnails created by Windows
Thumbs.db
#Ignore files built by Visual Studio
*.user
*.aps
*.pch
*.vspscc
*_i.c
*_p.c
*.ncb
*.suo
*.bak
*.cache
*.ilk
*.log
[Bb]in
[Dd]ebug*/
*.sbr
obj/
[Rr]elease*/
_ReSharper*/</source>
        <target>列出你想让git忽略的文件类型。

例如:
#忽略windows生成的缩略图文件
Thunbs.db
#忽略Visual Studio生成时的产生的文件
*.user
*.aps
*.pch
*.vspscc
*_i.c
*_p.c
*.ncb
*.suo
*.tlb
*.tlh
*.bak
*.cache
*.ilk
*.log
[Bb]in
[Dd]ebug*/
*.lib
*.sbr
obj/
[Rr]elease*/
_ReSharper*/</target>
        
      </trans-unit>
      <trans-unit id="lnkGitIgnoreGenerate.Text">
        <source>Generate a custom ignore file for git</source>
        <target>为Git生成一个自定义的忽略文件</target>
        
      </trans-unit>
      <trans-unit id="lnkGitIgnorePatterns.Text">
        <source>Example ignore patterns</source>
        <target>忽略模板示例</target>
        
      </trans-unit>
    </body>
  </file>
  <file datatype="plaintext" original="FormGoToCommit" source-language="en" target-language="zh-Hans">
    <body>
      <trans-unit id="$this.Text">
        <source>Go to commit</source>
        <target>进行提交</target>
        
      </trans-unit>
      <trans-unit id="goButton.Text">
        <source>Go</source>
        <target>进行</target>
        
      </trans-unit>
      <trans-unit id="groupBox1.Text">
        <source>Help</source>
        <target>帮助</target>
        
      </trans-unit>
      <trans-unit id="label1.Text">
        <source>Commit expression:</source>
        <target>提交表达式：</target>
        
      </trans-unit>
      <trans-unit id="label2.Text">
        <source>Commit expression examples:
- complete commit hash: e. g.: 8eab51fcb9c4538eb74c4dcd4c31ffd693ad25c9
- partial commit hash (if unique): e. g.: 8eab51fcb9c453
- tag name
- branch name</source>
        <target>提交表达的例子：
- complete commit hash: e. g.: 8eab51fcb9c4538eb74c4dcd4c31ffd693ad25c9
- partial commit hash (if unique): e. g.: 8eab51fcb9c453
- tag name</target>
        
      </trans-unit>
      <trans-unit id="label3.Text">
        <source>Go to tag:</source>
        <target>到标签：</target>
        
      </trans-unit>
      <trans-unit id="label4.Text">
        <source>Go to branch:</source>
        <target>到分支：</target>
        
      </trans-unit>
      <trans-unit id="linkGitRevParse.Text">
        <source>More see git-rev-parse</source>
        <target>更多请看git-rev-parse</target>
        
      </trans-unit>
    </body>
  </file>
  <file datatype="plaintext" original="FormGoToLine" source-language="en" target-language="zh-Hans">
    <body>
      <trans-unit id="$this.Text">
        <source>Go to line</source>
        <target>到行</target>
        
      </trans-unit>
      <trans-unit id="cancelBtn.Text">
        <source>Cancel</source>
        <target>取消</target>
        
      </trans-unit>
      <trans-unit id="lineLabel.Text">
        <source>Line number</source>
        <target>行</target>
        
      </trans-unit>
      <trans-unit id="okBtn.Text">
        <source>OK</source>
        <target>确定</target>
        
      </trans-unit>
    </body>
  </file>
  <file datatype="plaintext" original="FormInit" source-language="en" target-language="zh-Hans">
    <body>
      <trans-unit id="$this.Text">
        <source>Create new repository</source>
        <target>新建版本库</target>
        
      </trans-unit>
      <trans-unit id="Browse.Text">
        <source>Browse</source>
        <target>浏览</target>
        
      </trans-unit>
      <trans-unit id="Central.Text">
        <source>Central repository, no working directory  (--bare --shared=all)</source>
        <target>中央资料库，没有工作目录 (--bare --shared=all)</target>
        
      </trans-unit>
      <trans-unit id="Init.Text">
        <source>Create</source>
        <target>创建</target>
        
      </trans-unit>
      <trans-unit id="Personal.Text">
        <source>Personal repository</source>
        <target>个人档案库</target>
        
      </trans-unit>
      <trans-unit id="_chooseDirectory.Text">
        <source>Please choose a directory.</source>
        <target>请选择一个目录。</target>
        
      </trans-unit>
      <trans-unit id="_chooseDirectoryCaption.Text">
        <source>Choose directory</source>
        <target>选择目录</target>
        
      </trans-unit>
      <trans-unit id="_chooseDirectoryNotFile.Text">
        <source>Cannot initialize a new repository on a file.
Please choose a directory.</source>
        <target>不能初始化一个新的档案库。请选择一个目录。</target>
        
      </trans-unit>
      <trans-unit id="_chooseDirectoryNotFileCaption.Text">
        <source>Error</source>
        <target>错误</target>
        
      </trans-unit>
      <trans-unit id="_initMsgBoxCaption.Text">
        <source>Create new repository</source>
        <target>新建版本库</target>
        
      </trans-unit>
      <trans-unit id="groupBox1.Text">
        <source>Repository type</source>
        <target>档案库类型</target>
        
      </trans-unit>
      <trans-unit id="label1.Text">
        <source>Directory</source>
        <target>目录</target>
        
      </trans-unit>
    </body>
  </file>
  <file datatype="plaintext" original="FormMailMap" source-language="en" target-language="zh-Hans">
    <body>
      <trans-unit id="$this.Text">
        <source>Edit .mailmap</source>
        <target>编辑.mailmap文件</target>
        
      </trans-unit>
      <trans-unit id="Save.Text">
        <source>Save</source>
        <target>保存</target>
        
      </trans-unit>
      <trans-unit id="_cannotAccessMailmap.Text">
        <source>Failed to save .mailmap.
Check if file is accessible.</source>
        <target>无法保存 .mailmap。
检查该文件是否可读写。</target>
        
      </trans-unit>
      <trans-unit id="_cannotAccessMailmapCaption.Text">
        <source>Failed to save .mailmap</source>
        <target>无法保存 .mailmap</target>
        
      </trans-unit>
      <trans-unit id="_mailmapOnlyInWorkingDirSupported.Text">
        <source>.mailmap is only supported when there is a working directory.</source>
        <target>.mailmap 只在工作目录下支持。</target>
        
      </trans-unit>
      <trans-unit id="_mailmapOnlyInWorkingDirSupportedCaption.Text">
        <source>No working directory</source>
        <target>没有工作目录</target>
        
      </trans-unit>
      <trans-unit id="_saveFileQuestion.Text">
        <source>Save changes to .mailmap?</source>
        <target>保存 .mailmap？</target>
        
      </trans-unit>
      <trans-unit id="_saveFileQuestionCaption.Text">
        <source>Save changes?</source>
        <target>保存改变？</target>
        
      </trans-unit>
      <trans-unit id="label1.Text">
        <source>Edit the mailmap.
This file is meant to correct usernames.

Example:
Henk Westhuis &lt;Henk@.(none)&gt;
Henk Westhuis &lt;henk_westhuis@hotmail.com&gt;

For more information run
command &quot;git help shortlog&quot;</source>
        <target>编辑mailmap文件。
此文件用来给改正用户名。

例如：
Henk Westhuis &lt;Henk@.(none)&gt;
Henk Westhuis &lt;henk_westhuis@hotmail.com&gt;</target>
        
      </trans-unit>
    </body>
  </file>
  <file datatype="plaintext" original="FormManageWorktree" source-language="en" target-language="zh-Hans">
    <body>
      <trans-unit id="$this.Text">
        <source>Existing worktrees</source>
        <target>已经存在的工作树</target>
        
      </trans-unit>
      <trans-unit id="Branch.HeaderText">
        <source>Branch</source>
        <target>分支</target>
        
      </trans-unit>
      <trans-unit id="Delete.HeaderText">
        <source>Delete</source>
        <target>删除</target>
        
      </trans-unit>
      <trans-unit id="IsDeleted.HeaderText">
        <source>Deleted</source>
        <target>删除</target>
        
      </trans-unit>
      <trans-unit id="Open.HeaderText">
        <source>Open</source>
        <target>打开</target>
        
      </trans-unit>
      <trans-unit id="Path.HeaderText">
        <source>Path</source>
        <target>路径</target>
        
      </trans-unit>
      <trans-unit id="Sha1.HeaderText">
        <source>SHA-1</source>
        <target>SHA-1</target>
        
      </trans-unit>
      <trans-unit id="Type.HeaderText">
        <source>Type</source>
        <target>类型</target>
        
      </trans-unit>
      <trans-unit id="buttonClose.Text">
        <source>Close</source>
        <target>关闭</target>
        
      </trans-unit>
      <trans-unit id="buttonPruneWorktrees.Text">
        <source>Prune the deleted worktrees</source>
        <target>修建已经删除的 worktrees</target>
        
      </trans-unit>
    </body>
  </file>
  <file datatype="plaintext" original="FormMergeBranch" source-language="en" target-language="zh-Hans">
    <body>
      <trans-unit id="$this.Text">
        <source>Merge branches</source>
        <target>合并分行</target>
        
      </trans-unit>
      <trans-unit id="Currentbranch.Text">
        <source>Into current branch</source>
        <target>进入当前分支</target>
        
      </trans-unit>
      <trans-unit id="NonDefaultMergeStrategy.Text">
        <source>Use non-default merge strategy</source>
        <target>使用非默认的合并策略</target>
        
      </trans-unit>
      <trans-unit id="Ok.Text">
        <source>&amp;Merge</source>
        <target>合并(&amp;M)</target>
        
      </trans-unit>
      <trans-unit id="_formMergeBranchHoverShowImageLabelText.Text">
        <source>Hover to see scenario when fast forward is possible.</source>
        <target>在可以快进时鼠标悬停显示缩略图</target>
        
      </trans-unit>
      <trans-unit id="_strategyTooltipText.Text">
        <source>resolve 
This can only resolve two heads (i.e. the current branch and another branch you pulled from) using a 3-way merge algorithm.
It tries to carefully detect criss-cross merge ambiguities and is considered generally safe and fast. 

recursive 
This can only resolve two heads using a 3-way merge algorithm. When there is more than one common ancestor that can be 
used for 3-way merge, it creates a merged tree of the common ancestors and uses that as the reference tree for the 3-way
merge. Additionally this can detect and handle merges involving renames. This is the default merge strategy when pulling or 
merging one branch. 

octopus 
This resolves cases with more than two heads, but refuses to do a complex merge that needs manual resolution. It is 
primarily meant to be used for bundling topic branch heads together. This is the default merge strategy when pulling or 
merging more than one branch. 

ours 
This resolves any number of heads, but the resulting tree of the merge is always that of the current branch head, effectively 
ignoring all changes from all other branches. It is meant to be used to supersede old development history of side branches.

subtree 
This is a modified recursive strategy. When merging trees A and B, if B corresponds to a subtree of A, B is first adjusted to 
match the tree structure of A, instead of reading the trees at the same level. This adjustment is also done to the common 
ancestor tree.</source>
        <target>解析(resolve)
使用3方合并算法，只能解决两头合并(比如当前分支和你“拉”操作的源分支)。此策略会小心的检测出交叉合并的二义性，总体来说是安全且快速的。

递归(recursive)
使用三向合并算法，只能解决两头合并。当两个分支至少有一个公共祖先能够使用三向合并的时候，此策略会为所有公共祖先建立一个合并树并且把这棵树当做三向合并的引用树。除此以外，此策略还可以检测和处理重命名的的合并。此策略是“拉”操作和合并单个分支的默认策略。

复合(octopus)
此策略可以解决大于两头的合并，但是会拒绝需要手动解析的复杂合并。主要的作用是把几个主要的功用分支绑在一起。此策略是“拉”操作和合并多个分支的默认策略。

排外(ours)
此策略可以解决任意头合并，但是在合并的结果树中总是保持当前分支的头，对于忽略一切其他分支的改变的情况来说极其有效。此策略可以用来接替旧的开发历史中的副分支。

子树(subtree)
此策略是修改的递归策略。当合并A树和B树时，如果B树对应A的一个子树，B首先会被调整到设和A树结构的位置，而不是进行同级别的对比。这种调整也会应用在公共祖先树上。</target>
        
      </trans-unit>
      <trans-unit id="addLogMessages.Text">
        <source>Add log messages</source>
        <target>添加日志信息</target>
        
      </trans-unit>
      <trans-unit id="addMergeMessage.Text">
        <source>Specify merge message</source>
        <target>指定合并消息</target>
        
      </trans-unit>
      <trans-unit id="advanced.Text">
        <source>Show advanced options</source>
        <target>显示高级选项</target>
        
      </trans-unit>
      <trans-unit id="allowUnrelatedHistories.Text">
        <source>Allow unrelated histories</source>
        <target>允许不相关的历史记录</target>
        
      </trans-unit>
      <trans-unit id="fastForward.Text">
        <source>Keep a single branch line if possible (fast forward)</source>
        <target>如果可能的话，建立一个单一分支线(快进)</target>
        
      </trans-unit>
      <trans-unit id="groupBox1.Text">
        <source>Merge</source>
        <target>合并</target>
        
      </trans-unit>
      <trans-unit id="label2.Text">
        <source>Merge branch</source>
        <target>合并分行</target>
        
      </trans-unit>
      <trans-unit id="noCommit.Text">
        <source>Do not commit</source>
        <target>不提交</target>
        
      </trans-unit>
      <trans-unit id="noFastForward.Text">
        <source>Always create a new merge commit</source>
        <target>总是建立一个新的合并提交(merge commit)</target>
        
      </trans-unit>
      <trans-unit id="squash.Text">
        <source>Squash commits</source>
        <target>Squash提交</target>
        
      </trans-unit>
      <trans-unit id="strategyHelp.Text">
        <source>Help</source>
        <target>帮助</target>
        
      </trans-unit>
    </body>
  </file>
  <file datatype="plaintext" original="FormMergeSubmodule" source-language="en" target-language="zh-Hans">
    <body>
      <trans-unit id="$this.Text">
        <source>Submodule conflict</source>
        <target>子模块冲突</target>
        
      </trans-unit>
      <trans-unit id="_deleted.Text">
        <source>deleted</source>
        <target>删除</target>
        
      </trans-unit>
      <trans-unit id="_stageFilename.Text">
        <source>Stage {0}</source>
        <target>载入{0}</target>
        
      </trans-unit>
      <trans-unit id="btCheckoutBranch.Text">
        <source>Checkout Branch</source>
        <target>登出分支</target>
        
      </trans-unit>
      <trans-unit id="btOpenSubmodule.Text">
        <source>Open submodule</source>
        <target>打开子模块</target>
        
      </trans-unit>
      <trans-unit id="btStageCurrent.Text">
        <source>Stage Current</source>
        <target>暂存当前</target>
        
      </trans-unit>
      <trans-unit id="label1.Text">
        <source>Base:</source>
        <target>源：</target>
        
      </trans-unit>
      <trans-unit id="label2.Text">
        <source>There is a conflict on the submodule:</source>
        <target>子模块有冲突：</target>
        
      </trans-unit>
      <trans-unit id="label3.Text">
        <source>Local:</source>
        <target>本地：</target>
        
      </trans-unit>
      <trans-unit id="label4.Text">
        <source>Remote:</source>
        <target>远程：</target>
        
      </trans-unit>
      <trans-unit id="label5.Text">
        <source>Current:</source>
        <target>当前：</target>
        
      </trans-unit>
      <trans-unit id="lbSubmodule.Text">
        <source>Submodule</source>
        <target>子模块</target>
        
      </trans-unit>
    </body>
  </file>
  <file datatype="plaintext" original="FormModifiedDeletedCreated" source-language="en" target-language="zh-Hans">
    <body>
      <trans-unit id="$this.Text">
        <source>Solve merge conflict</source>
        <target>解决合并冲突</target>
        
      </trans-unit>
      <trans-unit id="Abort.Text">
        <source>Abort</source>
        <target>终止</target>
        
      </trans-unit>
    </body>
  </file>
  <file datatype="plaintext" original="FormOpenDirectory" source-language="en" target-language="zh-Hans">
    <body>
      <trans-unit id="$this.Text">
        <source>Open local repository</source>
        <target>开启档案库</target>
        
      </trans-unit>
      <trans-unit id="Load.Text">
        <source>Open</source>
        <target>打开</target>
        
      </trans-unit>
      <trans-unit id="_warningOpenFailed.Text">
        <source>The selected directory is not a valid git repository.</source>
        
      </trans-unit>
      <trans-unit id="_warningOpenFailedCaption.Text">
        <source>Error</source>
        <target>错误</target>
        
      </trans-unit>
      <trans-unit id="label1.Text">
        <source>Directory</source>
        <target>目录</target>
        
      </trans-unit>
    </body>
  </file>
  <file datatype="plaintext" original="FormPull" source-language="en" target-language="zh-Hans">
    <body>
      <trans-unit id="$this.Text">
        <source>Pull</source>
        <target>拉取</target>
        
      </trans-unit>
      <trans-unit id="AddRemote.Text">
        <source>Manage remotes</source>
        <target>管理远程</target>
        
      </trans-unit>
      <trans-unit id="AllTags.Text">
        <source>Fetch all tags</source>
        <target>获取所有标签</target>
        
      </trans-unit>
      <trans-unit id="AutoStash.Text">
        <source>Auto stash</source>
        <target>自动缓冲</target>
        
      </trans-unit>
      <trans-unit id="Fetch.Text">
        <source>Do not merge, only &amp;fetch remote changes</source>
        <target>不合并，只获取远程分支</target>
        
      </trans-unit>
      <trans-unit id="Merge.Text">
        <source>&amp;Merge remote branch into current branch</source>
        <target>远程分支合并到当前分支(&amp;M)</target>
        
      </trans-unit>
      <trans-unit id="Mergetool.Text">
        <source>Solve conflicts</source>
        <target>解决冲突</target>
        
      </trans-unit>
      <trans-unit id="NoTags.Text">
        <source>Fetch no tag</source>
        <target>不获取标签</target>
        
      </trans-unit>
      <trans-unit id="Prune.Text">
        <source>Prune remote branches</source>
        <target>剪除(Prune)分支机构</target>
        
      </trans-unit>
      <trans-unit id="Pull.Text">
        <source>&amp;Pull</source>
        <target>拉取(&amp;P)</target>
        
      </trans-unit>
      <trans-unit id="PullFromRemote.Text">
        <source>Remote</source>
        <target>远程</target>
        
      </trans-unit>
      <trans-unit id="PullFromUrl.Text">
        <source>Url</source>
        <target>Url地址</target>
        
      </trans-unit>
      <trans-unit id="ReachableTags.Text">
        <source>Follow tagopt, if not specified, fetch tags reachable from remote HEAD</source>
        <target>按照tagopt，如果不指定 将从远程HEAD获取标签</target>
        
      </trans-unit>
      <trans-unit id="Rebase.Text">
        <source>&amp;Rebase current branch on top of remote branch, creates linear history (use with caution)</source>
        <target>衍合(Rebase)远程分支到当前分支，创建线性历史记录。
建议使用时选择一个远程分支。 （谨慎使用）(&amp;R)</target>
        
      </trans-unit>
      <trans-unit id="Stash.Text">
        <source>Stash changes</source>
        <target>暂存修改到缓冲区</target>
        
      </trans-unit>
      <trans-unit id="Unshallow.Text">
        <source>Download full history</source>
        <target>下载完整历史</target>
        
      </trans-unit>
      <trans-unit id="_allMergeConflictSolvedQuestion.Text">
        <source>Are all merge conflicts solved? Do you want to commit?</source>
        <target>所有的合并冲突都解决了么？要不要提交？</target>
        
      </trans-unit>
      <trans-unit id="_allMergeConflictSolvedQuestionCaption.Text">
        <source>Conflicts solved</source>
        <target>冲突解决了</target>
        
      </trans-unit>
      <trans-unit id="_applyStashedItemsAgain.Text">
        <source>Apply stashed items to working directory again?</source>
        <target>要把缓冲区的对象再次应用到工作目录吗？</target>
        
      </trans-unit>
      <trans-unit id="_applyStashedItemsAgainCaption.Text">
        <source>Auto stash</source>
        <target>自动缓冲</target>
        
      </trans-unit>
      <trans-unit id="_areYouSureYouWantToRebaseMerge.Text">
        <source>The current commit is a merge.
Are you sure you want to rebase this merge?</source>
        <target>当前提交合并。
你确定要rebase这个合并？</target>
        
      </trans-unit>
      <trans-unit id="_areYouSureYouWantToRebaseMergeCaption.Text">
        <source>Rebase merge commit?</source>
        <target>rebase合并提交？</target>
        
      </trans-unit>
      <trans-unit id="_buttonFetch.Text">
        <source>&amp;Fetch</source>
        <target>获取(&amp;F)</target>
        
      </trans-unit>
      <trans-unit id="_buttonPull.Text">
        <source>&amp;Pull</source>
        <target>拉取(&amp;P)</target>
        
      </trans-unit>
      <trans-unit id="_dontShowAgain.Text">
        <source>Don't show me this message again.</source>
        <target>不要再显示这个消息</target>
        
      </trans-unit>
      <trans-unit id="_fetchAllBranchesCanOnlyWithFetch.Text">
        <source>You can only fetch all remote branches (*) without merge or rebase.
If you want to fetch all remote branches, choose fetch.
If you want to fetch and merge a branch, choose a specific branch.</source>
        <target>如果不使用合并(merge)或者衍合(rebase)，你只能把整个远程分支 (*)都提取过来。如果你想获取所有远程分支，那就选择提取。如果你想获取和合并某一个分支，那就选择这个特定的分支。</target>
        
      </trans-unit>
      <trans-unit id="_formTitleFetch.Text">
        <source>Fetch ({0})</source>
        <target>获取 ({0})</target>
        
      </trans-unit>
      <trans-unit id="_formTitlePull.Text">
        <source>Pull ({0})</source>
        <target>拉取 ({0})</target>
        
      </trans-unit>
      <trans-unit id="_hoverShowImageLabelText.Text">
        <source>Hover to see scenario when fast forward is possible.</source>
        <target>在可以快进时鼠标悬停显示缩略图</target>
        
      </trans-unit>
      <trans-unit id="_noRemoteBranch.Text">
        <source>You didn't specify a remote branch</source>
        <target>你未指定远程分支</target>
        
      </trans-unit>
      <trans-unit id="_noRemoteBranchButtons.Text">
        <source>Pull from {0}|Cancel</source>
        <target>从 {0} 拉取|取消</target>
        
      </trans-unit>
      <trans-unit id="_noRemoteBranchCaption.Text">
        <source>Remote branch not specified</source>
        <target>远程分支未指定</target>
        
      </trans-unit>
      <trans-unit id="_noRemoteBranchForFetchButtons.Text">
        <source>Fetch from {0}|Cancel</source>
        <target>从 {0} 获取|取消</target>
        
      </trans-unit>
      <trans-unit id="_noRemoteBranchForFetchMainInstruction.Text">
        <source>You asked to fetch from the remote '{0}',
but did not specify a remote branch.
Because this is not the current branch, you must specify a remote branch.</source>
        <target>你请求获取远程 “{0}”，
但没有指定远程分支。
因为这不是当前分支，你必须指定远程分支。</target>
        
      </trans-unit>
      <trans-unit id="_noRemoteBranchMainInstruction.Text">
        <source>You asked to pull from the remote '{0}',
but did not specify a remote branch.
Because this is not the default configured remote for your local branch,
you must specify a remote branch.</source>
        <target>你请求拉取远程'{0}'，
但没有指定远程分支。
因为默认配置远程分支不是本地分行，
你必须指定一个远程分支。</target>
        
      </trans-unit>
      <trans-unit id="_notOnBranch.Text">
        <source>You cannot &quot;pull&quot; when git head detached.

Do you want to continue?</source>
        <target>git HEAD已经变化了，你不能拉取。

你要继续吗？</target>
        
      </trans-unit>
      <trans-unit id="_notOnBranchButtons.Text">
        <source>Checkout branch|Continue</source>
        <target>登出分支|继续</target>
        
      </trans-unit>
      <trans-unit id="_notOnBranchCaption.Text">
        <source>Not on a branch</source>
        <target>不在一个分支。</target>
        
      </trans-unit>
      <trans-unit id="_notOnBranchMainInstruction.Text">
        <source>You are not working on a branch</source>
        <target>你未在这个分支上</target>
        
      </trans-unit>
      <trans-unit id="_pruneBranchesBranch.Text">
        <source>Do you want to delete all stale remote-tracking branches?</source>
        <target>是否删除陈旧的远程分支</target>
        
      </trans-unit>
      <trans-unit id="_pruneBranchesButtons.Text">
        <source>Deletes stale branches|Cancel</source>
        <target>删除过时分支|取消</target>
        
      </trans-unit>
      <trans-unit id="_pruneBranchesCaption.Text">
        <source>Pull was rejected</source>
        <target>拉取被拒绝了</target>
        
      </trans-unit>
      <trans-unit id="_pruneBranchesMainInstruction.Text">
        <source>Remote branch no longer exist</source>
        <target>远程分支不存在</target>
        
      </trans-unit>
      <trans-unit id="_pruneFromCaption.Text">
        <source>Prune remote branches from {0}</source>
        <target>修剪远程分支从{0}</target>
        
      </trans-unit>
      <trans-unit id="_pullFetchPruneAllConfirmation.Text">
        <source>Warning! The fetch with prune will remove all the remote-tracking references which no longer exist on remotes. Do you want to proceed?</source>
        <target>警告！用剪枝取将删除远程跟踪中不再存在的所有远程跟踪引用。你想继续吗？</target>
        
      </trans-unit>
      <trans-unit id="_questionInitSubmodules.Text">
        <source>The pulled has submodules configured.
Do you want to initialize the submodules?
This will initialize and update all submodules recursive.</source>
        <target>拉取子模块的配置已存在。
你要初始化的子模块？
这将初始化和更新所有子模块。</target>
        
      </trans-unit>
      <trans-unit id="_questionInitSubmodulesCaption.Text">
        <source>Submodules</source>
        <target>子模块</target>
        
      </trans-unit>
      <trans-unit id="_selectRemoteRepository.Text">
        <source>Please select a remote repository</source>
        <target>请选择一个远程档案库</target>
        
      </trans-unit>
      <trans-unit id="_selectSourceDirectory.Text">
        <source>Please select a source directory</source>
        <target>请选择源目录</target>
        
      </trans-unit>
      <trans-unit id="groupBox1.Text">
        <source>Merge options</source>
        <target>合并选项</target>
        
      </trans-unit>
      <trans-unit id="groupBox2.Text">
        <source>Pull from</source>
        <target>从这里拉取</target>
        
      </trans-unit>
      <trans-unit id="groupBox3.Text">
        <source>Branch</source>
        <target>分支</target>
        
      </trans-unit>
      <trans-unit id="groupBox4.Text">
        <source>Tag options</source>
        <target>标签选项</target>
        
      </trans-unit>
      <trans-unit id="label1.Text">
        <source>Local branch</source>
        <target>本地分支</target>
        
      </trans-unit>
      <trans-unit id="label2.Text">
        <source>Remote branch</source>
        <target>远程分支</target>
        
      </trans-unit>
    </body>
  </file>
  <file datatype="plaintext" original="FormPush" source-language="en" target-language="zh-Hans">
    <body>
      <trans-unit id="$this.Text">
        <source>Push</source>
        <target>推送</target>
        
      </trans-unit>
      <trans-unit id="AddRemote.Text">
        <source>Manage remotes</source>
        <target>管理远程</target>
        
      </trans-unit>
      <trans-unit id="BranchTab.Text">
        <source>Push branches</source>
        <target>推送分支</target>
        
      </trans-unit>
      <trans-unit id="DeleteColumn.HeaderText">
        <source>Delete Remote Branch</source>
        <target>删除远程分支</target>
        
      </trans-unit>
      <trans-unit id="ForceColumn.HeaderText">
        <source>Push (Force Rewind)</source>
        <target>推送(强制rewind)</target>
        
      </trans-unit>
      <trans-unit id="ForcePushBranches.Text">
        <source>&amp;Force Push</source>
        <target>强制推送(&amp;F)</target>
        
      </trans-unit>
      <trans-unit id="ForcePushTags.Text">
        <source>&amp;Force Push</source>
        <target>强制推送(&amp;F)</target>
        
      </trans-unit>
      <trans-unit id="LoadSSHKey.Text">
        <source>Load SSH key</source>
        <target>载入SSH密钥</target>
        
      </trans-unit>
      <trans-unit id="LocalColumn.HeaderText">
        <source>Local Branch</source>
        <target>本地分支</target>
        
      </trans-unit>
      <trans-unit id="MultipleBranchTab.Text">
        <source>Push multiple branches</source>
        <target>推送多个分支</target>
        
      </trans-unit>
      <trans-unit id="NewColumn.HeaderText">
        <source>New at Remote</source>
        <target>在远程创建</target>
        
      </trans-unit>
      <trans-unit id="Pull.Text">
        <source>Pull</source>
        <target>拉取</target>
        
      </trans-unit>
      <trans-unit id="Push.Text">
        <source>&amp;Push</source>
        <target>推送(&amp;P)</target>
        
      </trans-unit>
      <trans-unit id="PushColumn.HeaderText">
        <source>Push</source>
        <target>推送</target>
        
      </trans-unit>
      <trans-unit id="PushToRemote.Text">
        <source>Remote</source>
        <target>远程</target>
        
      </trans-unit>
      <trans-unit id="PushToUrl.Text">
        <source>Url</source>
        <target>Url地址</target>
        
      </trans-unit>
      <trans-unit id="RecursiveSubmodules.Item0">
        <source>None</source>
        <target>无</target>
        
      </trans-unit>
      <trans-unit id="RecursiveSubmodules.Item1">
        <source>Check</source>
        <target>勾选</target>
        
      </trans-unit>
      <trans-unit id="RecursiveSubmodules.Item2">
        <source>On-demand</source>
        <target>按要求</target>
        
      </trans-unit>
      <trans-unit id="RemoteColumn.HeaderText">
        <source>Remote Branch</source>
        <target>远程分支</target>
        
      </trans-unit>
      <trans-unit id="ReplaceTrackingReference.Text">
        <source>Replace tracking reference</source>
        <target>替换跟踪参考</target>
        
      </trans-unit>
      <trans-unit id="ShowOptions.Text">
        <source>Show options</source>
        <target>显示选项</target>
        
      </trans-unit>
      <trans-unit id="TagTab.Text">
        <source>Push tags</source>
        <target>推送标签</target>
        
      </trans-unit>
      <trans-unit id="_branchNewForRemote.Text">
        <source>The branch you are about to push seems to be a new branch for the remote.
Are you sure you want to push this branch?</source>
        <target>您将要推送的这个分支对于远程端来说似乎是个新的分支。
您确认要推动这个分支么</target>
        
      </trans-unit>
      <trans-unit id="_configureRemote.Text">
        <source>Please configure a remote repository first.
Would you like to do it now?</source>
        <target>请先配置一个远程版本库。
现在开始配置吗？</target>
        
      </trans-unit>
      <trans-unit id="_createPullRequestCB.Text">
        <source>Create pull request after push</source>
        <target>推送后创建拉取请求</target>
        
      </trans-unit>
      <trans-unit id="_dontShowAgain.Text">
        <source>Remember my decision.</source>
        <target>记住我的决定。</target>
        
      </trans-unit>
      <trans-unit id="_errorPushToRemoteCaption.Text">
        <source>Push to remote</source>
        <target>推送到远程服务器</target>
        
      </trans-unit>
      <trans-unit id="_forceWithLeaseTooltips.Text">
        <source>Force with lease is a safer way to force push. It ensures you only overwrite work that you have seen in your local repository</source>
        <target>强制租用是一种更安全的强制推送方式。它确保您只覆盖您在本地存储库中数据</target>
        
      </trans-unit>
      <trans-unit id="_no.Text">
        <source>No</source>
        <target>无</target>
        
      </trans-unit>
      <trans-unit id="_pullActionFetch.Text">
        <source>fetch</source>
        <target>获取</target>
        
      </trans-unit>
      <trans-unit id="_pullActionMerge.Text">
        <source>merge</source>
        <target>合并</target>
        
      </trans-unit>
      <trans-unit id="_pullActionNone.Text">
        <source>none</source>
        <target>无</target>
        
      </trans-unit>
      <trans-unit id="_pullActionRebase.Text">
        <source>rebase</source>
        <target>衍合</target>
        
      </trans-unit>
      <trans-unit id="_pullRepository.Text">
        <source>The push was rejected because the tip of your current branch is behind its remote counterpart. Merge the remote changes before pushing again.</source>
        <target>推送被拒绝，因为当前分支已落后与远程分支的，与远程分支合并后再进行推送。</target>
        
      </trans-unit>
      <trans-unit id="_pullRepositoryButtons.Text">
        <source>Pull with the default pull action ({0})|Pull with rebase|Pull with merge|Force push|Cancel</source>
        <target>使用默认拉取操作（{0}）|拉取并变基|拉取并合并|强制推送|取消 </target>
        
      </trans-unit>
      <trans-unit id="_pullRepositoryCaption.Text">
        <source>Push was rejected from &quot;{0}&quot;</source>
        <target>推送被 “{0}” 拒绝</target>
        
      </trans-unit>
      <trans-unit id="_pullRepositoryMainInstruction.Text">
        <source>Pull latest changes from remote repository</source>
        <target>从远程档案库拉取近期更新</target>
        
      </trans-unit>
      <trans-unit id="_pushCaption.Text">
        <source>Push</source>
        <target>推送</target>
        
      </trans-unit>
      <trans-unit id="_pushToCaption.Text">
        <source>Push to {0}</source>
        <target>推送到{0}</target>
        
      </trans-unit>
      <trans-unit id="_selectDestinationDirectory.Text">
        <source>Please select a destination directory</source>
        <target>请选择一个目的目录</target>
        
      </trans-unit>
      <trans-unit id="_selectTag.Text">
        <source>You need to select a tag to push or select &quot;Push all tags&quot;.</source>
        <target>您需要选择一个标签来推送，或者您可以选择“推送所有标签。”</target>
        
      </trans-unit>
      <trans-unit id="_updateTrackingReference.Text">
        <source>The branch {0} does not have a tracking reference. Do you want to add a tracking reference to {1}?</source>
        <target>分支 {0} 无跟踪参考， 你要添加其与 {1} 的跟踪参考吗？</target>
        
      </trans-unit>
      <trans-unit id="_useForceWithLeaseInstead.Text">
        <source>Force push may overwrite changes since your last fetch. Do you want to use the safer force with lease instead?</source>
        <target>强制推送可能会改写自上次拉取以来的更改。你想用更安全的强制租用的方式来替代吗？</target>
        
      </trans-unit>
      <trans-unit id="_yes.Text">
        <source>Yes</source>
        <target>是</target>
        
      </trans-unit>
      <trans-unit id="ckForceWithLease.Text">
        <source>Force With &amp;Lease</source>
        <target>强制租用(&amp;L)</target>
        
      </trans-unit>
      <trans-unit id="groupBox2.Text">
        <source>Push to</source>
        <target>推送到</target>
        
      </trans-unit>
      <trans-unit id="label1.Text">
        <source>Tag to push</source>
        <target>要推送的标签</target>
        
      </trans-unit>
      <trans-unit id="label2.Text">
        <source>Recursive submodules</source>
        <target>递归子模块</target>
        
      </trans-unit>
      <trans-unit id="labelFrom.Text">
        <source>Branch to push</source>
        <target>要推送的分支</target>
        
      </trans-unit>
      <trans-unit id="labelTo.Text">
        <source>to</source>
        <target>到</target>
        
      </trans-unit>
    </body>
  </file>
  <file datatype="plaintext" original="FormPuttyError" source-language="en" target-language="zh-Hans">
    <body>
      <trans-unit id="$this.Text">
        <source>Authentication error</source>
        <target>验证错误</target>
        
      </trans-unit>
      <trans-unit id="Cancel.Text">
        <source>Cancel</source>
        <target>取消</target>
        
      </trans-unit>
      <trans-unit id="LoadSSHKey.Text">
        <source>Load SSH key</source>
        <target>载入SSH密钥</target>
        
      </trans-unit>
      <trans-unit id="Retry.Text">
        <source>Retry</source>
        <target>重试</target>
        
      </trans-unit>
      <trans-unit id="lblMustAuthenticate.Text">
        <source>You must authenticate to run this command.</source>
        <target>您必须验证运行此命令。</target>
        
      </trans-unit>
      <trans-unit id="lblPleaseLoadKey.Text">
        <source>Please load your SSH private key</source>
        <target>请加载SSH私匙</target>
        
      </trans-unit>
    </body>
  </file>
  <file datatype="plaintext" original="FormQuickGitRefSelector" source-language="en" target-language="zh-Hans">
    <body>
      <trans-unit id="_actionDelete.Text">
        <source>Delete</source>
        <target>删除</target>
        
      </trans-unit>
      <trans-unit id="_actionRename.Text">
        <source>Rename</source>
        <target>改名</target>
        
      </trans-unit>
      <trans-unit id="_actionSelect.Text">
        <source>Select</source>
        <target>选择</target>
        
      </trans-unit>
      <trans-unit id="_tag.Text">
        <source>tag</source>
        <target>标签</target>
        
      </trans-unit>
      <trans-unit id="btnAction.Text">
        <source>Action</source>
        <target>动作</target>
        
      </trans-unit>
      <trans-unit id="lbxRefs.Item0">
        <source>local1 (ref)</source>
        <target>local1 (ref)</target>
        
      </trans-unit>
      <trans-unit id="lbxRefs.Item1">
        <source>local2 (ref)</source>
        <target>local2 (ref)</target>
        
      </trans-unit>
      <trans-unit id="lbxRefs.Item2">
        <source>tag1 (tag)</source>
        <target>tag1 (tag)</target>
        
      </trans-unit>
      <trans-unit id="lbxRefs.Item3">
        <source>tag2 (tag)</source>
        <target>tag2 (tag)</target>
        
      </trans-unit>
    </body>
  </file>
  <file datatype="plaintext" original="FormRebase" source-language="en" target-language="zh-Hans">
    <body>
      <trans-unit id="$this.Text">
        <source>Rebase</source>
        <target>衍合</target>
        
      </trans-unit>
      <trans-unit id="Abort.Text">
        <source>Abort</source>
        <target>终止</target>
        
      </trans-unit>
      <trans-unit id="AddFiles.Text">
        <source>Add files</source>
        <target>添加文件</target>
        
      </trans-unit>
      <trans-unit id="Commit.Text">
        <source>Commit...</source>
        <target>提交...</target>
        
      </trans-unit>
      <trans-unit id="Mergetool.Text">
        <source>Solve conflicts</source>
        <target>解决冲突</target>
        
      </trans-unit>
      <trans-unit id="Ok.Text">
        <source>Rebase</source>
        <target>衍合</target>
        
      </trans-unit>
      <trans-unit id="Resolved.Text">
        <source>Continue rebase</source>
        <target>继续衍合(Rebase)</target>
        
      </trans-unit>
      <trans-unit id="ShowOptions.Text">
        <source>Show options</source>
        <target>显示选项</target>
        
      </trans-unit>
      <trans-unit id="Skip.Text">
        <source>Skip currently applying commit</source>
        
      </trans-unit>
      <trans-unit id="SolveMergeconflicts.Text">
        <source>There are unresolved merge conflicts
</source>
        <target>有未解决的合并冲突
</target>
        
      </trans-unit>
      <trans-unit id="_branchUpToDateCaption.Text">
        <source>Rebase</source>
        <target>衍合</target>
        
      </trans-unit>
      <trans-unit id="_branchUpToDateText.Text">
        <source>Current branch a is up to date.
Nothing to rebase.</source>
        <target>当前分支已经是最新的
没什么可以衍合</target>
        
      </trans-unit>
      <trans-unit id="_continueRebaseText.Text">
        <source>Continue rebase</source>
        <target>继续衍合(Rebase)</target>
        
      </trans-unit>
      <trans-unit id="_continueRebaseText2.Text">
        <source>&gt;Continue rebase&lt;</source>
        <target>继续衍合</target>
        
      </trans-unit>
      <trans-unit id="_hoverShowImageLabelText.Text">
        <source>Hover to see scenario when fast forward is possible.</source>
        <target>在可以快进时鼠标悬停显示缩略图</target>
        
      </trans-unit>
      <trans-unit id="_noBranchSelectedText.Text">
        <source>Please select a branch</source>
        <target>请选择一个分支</target>
        
      </trans-unit>
      <trans-unit id="_solveConflictsText.Text">
        <source>Solve conflicts</source>
        <target>解决冲突</target>
        
      </trans-unit>
      <trans-unit id="_solveConflictsText2.Text">
        <source>&gt;Solve conflicts&lt;</source>
        <target>解决冲突</target>
        
      </trans-unit>
      <trans-unit id="chkAutosquash.Text">
        <source>Autosquash</source>
        <target>自动squash</target>
        
      </trans-unit>
      <trans-unit id="chkInteractive.Text">
        <source>Interactive Rebase</source>
        <target>交互式衍合(Rebase)</target>
        
      </trans-unit>
      <trans-unit id="chkPreserveMerges.Text">
        <source>Preserve Merges</source>
        <target>保留合并</target>
        
      </trans-unit>
      <trans-unit id="chkSpecificRange.Text">
        <source>Specific range</source>
        <target>指定区间</target>
        
      </trans-unit>
      <trans-unit id="chkStash.Text">
        <source>Auto stash</source>
        <target>自动缓冲</target>
        
      </trans-unit>
      <trans-unit id="label1.Text">
        <source>Rebase current branch on top of another branch</source>
        <target>将当前分支衍合到另一分支顶部</target>
        
      </trans-unit>
      <trans-unit id="label2.Text">
        <source>Rebase on</source>
        <target>衍合于</target>
        
      </trans-unit>
      <trans-unit id="label3.Text">
        <source>Commits to re-apply:</source>
        <target>提交后再次应用：</target>
        
      </trans-unit>
      <trans-unit id="lblCurrent.Text">
        <source>Current branch:</source>
        <target>当前分支：</target>
        
      </trans-unit>
      <trans-unit id="lblRangeFrom.Text">
        <source>From (exc.)</source>
        <target>从</target>
        
      </trans-unit>
      <trans-unit id="lblRangeTo.Text">
        <source>To</source>
        <target>到</target>
        
      </trans-unit>
    </body>
  </file>
  <file datatype="plaintext" original="FormRecentReposSettings" source-language="en" target-language="zh-Hans">
    <body>
      <trans-unit id="$this.Text">
        <source>Recent repositories settings</source>
        <target>最近的档案库设置</target>
        
      </trans-unit>
      <trans-unit id="Abort.Text">
        <source>Cancel</source>
        <target>取消</target>
        
      </trans-unit>
      <trans-unit id="MostRecentLabel.Text">
        <source>Most recent repositories</source>
        <target>最近的档案库</target>
        
      </trans-unit>
      <trans-unit id="Ok.Text">
        <source>OK</source>
        <target>确定</target>
        
      </trans-unit>
      <trans-unit id="anchorToLessToolStripMenuItem.Text">
        <source>Anchor to less recent repositories</source>
        <target>锚定到近期最少使用的档案库</target>
        
      </trans-unit>
      <trans-unit id="anchorToMostToolStripMenuItem.Text">
        <source>Anchor to most recent repositories</source>
        <target>锚定到近期最多使用的档案库</target>
        
      </trans-unit>
      <trans-unit id="chdrRepository.Text">
        <source>Header</source>
        <target>Header</target>
        
      </trans-unit>
      <trans-unit id="chdrRepository1.Text">
        <source>Header</source>
        <target>Header</target>
        
      </trans-unit>
      <trans-unit id="comboMinWidthLabel.Text">
        <source>Combobox minimum width (0 = Autosize)</source>
        <target>下拉框最小宽度（0=自动）</target>
        
      </trans-unit>
      <trans-unit id="comboMinWidthNote.Text">
        <source>NB: The width of the columns helps to visualise how the repository name will be shown in the combobox.</source>
        <target>NB: 列的宽度有助于形象化如何在组合框中显示存储库名称。</target>
        
      </trans-unit>
      <trans-unit id="dontShortenRB.Text">
        <source>Do not shorten  </source>
        <target>不要缩短</target>
        
      </trans-unit>
      <trans-unit id="label1.Text">
        <source>Less recent repositories</source>
        <target>近期最少使用的档案库</target>
        
      </trans-unit>
      <trans-unit id="lblRecentRepositoriesHistorySize.Text">
        <source>Recent repositories history size</source>
        <target>最近版本库历史大小</target>
        
      </trans-unit>
      <trans-unit id="maxRecentRepositories.Text">
        <source>Maximum number of most recent repositories</source>
        <target>近期最常使用的档案库的最大数量</target>
        
      </trans-unit>
      <trans-unit id="middleDotRB.Text">
        <source>Replace middle part with dots </source>
        <target>替换中间的字符为...</target>
        
      </trans-unit>
      <trans-unit id="mostSigDirRB.Text">
        <source>The most significant directory </source>
        <target>最显着的目录</target>
        
      </trans-unit>
      <trans-unit id="removeAnchorToolStripMenuItem.Text">
        <source>Remove anchor</source>
        <target>删除锚</target>
        
      </trans-unit>
      <trans-unit id="removeRecentToolStripMenuItem.Text">
        <source>Remove from recent repositories</source>
        <target>从近期使用的档案库列表中删除</target>
        
      </trans-unit>
      <trans-unit id="shorteningGB.Text">
        <source>Shortening strategy</source>
        <target>缩短策略</target>
        
      </trans-unit>
      <trans-unit id="sortLessRecentRepos.Text">
        <source>Sort less recent repositories alphabetically</source>
        <target>按字母顺序排列近期最少使用的档案库</target>
        
      </trans-unit>
      <trans-unit id="sortMostRecentRepos.Text">
        <source>Sort most recent repositories alphabetically</source>
        <target>按字母顺序排列近期最多使用的档案库</target>
        
      </trans-unit>
    </body>
  </file>
  <file datatype="plaintext" original="FormReflog" source-language="en" target-language="zh-Hans">
    <body>
      <trans-unit id="$this.Text">
        <source>Reflog</source>
        <target>参考日志</target>
        
      </trans-unit>
      <trans-unit id="Action.HeaderText">
        <source>Action</source>
        <target>动作</target>
        
      </trans-unit>
      <trans-unit id="Ref.HeaderText">
        <source>Ref</source>
        <target>参考</target>
        
      </trans-unit>
      <trans-unit id="Sha.HeaderText">
        <source>SHA-1</source>
        <target>SHA-1</target>
        
      </trans-unit>
      <trans-unit id="_continueResetCurrentBranchCaptionText.Text">
        <source>Changes not committed...</source>
        <target>修改未被提交...</target>
        
      </trans-unit>
      <trans-unit id="_continueResetCurrentBranchEvenWithChangesText.Text">
        <source>You have changes in your working directory that could be lost.

Do you want to continue?</source>
        <target>工作目录中的更改有可能丢失。
要继续吗？</target>
        
      </trans-unit>
      <trans-unit id="copySha1ToolStripMenuItem.Text">
        <source>Copy SHA-1</source>
        <target>复制 SHA-1</target>
        
      </trans-unit>
      <trans-unit id="createABranchOnThisCommitToolStripMenuItem.Text">
        <source>Create a branch on this commit...</source>
        <target>从这个提交处创建一个分支...</target>
        
      </trans-unit>
      <trans-unit id="label1.Text">
        <source>Display reflog for:</source>
        <target>显示参考日志:</target>
        
      </trans-unit>
      <trans-unit id="label2.Text">
        <source>Reference:</source>
        <target>参考：</target>
        
      </trans-unit>
      <trans-unit id="lblDirtyWorkingDirectory.Text">
        <source>Warning: you've got changes in your working directory that could be lost if you want to reset the current branch to another commit.
Stash them before if you don't want to lose them.</source>
        <target>警告：如果要将当前分支重置为另一个提交，那么工作目录中的更改可能会丢失。
如果你不想丢弃它们，就把它们放到暂存区。</target>
        
      </trans-unit>
      <trans-unit id="linkCurrentBranch.Text">
        <source>(Current branch name)</source>
        <target>（当前分支名称）</target>
        
      </trans-unit>
      <trans-unit id="linkHead.Text">
        <source>HEAD</source>
        <target>HEAD</target>
        
      </trans-unit>
      <trans-unit id="resetCurrentBranchOnThisCommitToolStripMenuItem.Text">
        <source>Reset current branch to this commit...</source>
        <target>复位当前分支到这个提交...</target>
        
      </trans-unit>
    </body>
  </file>
  <file datatype="plaintext" original="FormRemotes" source-language="en" target-language="zh-Hans">
    <body>
      <trans-unit id="$this.Text">
        <source>Remote repositories</source>
        <target>远程档案库</target>
        
      </trans-unit>
      <trans-unit id="BranchName.HeaderText">
        <source>Local branch name</source>
        <target>本地分支名称</target>
        
      </trans-unit>
      <trans-unit id="LoadSSHKey.Text">
        <source>Load SSH key</source>
        <target>载入SSH密钥</target>
        
      </trans-unit>
      <trans-unit id="MergeWith.HeaderText">
        <source>Default merge with</source>
        <target>默认合并</target>
        
      </trans-unit>
      <trans-unit id="RemoteCombo.HeaderText">
        <source>Remote repository</source>
        <target>远程档案库</target>
        
      </trans-unit>
      <trans-unit id="Save.Text">
        <source>Save changes</source>
        <target>保存更改</target>
        
      </trans-unit>
      <trans-unit id="SaveDefaultPushPull.Text">
        <source>Save changes</source>
        <target>保存更改</target>
        
      </trans-unit>
      <trans-unit id="SshBrowse.Text">
        <source> Browse...</source>
        <target>浏览...</target>
        
      </trans-unit>
      <trans-unit id="TestConnection.Text">
        <source>Test connection</source>
        <target>测试连接</target>
        
      </trans-unit>
      <trans-unit id="_btnDeleteTooltip.Text">
        <source>Delete the selected remote</source>
        <target>删除选定的远程档案库</target>
        
      </trans-unit>
      <trans-unit id="_btnNewTooltip.Text">
        <source>Add a new remote</source>
        <target>添加新的远程资源库</target>
        
      </trans-unit>
      <trans-unit id="_btnToggleStateTooltip_Activate.Text">
        <source>Activate the selected remote</source>
        <target>激活选定的远程档案库</target>
        
      </trans-unit>
      <trans-unit id="_btnToggleStateTooltip_Deactivate.Text">
        <source>Deactivate the selected remote.
Inactive remote is completely invisible to git.</source>
        <target>停用选定的远程档案库。
隐藏不活动的远程档案库。</target>
        
      </trans-unit>
      <trans-unit id="_disabledRemoteAlreadyExists.Text">
        <source>An inactive remote named &quot;{0}&quot; already exists.</source>
        
      </trans-unit>
      <trans-unit id="_enabledRemoteAlreadyExists.Text">
        <source>An active remote named &quot;{0}&quot; already exists.</source>
        
      </trans-unit>
      <trans-unit id="_gbMgtPanelHeaderEdit.Text">
        <source>Edit Remote Details</source>
        <target>编辑远程的详细信息</target>
        
      </trans-unit>
      <trans-unit id="_gbMgtPanelHeaderNew.Text">
        <source>Create New Remote</source>
        <target>创建新的远程档案库</target>
        
      </trans-unit>
      <trans-unit id="_gitMessage.Text">
        <source>Message</source>
        <target>消息</target>
        
      </trans-unit>
      <trans-unit id="_labelUrlAsFetch.Text">
        <source>Fetch Url</source>
        <target>获取URL</target>
        
      </trans-unit>
      <trans-unit id="_labelUrlAsFetchPush.Text">
        <source>Url</source>
        <target>Url地址</target>
        
      </trans-unit>
      <trans-unit id="_lvgDisabledHeader.Text">
        <source>Inactive</source>
        <target>无效</target>
        
      </trans-unit>
      <trans-unit id="_lvgEnabledHeader.Text">
        <source>Active</source>
        <target>有效</target>
        
      </trans-unit>
      <trans-unit id="_questionAutoPullBehaviour.Text">
        <source>You have added a new remote repository.
Do you want to automatically configure the default push and pull behavior for this remote?</source>
        <target>你已经添加一个远程档案库。
你想自动配置这个档案库的推送拉取行为吗？</target>
        
      </trans-unit>
      <trans-unit id="_questionAutoPullBehaviourCaption.Text">
        <source>New remote</source>
        <target>新的远程档案库</target>
        
      </trans-unit>
      <trans-unit id="_questionDeleteRemote.Text">
        <source>Are you sure you want to delete this remote?</source>
        <target>你确定要删除这个档案库吗？</target>
        
      </trans-unit>
      <trans-unit id="_questionDeleteRemoteCaption.Text">
        <source>Delete</source>
        <target>删除</target>
        
      </trans-unit>
      <trans-unit id="_remoteBranchDataError.Text">
        <source>Invalid ´{1}´ found for branch ´{0}´.
Value has been reset to empty value.</source>
        <target>´{1}´ 对分支 ´{0}´ 是无效的.
值将被置为空.</target>
        
      </trans-unit>
      <trans-unit id="_sshKeyOpenCaption.Text">
        <source>Select ssh key file</source>
        <target>选择SSH密匙文件</target>
        
      </trans-unit>
      <trans-unit id="_sshKeyOpenFilter.Text">
        <source>Private key (*.ppk)</source>
        <target>Private key (*.ppk)</target>
        
      </trans-unit>
      <trans-unit id="_warningNoKeyEntered.Text">
        <source>No SSH key file entered</source>
        <target>无SSH密匙文件</target>
        
      </trans-unit>
      <trans-unit id="checkBoxSepPushUrl.Text">
        <source>Separate Push Url</source>
        <target>独立推送网址</target>
        
      </trans-unit>
      <trans-unit id="gbMgtPanel.Text">
        <source>Create New Remote</source>
        <target>创建新的远程档案库</target>
        
      </trans-unit>
      <trans-unit id="label1.Text">
        <source>Name</source>
        <target>名称</target>
        
      </trans-unit>
      <trans-unit id="label2.Text">
        <source>Url</source>
        <target>Url地址</target>
        
      </trans-unit>
      <trans-unit id="label3.Text">
        <source>Private key file</source>
        <target>私钥文件</target>
        
      </trans-unit>
      <trans-unit id="label4.Text">
        <source>Local branch name</source>
        <target>本地分支名称</target>
        
      </trans-unit>
      <trans-unit id="label5.Text">
        <source>Remote repository</source>
        <target>远程档案库</target>
        
      </trans-unit>
      <trans-unit id="label6.Text">
        <source>Default merge with</source>
        <target>默认合并</target>
        
      </trans-unit>
      <trans-unit id="labelPushUrl.Text">
        <source>Push Url</source>
        <target>推送网址</target>
        
      </trans-unit>
      <trans-unit id="lblMgtPuttyPanelHeader.Text">
        <source>PuTTY SSH</source>
        <target>PuTTY SSH</target>
        
      </trans-unit>
      <trans-unit id="pnlMgtDetails.Text">
        <source>Details</source>
        <target>详情</target>
        
      </trans-unit>
      <trans-unit id="pnlMgtPuttySsh.Text">
        <source>PuTTY SSH</source>
        <target>PuTTY SSH</target>
        
      </trans-unit>
      <trans-unit id="tabPage1.Text">
        <source>Remote repositories</source>
        <target>远程档案库</target>
        
      </trans-unit>
      <trans-unit id="tabPage2.Text">
        <source>Default pull behavior (fetch &amp; merge)</source>
        <target>默认拉取行为（获取以及合并）</target>
        
      </trans-unit>
    </body>
  </file>
  <file datatype="plaintext" original="FormRenameBranch" source-language="en" target-language="zh-Hans">
    <body>
      <trans-unit id="$this.Text">
        <source>Rename branch</source>
        <target>分支改名</target>
        
      </trans-unit>
      <trans-unit id="Ok.Text">
        <source>Rename</source>
        <target>改名</target>
        
      </trans-unit>
      <trans-unit id="_branchRenameFailed.Text">
        <source>Rename failed.</source>
        <target>改名失败。</target>
        
      </trans-unit>
      <trans-unit id="label1.Text">
        <source>New name</source>
        <target>新名称</target>
        
      </trans-unit>
    </body>
  </file>
  <file datatype="plaintext" original="FormResetChanges" source-language="en" target-language="zh-Hans">
    <body>
      <trans-unit id="$this.Text">
        <source>Reset changes</source>
        <target>复位变化</target>
        
      </trans-unit>
      <trans-unit id="btnCancel.Text">
        <source>Cancel</source>
        <target>取消</target>
        
      </trans-unit>
      <trans-unit id="btnReset.Text">
        <source>Reset</source>
        <target>重置</target>
        
      </trans-unit>
      <trans-unit id="cbDeleteNewFilesAndDirectories.Text">
        <source>Also delete &amp;new files and/or directories</source>
        <target>也删除新的文件和/或目录</target>
        
      </trans-unit>
      <trans-unit id="label1.Text">
        <source>Are you sure you want to reset your changes?</source>
        <target>你确定要复位你的更改吗？</target>
        
      </trans-unit>
      <trans-unit id="label2.Text">
        <source>This will delete any uncommitted work.</source>
        <target>这将删除未提交的工作。</target>
        
      </trans-unit>
    </body>
  </file>
  <file datatype="plaintext" original="FormResetCurrentBranch" source-language="en" target-language="zh-Hans">
    <body>
      <trans-unit id="$this.Text">
        <source>Reset current branch</source>
        <target>复位当前分支</target>
        
      </trans-unit>
      <trans-unit id="Cancel.Text">
        <source>Cancel</source>
        <target>取消</target>
        
      </trans-unit>
      <trans-unit id="Hard.Text">
        <source>Hard: reset working directory and index
(discard ALL local changes, even uncommitted changes)</source>
        <target>硬模式：复位工作目录和索引
(放弃所有的本地修改，甚至未提交的修改)</target>
        
      </trans-unit>
      <trans-unit id="Mixed.Text">
        <source>Mixed: leave working directory untouched, reset index</source>
        <target>混合模式：不碰工作目录，只是复位索引</target>
        
      </trans-unit>
      <trans-unit id="Ok.Text">
        <source>OK</source>
        <target>确定</target>
        
      </trans-unit>
      <trans-unit id="Soft.Text">
        <source>Soft: leave working directory and index untouched</source>
        <target>软模式：保持工作目录和索引均不变</target>
        
      </trans-unit>
      <trans-unit id="_branchInfo.Text">
        <source>Reset branch '{0}' to revision:</source>
        <target>复位{0}到：</target>
        
      </trans-unit>
      <trans-unit id="_resetCaption.Text">
        <source>Reset branch</source>
        <target>复位分支</target>
        
      </trans-unit>
      <trans-unit id="_resetHardWarning.Text">
        <source>You are about to discard ALL local changes, are you sure?</source>
        <target>您将要放弃所有的本地修改，你确定吗？</target>
        
      </trans-unit>
    </body>
  </file>
  <file datatype="plaintext" original="FormResolveConflicts" source-language="en" target-language="zh-Hans">
    <body>
      <trans-unit id="$this.Text">
        <source>Resolve merge conflicts</source>
        <target>解决合并冲突</target>
        
      </trans-unit>
      <trans-unit id="ContextChooseBase.Text">
        <source>Choose base</source>
        <target>选择基</target>
        
      </trans-unit>
      <trans-unit id="ContextChooseLocal.Text">
        <source>Choose local</source>
        <target>选择本地</target>
        
      </trans-unit>
      <trans-unit id="ContextChooseRemote.Text">
        <source>Choose remote</source>
        <target>选择远程</target>
        
      </trans-unit>
      <trans-unit id="ContextMarkAsSolved.Text">
        <source>Mark conflict as solved</source>
        <target>把冲突标记为已解决</target>
        
      </trans-unit>
      <trans-unit id="ContextOpenBaseWith.Text">
        <source>Open base with</source>
        <target>用工具打开基</target>
        
      </trans-unit>
      <trans-unit id="ContextOpenLocalWith.Text">
        <source>Open local with</source>
        <target>用工具打开本地</target>
        
      </trans-unit>
      <trans-unit id="ContextOpenRemoteWith.Text">
        <source>Open remote with</source>
        <target>用工具打开远程</target>
        
      </trans-unit>
      <trans-unit id="ContextSaveBaseAs.Text">
        <source>Save base as</source>
        <target>保存基为</target>
        
      </trans-unit>
      <trans-unit id="ContextSaveLocalAs.Text">
        <source>Save local as</source>
        <target>保存本地为</target>
        
      </trans-unit>
      <trans-unit id="ContextSaveRemoteAs.Text">
        <source>Save remote as</source>
        <target>保存远程为</target>
        
      </trans-unit>
      <trans-unit id="FileName.HeaderText">
        <source>Filename</source>
        <target>文件名</target>
        
      </trans-unit>
      <trans-unit id="OpenMergetool.Text">
        <source>Open in mergetool</source>
        <target>用合并工具打开</target>
        
      </trans-unit>
      <trans-unit id="Rescan.Text">
        <source>Rescan merge conflicts</source>
        <target>重新扫描合并冲突</target>
        
      </trans-unit>
      <trans-unit id="Reset.Text">
        <source>Abort</source>
        <target>终止</target>
        
      </trans-unit>
      <trans-unit id="_abortCurrentOperation.Text">
        <source>You can abort the current operation by resetting changes.
All changes since the last commit will be deleted.

Do you want to reset changes?</source>
        <target>您可以通过重置更改来中止当前的操作。
自上次提交之后的所有更改都将被删除。

你想重置更改吗？</target>
        
      </trans-unit>
      <trans-unit id="_abortCurrentOperationCaption.Text">
        <source>Abort</source>
        <target>终止</target>
        
      </trans-unit>
      <trans-unit id="_allConflictsResolved.Text">
        <source>All merge conflicts are resolved, you can commit.
Do you want to commit now?</source>
        <target>所有合并冲突都解决了，你可以提交了。
你想现在提交吗？</target>
        
      </trans-unit>
      <trans-unit id="_allConflictsResolvedCaption.Text">
        <source>Commit</source>
        <target>提交</target>
        
      </trans-unit>
      <trans-unit id="_allFilesFilter.Text">
        <source>All files (*.*)</source>
        <target>All files (*.*)</target>
        
      </trans-unit>
      <trans-unit id="_areYouSureYouWantDeleteFiles.Text">
        <source>Are you sure you want to DELETE all changes?

This action cannot be made undone.</source>
        <target>你确定你要删除所有的更改吗？

这个动作是不能撤消的。</target>
        
      </trans-unit>
      <trans-unit id="_areYouSureYouWantDeleteFilesCaption.Text">
        <source>WARNING!</source>
        <target>警告！</target>
        
      </trans-unit>
      <trans-unit id="_askMergeConflictSolved.Text">
        <source>Is the merge conflict solved?</source>
        <target>合并冲突解决了吗？</target>
        
      </trans-unit>
      <trans-unit id="_askMergeConflictSolvedAfterCustomMergeScript.Text">
        <source>The merge conflict need to be solved and the result must be saved as:
{0}

Is the merge conflict solved?</source>
        <target>合并冲突需要解决，必须将结果保存为：
{0}

合并冲突解决了吗？</target>
        
      </trans-unit>
      <trans-unit id="_askMergeConflictSolvedCaption.Text">
        <source>Conflict solved?</source>
        <target>冲突解决了？</target>
        
      </trans-unit>
      <trans-unit id="_binaryFileWarningCaption.Text">
        <source>Warning</source>
        <target>警告</target>
        
      </trans-unit>
      <trans-unit id="_button1Text.Text">
        <source>Open in</source>
        <target>打开</target>
        
      </trans-unit>
      <trans-unit id="_chooseBaseFileFailedText.Text">
        <source>Choose base file failed.</source>
        <target>选择基本文件失败。</target>
        
      </trans-unit>
      <trans-unit id="_chooseLocalButtonText.Text">
        <source>Choose local</source>
        <target>选择本地</target>
        
      </trans-unit>
      <trans-unit id="_chooseLocalFileFailedText.Text">
        <source>Choose local file failed.</source>
        <target>选择本地文件失败。</target>
        
      </trans-unit>
      <trans-unit id="_chooseRemoteButtonText.Text">
        <source>Choose remote</source>
        <target>选择远程</target>
        
      </trans-unit>
      <trans-unit id="_chooseRemoteFileFailedText.Text">
        <source>Choose remote file failed.</source>
        <target>选择远程文件失败。</target>
        
      </trans-unit>
      <trans-unit id="_conflictedFilesContextMenuText.Text">
        <source>Solve</source>
        <target>解决</target>
        
      </trans-unit>
      <trans-unit id="_contextChooseLocalMergeText.Text">
        <source>Choose local (ours)</source>
        <target>选择本地文件 (ours)</target>
        
      </trans-unit>
      <trans-unit id="_contextChooseLocalRebaseText.Text">
        <source>Choose local (theirs)</source>
        <target>选择本地文件 (theirs)</target>
        
      </trans-unit>
      <trans-unit id="_contextChooseRemoteMergeText.Text">
        <source>Choose remote (theirs)</source>
        <target>选择远程文件 (theirs)</target>
        
      </trans-unit>
      <trans-unit id="_contextChooseRemoteRebaseText.Text">
        <source>Choose remote (ours)</source>
        <target>选择远程文件 (ours)</target>
        
      </trans-unit>
      <trans-unit id="_currentFormatFilter.Text">
        <source>Current format (*.{0})</source>
        <target>当前格式(*.{0})</target>
        
      </trans-unit>
      <trans-unit id="_deleteFileButtonText.Text">
        <source>Delete file</source>
        <target>删除文件</target>
        
      </trans-unit>
      <trans-unit id="_deleted.Text">
        <source>deleted</source>
        <target>删除</target>
        
      </trans-unit>
      <trans-unit id="_failureWhileOpenFile.Text">
        <source>Open temporary file failed.</source>
        <target>打开临时文件失败。</target>
        
      </trans-unit>
      <trans-unit id="_failureWhileSaveFile.Text">
        <source>Save file failed.</source>
        <target>保存文件失败。</target>
        
      </trans-unit>
      <trans-unit id="_fileBinaryChooseLocalBaseRemote.Text">
        <source>File ({0}) appears to be a binary file.
Choose to keep the local({1}), remote({2}) or base file.</source>
        <target>文件 ({0}) 是二进制文件.
选择 local({1}), remote({2}) or base 文件.</target>
        
      </trans-unit>
      <trans-unit id="_fileChangeLocallyAndRemotely.Text">
        <source>The file has been changed both locally({0}) and remotely({1}). Merge the changes.</source>
        <target>locally({0}) 和 remotely({1}) 文件都被更改了. 合并更改.</target>
        
      </trans-unit>
      <trans-unit id="_fileCreatedLocallyAndRemotely.Text">
        <source>A file with the same name has been created locally({0}) and remotely({1}). Choose the file you want to keep or merge the files.</source>
        <target>同名文件被创建于 locally({0}) and remotely({1}). 选择你要保持和合并的文件.</target>
        
      </trans-unit>
      <trans-unit id="_fileCreatedLocallyAndRemotelyLong.Text">
        <source>File {0} does not have a base revision.
A file with the same name has been created locally({1}) and remotely({2}) causing this conflict.

Choose the file you want to keep, merge the files or delete the file?</source>
        <target>文件{0}没有一个基础版本。
具有相同名称的文件已经在本地（{1}）和远程（{2}）创建，这造成冲突。

选择您想要保留件，合并或删除文件？</target>
        
      </trans-unit>
      <trans-unit id="_fileDeletedLocallyAndModifiedRemotely.Text">
        <source>The file has been deleted locally({0}) and modified remotely({1}). Choose to delete the file or keep the modified version.</source>
        <target>本地文件已被删除（{0}）和远程已被修改（{1}）。选择要删除文件或保持修改后的版本。</target>
        
      </trans-unit>
      <trans-unit id="_fileDeletedLocallyAndModifiedRemotelyLong.Text">
        <source>File {0} does not have a local revision.
The file has been deleted locally({1}) but modified remotely({2}).

Choose to delete the file or keep the modified version.</source>
        <target>文件{0}没有一个本地版本。
本地文件已被删除（{0}）和远程文件已被修改（{1}）。

选择要删除文件或保持修改后的版本。</target>
        
      </trans-unit>
      <trans-unit id="_fileIsBinary.Text">
        <source>The selected file appears to be a binary file.
Are you sure you want to open this file in {0}?</source>
        <target>所选定的文件似乎是一个二进制文件。您确定要用{0}打开这个文件吗？</target>
        
      </trans-unit>
      <trans-unit id="_fileModifiedLocallyAndDeletedRemotely.Text">
        <source>The file has been modified locally({0}) and deleted remotely({1}). Choose to delete the file or keep the modified version.</source>
        <target>该文件已经在本地（{0}）被修改和远程（{1}）被。选择要删除的文件或保持修改后的版本。</target>
        
      </trans-unit>
      <trans-unit id="_fileModifiedLocallyAndDeletedRemotelyLong.Text">
        <source>File {0} does not have a remote revision.
The file has been modified locally({1}) but deleted remotely({2}).

Choose to delete the file or keep the modified version.</source>
        <target>文件{0}没有远程修订。
该文件已经在本地被修改（{1}），远程被删除（{2}）。

选择要删除的文件或保持修改后的版本。</target>
        
      </trans-unit>
      <trans-unit id="_fileUnchangedAfterMerge.Text">
        <source>The file has not been modified by the merge. Usually this means that the file has been saved to the wrong location.

The merge conflict will not be marked as solved. Please try again.</source>
        <target>该文件合并中没有被修改。通常，这意味着该文件已被保存到错误的位置。

合并冲突将不会被标记为解决。请再试一次。</target>
        
      </trans-unit>
      <trans-unit id="_keepBaseButtonText.Text">
        <source>Keep base file</source>
        <target>保持基础文件</target>
        
      </trans-unit>
      <trans-unit id="_keepModifiedButtonText.Text">
        <source>Keep modified</source>
        <target>保持修改</target>
        
      </trans-unit>
      <trans-unit id="_noBase.Text">
        <source>no base</source>
        <target>无基础</target>
        
      </trans-unit>
      <trans-unit id="_noBaseFileMergeCaption.Text">
        <source>Merge</source>
        <target>合并</target>
        
      </trans-unit>
      <trans-unit id="_noBaseRevision.Text">
        <source>There is no base revision for {0}.
Fall back to 2-way merge?</source>
        <target>{0} 没有基础版本.
转为两文件合并模式?</target>
        
      </trans-unit>
      <trans-unit id="_noMergeTool.Text">
        <source>There is no mergetool configured. Please go to settings and set a mergetool!</source>
        <target>没有配置合并工具。请到设置菜单设置合并工具！</target>
        
      </trans-unit>
      <trans-unit id="_noMergeToolConfigured.Text">
        <source>The mergetool is not correctly configured. Please go to settings and configure the mergetool!</source>
        <target>合并工具没有被正确设置。请在设置里配置合并工具！</target>
        
      </trans-unit>
      <trans-unit id="_openMergeToolItemText.Text">
        <source>Open in</source>
        <target>打开</target>
        
      </trans-unit>
      <trans-unit id="_ours.Text">
        <source>ours</source>
        <target>ours</target>
        
      </trans-unit>
      <trans-unit id="_resetItemMergeText.Text">
        <source>Abort merge</source>
        <target>总是合并</target>
        
      </trans-unit>
      <trans-unit id="_resetItemRebaseText.Text">
        <source>Abort rebase</source>
        <target>终止衍合</target>
        
      </trans-unit>
      <trans-unit id="_stageFilename.Text">
        <source>Stage {0}</source>
        <target>载入{0}</target>
        
      </trans-unit>
      <trans-unit id="_theirs.Text">
        <source>theirs</source>
        <target>第三方</target>
        
      </trans-unit>
      <trans-unit id="_uskUseCustomMergeScript.Text">
        <source>There is a custom merge script ({0}) for this file type.

Do you want to use this custom merge script?</source>
        <target>此文件类型存在一个自定义的合并脚本（{0}）。

你想使用这个自定义的合并脚本？</target>
        
      </trans-unit>
      <trans-unit id="_uskUseCustomMergeScriptCaption.Text">
        <source>Custom merge script</source>
        <target>自定义合并脚本</target>
        
      </trans-unit>
      <trans-unit id="conflictDescription.Text">
        <source>Select file</source>
        <target>选择文件</target>
        
      </trans-unit>
      <trans-unit id="fileHistoryToolStripMenuItem.Text">
        <source>File history</source>
        <target>文件历史</target>
        
      </trans-unit>
      <trans-unit id="label1.Text">
        <source>Unresolved merge conflicts</source>
        <target>未解决的合并冲突</target>
        
      </trans-unit>
      <trans-unit id="label2.Text">
        <source>Base</source>
        <target>基础</target>
        
      </trans-unit>
      <trans-unit id="label5.Text">
        <source>Remote</source>
        <target>远程</target>
        
      </trans-unit>
      <trans-unit id="label7.Text">
        <source>Local</source>
        <target>本地</target>
        
      </trans-unit>
      <trans-unit id="merge.Text">
        <source>Merge</source>
        <target>合并</target>
        
      </trans-unit>
      <trans-unit id="openMergeToolBtn.Text">
        <source>Open in mergetool</source>
        <target>用合并工具打开</target>
        
      </trans-unit>
      <trans-unit id="openToolStripMenuItem.Text">
        <source>Open</source>
        <target>打开</target>
        
      </trans-unit>
      <trans-unit id="openWithToolStripMenuItem.Text">
        <source>Open With</source>
        <target>打开方式</target>
        
      </trans-unit>
      <trans-unit id="startMergetool.Text">
        <source>Start mergetool</source>
        <target>运行合并工具</target>
        
      </trans-unit>
    </body>
  </file>
  <file datatype="plaintext" original="FormRevertCommit" source-language="en" target-language="zh-Hans">
    <body>
      <trans-unit id="$this.Text">
        <source>Revert commit</source>
        <target>还原提交</target>
        
      </trans-unit>
      <trans-unit id="AutoCommit.Text">
        <source>Automatically create a commit</source>
        <target>当没有任何合并冲突，自动创建提交。</target>
        
      </trans-unit>
      <trans-unit id="BranchInfo.Text">
        <source>Revert this commit:</source>
        <target>还原此提交：</target>
        
      </trans-unit>
      <trans-unit id="ParentsLabel.Text">
        <source>This commit is a merge, select parent:</source>
        <target>这提交是一个合并，选择合并的上一代：</target>
        
      </trans-unit>
      <trans-unit id="Revert.Text">
        <source>Revert this commit</source>
        <target>还原此提交</target>
        
      </trans-unit>
      <trans-unit id="_noneParentSelectedText.Text">
        <source>None parent is selected!</source>
        <target>未选择父项</target>
        
      </trans-unit>
      <trans-unit id="_noneParentSelectedTextCaption.Text">
        <source>Error</source>
        <target>错误</target>
        
      </trans-unit>
      <trans-unit id="columnHeader1.Text">
        <source>No.</source>
        <target>序号</target>
        
      </trans-unit>
      <trans-unit id="columnHeader2.Text">
        <source>Message</source>
        <target>消息</target>
        
      </trans-unit>
      <trans-unit id="columnHeader3.Text">
        <source>Author</source>
        <target>作者</target>
        
      </trans-unit>
      <trans-unit id="columnHeader4.Text">
        <source>Date</source>
        <target>日期</target>
        
      </trans-unit>
    </body>
  </file>
  <file datatype="plaintext" original="FormRevisionFilter" source-language="en" target-language="zh-Hans">
    <body>
      <trans-unit id="$this.Text">
        <source>Filter</source>
        <target>过滤器</target>
        
      </trans-unit>
      <trans-unit id="CurrentBranchOnlyCheck.Text">
        <source>Show current branch only</source>
        <target>只显示当前分支</target>
        
      </trans-unit>
      <trans-unit id="Ok.Text">
        <source>OK</source>
        <target>确定</target>
        
      </trans-unit>
      <trans-unit id="SimplifyByDecorationCheck.Text">
        <source>Simplify by decoration</source>
        <target>通过装饰简化</target>
        
      </trans-unit>
      <trans-unit id="label1.Text">
        <source>Since</source>
        <target>从</target>
        
      </trans-unit>
      <trans-unit id="label2.Text">
        <source>Until</source>
        <target>到</target>
        
      </trans-unit>
      <trans-unit id="label3.Text">
        <source>Author</source>
        <target>作者</target>
        
      </trans-unit>
      <trans-unit id="label4.Text">
        <source>Committer</source>
        <target>提交者</target>
        
      </trans-unit>
      <trans-unit id="label5.Text">
        <source>Message</source>
        <target>消息</target>
        
      </trans-unit>
      <trans-unit id="label6.Text">
        <source>Ignore case</source>
        <target>忽略大小写</target>
        
      </trans-unit>
      <trans-unit id="label7.Text">
        <source>Limit</source>
        <target>限制</target>
        
      </trans-unit>
      <trans-unit id="label8.Text">
        <source>File filter</source>
        <target>文件过滤器</target>
        
      </trans-unit>
      <trans-unit id="label9.Text">
        <source>Branches</source>
        <target>分支</target>
        
      </trans-unit>
    </body>
  </file>
  <file datatype="plaintext" original="FormSelectMultipleBranches" source-language="en" target-language="zh-Hans">
    <body>
      <trans-unit id="$this.Text">
        <source>Select multiple branches</source>
        <target>选择多个分支</target>
        
      </trans-unit>
      <trans-unit id="okButton.Text">
        <source>OK</source>
        <target>确定</target>
        
      </trans-unit>
      <trans-unit id="selectBranchesLabel.Text">
        <source>Select branches</source>
        <target>选择分支</target>
        
      </trans-unit>
    </body>
  </file>
  <file datatype="plaintext" original="FormSettings" source-language="en" target-language="zh-Hans">
    <body>
      <trans-unit id="$this.Text">
        <source>Settings</source>
        <target>设置</target>
        
      </trans-unit>
      <trans-unit id="_cantFindGitMessage.Text">
        <source>The command to run git is not configured correct.
You need to set the correct path to be able to use Git Extensions.

Do you want to set the correct command now? If not Global and Local Settings will not be saved.</source>
        <target>运行git命令的配置不正确。
您需要设置正确的路径，以便Git Extensions能够调用。

你现在要设置这个的命令吗？如果不设置，全局和局部的设置将不会被保存。</target>
        
      </trans-unit>
      <trans-unit id="_cantFindGitMessageCaption.Text">
        <source>Incorrect path</source>
        <target>路径错误</target>
        
      </trans-unit>
      <trans-unit id="buttonApply.Text">
        <source>Apply</source>
        <target>应用</target>
        
      </trans-unit>
      <trans-unit id="buttonCancel.Text">
        <source>Cancel</source>
        <target>取消</target>
        
      </trans-unit>
      <trans-unit id="buttonDiscard.Text">
        <source>Discard</source>
        <target>取消</target>
        
      </trans-unit>
      <trans-unit id="buttonOk.Text">
        <source>OK</source>
        <target>确定</target>
        
      </trans-unit>
      <trans-unit id="label10.Text">
        <source>You need to set the correct path to 
git.cmd before you can change
any global setting.
</source>
        <target>您需要设置git.cmd正确的路径，才能更改全局设置。</target>
        
      </trans-unit>
      <trans-unit id="labelInstantSaveNotice.Text">
        <source>Changes on the selected page will be saved instantly. 
Therefore the Cancel button does NOT revert any changes made.</source>
        <target>对所选择页面其更改会即可生效。
因此，“取消”按钮也不会恢复其所做的所有更改。</target>
        
      </trans-unit>
    </body>
  </file>
  <file datatype="plaintext" original="FormStash" source-language="en" target-language="zh-Hans">
    <body>
      <trans-unit id="$this.Text">
        <source>Stash</source>
        <target>暂存</target>
        
      </trans-unit>
      <trans-unit id="Apply.Text">
        <source>Apply Selected Stash</source>
        <target>应用选定的暂存</target>
        
      </trans-unit>
      <trans-unit id="Clear.Text">
        <source>Drop Selected Stash</source>
        <target>删除选定的暂存</target>
        
      </trans-unit>
      <trans-unit id="Stash.Text">
        <source>Stash all changes</source>
        <target>隐藏所有更改</target>
        
      </trans-unit>
      <trans-unit id="StashKeepIndex.Text">
        <source>Keep index</source>
        <target>保持索引</target>
        
      </trans-unit>
      <trans-unit id="StashSelectedFiles.Text">
        <source>Stash selected changes</source>
        <target>隐藏选定的更改</target>
        
      </trans-unit>
      <trans-unit id="Stashes.ToolTipText">
        <source>Select a stash</source>
        <target>选择一个暂存</target>
        
      </trans-unit>
      <trans-unit id="_areYouSure.Text">
        <source>Are you sure you want to drop the stash? This action cannot be undone.</source>
        <target>您确定要删除暂存吗？这个动作是不能撤消的。</target>
        
      </trans-unit>
      <trans-unit id="_cannotBeUndone.Text">
        <source>This action cannot be undone.</source>
        <target>这个操作不能被撤销。</target>
        
      </trans-unit>
      <trans-unit id="_currentWorkingDirChanges.Text">
        <source>Current working directory changes</source>
        <target>当前工作目录改变了</target>
        
      </trans-unit>
      <trans-unit id="_dontShowAgain.Text">
        <source>Don't show me this message again.</source>
        <target>不要再显示这个消息</target>
        
      </trans-unit>
      <trans-unit id="_noStashes.Text">
        <source>There are no stashes.</source>
        <target>无暂存。</target>
        
      </trans-unit>
      <trans-unit id="_stashDropConfirmTitle.Text">
        <source>Drop Stash Confirmation</source>
        <target>确认删除暂存</target>
        
      </trans-unit>
      <trans-unit id="_stashUntrackedFilesNotSupported.Text">
        <source>Stash untracked files is not supported in the version of msysgit you are using. Please update msysgit to at least version 1.7.7 to use this option.</source>
        <target>暂存未被跟踪的文件在你所使用的msysgit版本中是不支持。请至少使用高于1.7.7版本的msysgit才能使用此选项。</target>
        
      </trans-unit>
      <trans-unit id="_stashUntrackedFilesNotSupportedCaption.Text">
        <source>Stash untracked files</source>
        <target>暂存未被跟踪的文件</target>
        
      </trans-unit>
      <trans-unit id="chkIncludeUntrackedFiles.Text">
        <source>Include untracked files</source>
        <target>包含为跟踪的文件</target>
        
      </trans-unit>
      <trans-unit id="refreshToolStripButton.Text">
        <source>Refresh</source>
        <target>刷新</target>
        
      </trans-unit>
      <trans-unit id="showToolStripLabel.Text">
        <source>Show:</source>
        <target>显示：</target>
        
      </trans-unit>
      <trans-unit id="toolStripButton_customMessage.Text">
        <source>Custom stash message</source>
        <target>自定义暂存消息</target>
        
      </trans-unit>
    </body>
  </file>
  <file datatype="plaintext" original="FormStatus" source-language="en" target-language="zh-Hans">
    <body>
      <trans-unit id="$this.Text">
        <source>Process</source>
        <target>进度</target>
        
      </trans-unit>
      <trans-unit id="Abort.Text">
        <source>Abort</source>
        <target>终止</target>
        
      </trans-unit>
      <trans-unit id="KeepDialogOpen.Text">
        <source>Keep dialog open</source>
        <target>保持对话框打开</target>
        
      </trans-unit>
      <trans-unit id="Ok.Text">
        <source>OK</source>
        <target>确定</target>
        
      </trans-unit>
      <trans-unit id="_fingerprintNotRegistredText.Text">
        <source>The fingerprint of this host is not registered by PuTTY.
This causes this process to hang, and that why it is automatically stopped.

When the connection is opened detached from Git and Git Extensions, the host's fingerprint can be registered.
You could also manually add the host's fingerprint or run Test Connection from the remotes dialog.

Do you want to register the host's fingerprint and restart the process?</source>
        <target>此主机的指纹不是由PuTTY注册的。
这会导致进程挂起，也就是它自动停止的原因。

当打开的通信连接与Git和GitExtensions分离时，才可以注册这个主机指纹。
您也可以手动添加主机指纹或从远端对话框中运行测试连接。

你要现在注册主机的指纹，并重新启动该进程吗？</target>
        
      </trans-unit>
      <trans-unit id="_fingerprintNotRegistredTextCaption.Text">
        <source>Host Fingerprint not registered</source>
        <target>主机指纹未注册</target>
        
      </trans-unit>
    </body>
  </file>
  <file datatype="plaintext" original="FormSubmodules" source-language="en" target-language="zh-Hans">
    <body>
      <trans-unit id="$this.Text">
        <source>Submodules</source>
        <target>子模块</target>
        
      </trans-unit>
      <trans-unit id="AddSubmodule.Text">
        <source>Add submodule</source>
        <target>新增子模块</target>
        
      </trans-unit>
      <trans-unit id="RemoveSubmodule.Text">
        <source>Remove</source>
        <target>移除</target>
        
      </trans-unit>
      <trans-unit id="Status.HeaderText">
        <source>Status</source>
        <target>状态</target>
        
      </trans-unit>
      <trans-unit id="SynchronizeSubmodule.Text">
        <source>Synchronize</source>
        <target>同步</target>
        
      </trans-unit>
      <trans-unit id="UpdateSubmodule.Text">
        <source>Update</source>
        <target>更新</target>
        
      </trans-unit>
      <trans-unit id="_removeSelectedSubmodule.Text">
        <source>Are you sure you want remove the selected submodule?</source>
        <target>你确定要删除这个选定的子模块吗？</target>
        
      </trans-unit>
      <trans-unit id="_removeSelectedSubmoduleCaption.Text">
        <source>Remove</source>
        <target>移除</target>
        
      </trans-unit>
      <trans-unit id="groupBox1.Text">
        <source>Details</source>
        <target>详情</target>
        
      </trans-unit>
      <trans-unit id="label1.Text">
        <source>Name</source>
        <target>名称</target>
        
      </trans-unit>
      <trans-unit id="label2.Text">
        <source>Remote path</source>
        <target>远程路径</target>
        
      </trans-unit>
      <trans-unit id="label3.Text">
        <source>Local path</source>
        <target>本地路径</target>
        
      </trans-unit>
      <trans-unit id="label4.Text">
        <source>Commit</source>
        <target>提交</target>
        
      </trans-unit>
      <trans-unit id="label5.Text">
        <source>Branch</source>
        <target>分支</target>
        
      </trans-unit>
      <trans-unit id="label6.Text">
        <source>Status</source>
        <target>状态</target>
        
      </trans-unit>
      <trans-unit id="nameDataGridViewTextBoxColumn.HeaderText">
        <source>Name</source>
        <target>名称</target>
        
      </trans-unit>
    </body>
  </file>
  <file datatype="plaintext" original="FormTranslate" source-language="en" target-language="zh-Hans">
    <body>
      <trans-unit id="$this.Text">
        <source>Translate</source>
        <target>翻译</target>
        
      </trans-unit>
      <trans-unit id="_allText.Text">
        <source>All</source>
        <target>所有</target>
        
      </trans-unit>
      <trans-unit id="_editingCellPrefixText.Text">
        <source>[EDITING]</source>
        <target>[编辑中]</target>
        
      </trans-unit>
      <trans-unit id="_noLanguageCodeSelected.Text">
        <source>There is no language code selected.
Do you want to select a language code first?</source>
        <target>没有选择语言。
你想先选择一种语言吗？</target>
        
      </trans-unit>
      <trans-unit id="_noLanguageCodeSelectedCaption.Text">
        <source>Language code</source>
        <target>语言编码</target>
        
      </trans-unit>
      <trans-unit id="_saveAsText.Text">
        <source>Save as</source>
        <target>另存为</target>
        
      </trans-unit>
      <trans-unit id="_saveAsTextFilter.Text">
        <source>Translation file (*.xlf)</source>
        <target>翻译文件(*.xlf)</target>
        
      </trans-unit>
      <trans-unit id="_saveCurrentChangesCaption.Text">
        <source>Save changes</source>
        <target>保存更改</target>
        
      </trans-unit>
      <trans-unit id="_saveCurrentChangesText.Text">
        <source>Do you want to save the current changes?</source>
        <target>你想保存当前的变化？</target>
        
      </trans-unit>
      <trans-unit id="_translateProgressText.Text">
        <source>Translated {0} out of {1}</source>
        <target>翻译了{0}条，共{1}条</target>
        
      </trans-unit>
      <trans-unit id="categoryDataGridViewTextBoxColumn.HeaderText">
        <source>Category</source>
        <target>分类</target>
        
      </trans-unit>
      <trans-unit id="nameDataGridViewTextBoxColumn.HeaderText">
        <source>Name</source>
        <target>名称</target>
        
      </trans-unit>
      <trans-unit id="neutralValueDataGridViewTextBoxColumn.HeaderText">
        <source>NeutralValue</source>
        <target>中立值</target>
        
      </trans-unit>
      <trans-unit id="nextButton.Text">
        <source>&amp;Next</source>
        <target>下一个（&amp;N）</target>
        
      </trans-unit>
      <trans-unit id="previousButton.Text">
        <source>&amp;Previous</source>
        <target>上一个（&amp;P）</target>
        
      </trans-unit>
      <trans-unit id="propertyDataGridViewTextBoxColumn.HeaderText">
        <source>Property</source>
        <target>属性</target>
        
      </trans-unit>
      <trans-unit id="saveAs.ToolTipText">
        <source>Save translation</source>
        <target>保存翻译</target>
        
      </trans-unit>
      <trans-unit id="toolStripButtonNew.Text">
        <source>New</source>
        <target>新建</target>
        
      </trans-unit>
      <trans-unit id="toolStripTranslationLabel.Text">
        <source>Current translation:</source>
        <target>当前翻译：</target>
        
      </trans-unit>
      <trans-unit id="toolStripTranslationLanguageCode.Text">
        <source>Language code:</source>
        <target>语言代码：</target>
        
      </trans-unit>
      <trans-unit id="translatedValueDataGridViewTextBoxColumn.HeaderText">
        <source>TranslatedValue</source>
        <target>翻译数</target>
        
      </trans-unit>
    </body>
  </file>
  <file datatype="plaintext" original="FormUpdates" source-language="en" target-language="zh-Hans">
    <body>
      <trans-unit id="$this.Text">
        <source>Check for update</source>
        <target>检查更新搜</target>
        
      </trans-unit>
      <trans-unit id="UpdateLabel.Text">
        <source>Searching for updates</source>
        <target>检查更新中</target>
        
      </trans-unit>
      <trans-unit id="_newVersionAvailable.Text">
        <source>There is a new version {0} of Git Extensions available</source>
        <target>已有一个新的版本</target>
        
      </trans-unit>
      <trans-unit id="_noUpdatesFound.Text">
        <source>No updates found</source>
        <target>你使用的是最新版本</target>
        
      </trans-unit>
      <trans-unit id="btnDownloadNow.Text">
        <source>Download Now</source>
        <target>现在下载</target>
        
      </trans-unit>
      <trans-unit id="closeButton.Text">
        <source>Close</source>
        <target>关闭</target>
        
      </trans-unit>
      <trans-unit id="linkChangeLog.Text">
        <source>Show ChangeLog</source>
        <target>显示变更记录</target>
        
      </trans-unit>
    </body>
  </file>
  <file datatype="plaintext" original="FormVerify" source-language="en" target-language="zh-Hans">
    <body>
      <trans-unit id="$this.Text">
        <source>Verify database</source>
        <target>验证数据库</target>
        
      </trans-unit>
      <trans-unit id="DeleteAllLostAndFoundTags.Text">
        <source>Delete all LOST_AND_FOUND tags</source>
        <target>删除所有LOST_AND_FOUND标签</target>
        
      </trans-unit>
      <trans-unit id="FullCheck.Text">
        <source>Check not just objects in GIT_OBJECT_DIRECTORY ($GIT_DIR/objects), 
but also the ones found in alternate object pools.
</source>
        <target>检查不仅存在于在GIT_OBJECT_DIRECTORY($GIT_DIR/objects)目录，
而且还存在于替代对象池的对象。</target>
        
      </trans-unit>
      <trans-unit id="NoReflogs.Text">
        <source>Do not consider commits that are referenced only by an entry in a 
reflog to be reachable.</source>
        <target>不认为在reflog中引用的提交是可获得的</target>
        
      </trans-unit>
      <trans-unit id="Remove.Text">
        <source>Remove all dangling objects</source>
        <target>删除所有悬挂对象</target>
        
      </trans-unit>
      <trans-unit id="SaveObjects.Text">
        <source>Save objects to .git/lost-found</source>
        <target>保存对象到.git/lost-found目录</target>
        
      </trans-unit>
      <trans-unit id="ShowCommitsAndTags.Text">
        <source>Show commits and tags</source>
        <target>显示提交和标记</target>
        
      </trans-unit>
      <trans-unit id="ShowOtherObjects.Text">
        <source>Show other objects</source>
        <target>显示其他对象</target>
        
      </trans-unit>
      <trans-unit id="Unreachable.Text">
        <source>Print out objects that exist but that aren't readable from any of the reference 
nodes.
</source>
        <target>输出所有存在但是不可读的对象</target>
        
      </trans-unit>
      <trans-unit id="_removeDanglingObjectsCaption.Text">
        <source>Remove</source>
        <target>移除</target>
        
      </trans-unit>
      <trans-unit id="_removeDanglingObjectsQuestion.Text">
        <source>Are you sure you want to delete all dangling objects?</source>
        <target>你确定要删除所有悬挂对象？</target>
        
      </trans-unit>
      <trans-unit id="_selectLostObjectsToRestoreCaption.Text">
        <source>Restore lost objects</source>
        <target>恢复丢失的组件</target>
        
      </trans-unit>
      <trans-unit id="_selectLostObjectsToRestoreMessage.Text">
        <source>Select objects to restore.</source>
        <target>选择要恢复的组件</target>
        
      </trans-unit>
      <trans-unit id="_xTagsCreated.Text">
        <source>{0} Tags created.

Do not forget to delete these tags when finished.</source>
        <target>{0}个标记已经创建。不要忘记在完成时删除这些标记。</target>
        
      </trans-unit>
      <trans-unit id="btnCloseDialog.Text">
        <source>Cancel</source>
        <target>取消</target>
        
      </trans-unit>
      <trans-unit id="btnRestoreSelectedObjects.Text">
        <source>Recover selected objects</source>
        <target>标记所有丢失的提交</target>
        
      </trans-unit>
      <trans-unit id="columnAuthor.HeaderText">
        <source>Author</source>
        <target>作者</target>
        
      </trans-unit>
      <trans-unit id="columnDate.HeaderText">
        <source>Date</source>
        <target>日期</target>
        
      </trans-unit>
      <trans-unit id="columnHash.HeaderText">
        <source>Hash</source>
        <target>Hash</target>
        
      </trans-unit>
      <trans-unit id="columnParent.HeaderText">
        <source>Parent(s) hashs</source>
        <target>父提交哈希值</target>
        
      </trans-unit>
      <trans-unit id="columnSubject.HeaderText">
        <source>Subject</source>
        <target>标题</target>
        
      </trans-unit>
      <trans-unit id="columnType.HeaderText">
        <source>Type</source>
        <target>类型</target>
        
      </trans-unit>
      <trans-unit id="copyHashToolStripMenuItem.Text">
        <source>Copy object hash</source>
        <target>复制对象哈希值</target>
        
      </trans-unit>
      <trans-unit id="copyParentHashToolStripMenuItem.Text">
        <source>Copy parent hash</source>
        <target>复制父提交哈希值</target>
        
      </trans-unit>
      <trans-unit id="label1.Text">
        <source>Double-click on a row for quick view</source>
        <target>双击一行包含SHA1的列来查看对象。</target>
        
      </trans-unit>
      <trans-unit id="label2.Text">
        <source>By default only unreferenced objects that are older than 
2 weeks are removed when cleaning up the database. All
other object are only deleted when you run &quot;Remove all
dangling objects&quot;

Check commits you want to recover and press Recover button
Context menu for additional operations</source>
        <target>默认情况下，在清理数据库的时候，
两周以上的未被引用的对象将会被删除，
其他的对象只会在运行“删除所有悬挂对象”的时候被删除。</target>
        
      </trans-unit>
      <trans-unit id="mnuLostObjectView.Text">
        <source>View</source>
        <target>查看</target>
        
      </trans-unit>
      <trans-unit id="mnuLostObjectsCreateBranch.Text">
        <source>Create branch</source>
        <target>创建分支</target>
        
      </trans-unit>
      <trans-unit id="mnuLostObjectsCreateTag.Text">
        <source>Create tag</source>
        <target>创建标签</target>
        
      </trans-unit>
      <trans-unit id="saveAsToolStripMenuItem.Text">
        <source>Save as...</source>
        <target>另存为</target>
        
      </trans-unit>
    </body>
  </file>
  <file datatype="plaintext" original="FormViewPatch" source-language="en" target-language="zh-Hans">
    <body>
      <trans-unit id="$this.Text">
        <source>View patch file</source>
        <target>查看补丁文件</target>
        
      </trans-unit>
      <trans-unit id="BrowsePatch.Text">
        <source>Browse</source>
        <target>浏览</target>
        
      </trans-unit>
      <trans-unit id="File.HeaderText">
        <source>Type</source>
        <target>类型</target>
        
      </trans-unit>
      <trans-unit id="FileNameA.HeaderText">
        <source>Filename</source>
        <target>文件名</target>
        
      </trans-unit>
      <trans-unit id="_patchFileFilterString.Text">
        <source>Patch file (*.Patch)</source>
        <target>Patch file (*.Patch)</target>
        
      </trans-unit>
      <trans-unit id="_patchFileFilterTitle.Text">
        <source>Select patch file</source>
        <target>选择补丁文件</target>
        
      </trans-unit>
      <trans-unit id="labelPatch.Text">
        <source>Patch</source>
        <target>补丁</target>
        
      </trans-unit>
      <trans-unit id="typeDataGridViewTextBoxColumn.HeaderText">
        <source>Change</source>
        <target>改变</target>
        
      </trans-unit>
    </body>
  </file>
  <file datatype="plaintext" original="GeneralSettingsPage" source-language="en" target-language="zh-Hans">
    <body>
      <trans-unit id="$this.Text">
        <source>General</source>
        <target>通用</target>
        
      </trans-unit>
      <trans-unit id="btnDefaultDestinationBrowse.Text">
        <source>Browse</source>
        <target>浏览</target>
        
      </trans-unit>
      <trans-unit id="chkCheckForUncommittedChangesInCheckoutBranch.Text">
        <source>Check for uncommitted changes in checkout branch dialog</source>
        <target>在登出分支对话框中检查未提交的更改</target>
        
      </trans-unit>
      <trans-unit id="chkCloseProcessDialog.Text">
        <source>Close Process dialog when process succeeds</source>
        <target>操作完成时关闭进度对话框</target>
        
      </trans-unit>
      <trans-unit id="chkFollowRenamesInFileHistory.Text">
        <source>Follow renames in file history (experimental)</source>
        <target>按照文件的历史重命名（实验）</target>
        
      </trans-unit>
      <trans-unit id="chkFollowRenamesInFileHistoryExact.Text">
        <source>Follow exact renames and copies only</source>
        <target>只跟随精确重命名和拷贝</target>
        
      </trans-unit>
      <trans-unit id="chkShowAheadBehindDataInBrowseWindow.Text">
        <source>Show ahead and behind information on status bar in browse window</source>
        
      </trans-unit>
      <trans-unit id="chkShowCurrentChangesInRevisionGraph.Text">
        <source>Show current working directory changes as an artificial commit</source>
        <target>将当前工作目录的修改显示为虚拟提交</target>
        
      </trans-unit>
      <trans-unit id="chkShowGitCommandLine.Text">
        <source>Show console window when executing git process</source>
        <target>执行git操作时显示控制台窗口</target>
        
      </trans-unit>
      <trans-unit id="chkShowGitStatusForArtificialCommits.Text">
        <source>Show number of changed files for artificial commits</source>
        
      </trans-unit>
      <trans-unit id="chkShowGitStatusInToolbar.Text">
        <source>Show number of changed files on commit button</source>
        
      </trans-unit>
      <trans-unit id="chkShowStashCountInBrowseWindow.Text">
        <source>Show stash count on status bar in browse window</source>
        <target>在浏览窗口的状态栏中显示暂存缓冲区计数</target>
        
      </trans-unit>
      <trans-unit id="chkShowSubmoduleStatusInBrowse.Text">
        <source>Show submodule status in browse menu</source>
        <target>在浏览菜单显示子模块</target>
        
      </trans-unit>
      <trans-unit id="chkStartWithRecentWorkingDir.Text">
        <source>Open last working directory on startup</source>
        <target>启动时显示上一次的工作目录</target>
        
      </trans-unit>
      <trans-unit id="chkStashUntrackedFiles.Text">
        <source>Include untracked files in stash</source>
        <target>在暂存中包含未跟踪的文件</target>
        
      </trans-unit>
      <trans-unit id="chkUseFastChecks.Text">
        <source>Use FileSystemWatcher to check if index is changed</source>
        <target>使用FileSystemWatcher检查索引是否改变了</target>
        
      </trans-unit>
      <trans-unit id="chkUsePatienceDiffAlgorithm.Text">
        <source>Use patience diff algorithm</source>
        <target>在提交日志中显示版本图</target>
        
      </trans-unit>
      <trans-unit id="chkUseSSL.Text">
        <source>Use SSL/TLS</source>
        <target>使用SSL/TLS</target>
        
      </trans-unit>
      <trans-unit id="groupBoxBehaviour.Text">
        <source>Behaviour</source>
        <target>行为</target>
        
      </trans-unit>
      <trans-unit id="groupBoxEmailSettings.Text">
        <source>Email settings for sending patches</source>
        <target>为发送补丁设置电子邮件地址</target>
        
      </trans-unit>
      <trans-unit id="groupBoxPerformance.Text">
        <source>Performance</source>
        <target>性能</target>
        
      </trans-unit>
      <trans-unit id="lblCommitsLimit.Text">
        <source>Limit number of commits that will be loaded at startup</source>
        <target>在启动时加载信息的数量限制</target>
        
      </trans-unit>
      <trans-unit id="lblDefaultCloneDestination.Text">
        <source>Default clone destination</source>
        <target>默认克隆存储路径</target>
        
      </trans-unit>
      <trans-unit id="lblQuickSearchTimeout.Text">
        <source>Revision grid quick search timeout [ms]</source>
        <target>版本网格快速搜索超时[毫秒]</target>
        
      </trans-unit>
      <trans-unit id="lblSmtpServerName.Text">
        <source>SMTP server name</source>
        <target>发送补丁到电子邮件所用的SMTP服务器</target>
        
      </trans-unit>
      <trans-unit id="lblSmtpServerPort.Text">
        <source>Port</source>
        <target>端口</target>
        
      </trans-unit>
    </body>
  </file>
  <file datatype="plaintext" original="GitConfigAdvancedSettingsPage" source-language="en" target-language="zh-Hans">
    <body>
      <trans-unit id="$this.Text">
        <source>Advanced</source>
        <target>高级</target>
        
      </trans-unit>
      <trans-unit id="checkBoxFetchPrune.Text">
        <source>Prune remote branches during fetch</source>
        <target>获取过程中修剪远程分支</target>
        
      </trans-unit>
      <trans-unit id="checkBoxPullRebase.Text">
        <source>Rebase local branch when pulling (instead of merge)</source>
        <target>在拉动时变基本地分支（而不是合并）</target>
        
      </trans-unit>
      <trans-unit id="checkBoxRebaseAutostash.Text">
        <source>Automatically stash before doing a rebase</source>
        <target>在变基前自动隐藏</target>
        
      </trans-unit>
    </body>
  </file>
  <file datatype="plaintext" original="GitConfigSettingsPage" source-language="en" target-language="zh-Hans">
    <body>
      <trans-unit id="$this.Text">
        <source>Config</source>
        <target>设置</target>
        
      </trans-unit>
      <trans-unit id="BrowseCommitTemplate.Text">
        <source>Browse</source>
        <target>浏览</target>
        
      </trans-unit>
      <trans-unit id="BrowseDiffTool.Text">
        <source>Browse</source>
        <target>浏览</target>
        
      </trans-unit>
      <trans-unit id="BrowseMergeTool.Text">
        <source>Browse</source>
        <target>浏览</target>
        
      </trans-unit>
      <trans-unit id="ConfigureEncoding.Text">
        <source>Configure</source>
        <target>配置</target>
        
      </trans-unit>
      <trans-unit id="DiffToolCmdSuggest.Text">
        <source>Suggest</source>
        <target>建议</target>
        
      </trans-unit>
      <trans-unit id="MergeToolCmdSuggest.Text">
        <source>Suggest</source>
        <target>建议</target>
        
      </trans-unit>
      <trans-unit id="PathToKDiff3.Text">
        <source>Path to mergetool</source>
        <target>mergetool路径</target>
        
      </trans-unit>
      <trans-unit id="_diffToolSuggestCaption.Text">
        <source>Suggest difftool cmd</source>
        <target>建议的差异比较命令</target>
        
      </trans-unit>
      <trans-unit id="_mergeToolSuggestCaption.Text">
        <source>Suggest mergetool cmd</source>
        <target>建议的合并工具命令参数</target>
        
      </trans-unit>
      <trans-unit id="_toolSuggestPathText.Text">
        <source>Please enter the path to {0} and press suggest.</source>
        <target>请输入 {0} 的路径，然后按建议按钮。</target>
        
      </trans-unit>
      <trans-unit id="globalAutoCrlfFalse.Text">
        <source>Checkout as-is, commit as-is (&quot;core.autocrlf&quot;  is set to &quot;false&quot;)</source>
        <target>保持原样签出，保持原样提交（&quot;core.autocrlf&quot;设置为&quot;false&quot;）</target>
        
      </trans-unit>
      <trans-unit id="globalAutoCrlfInput.Text">
        <source>Checkout as-is, commit Unix-style line endings (&quot;core.autocrlf&quot;  is set to &quot;input&quot;)</source>
        <target>保持原样签出，用Unix风格的换行符提交（&quot;core.autocrlf&quot;设置为&quot;input&quot;）</target>
        
      </trans-unit>
      <trans-unit id="globalAutoCrlfNotSet.Text">
        <source>Not set</source>
        <target>未设置</target>
        
      </trans-unit>
      <trans-unit id="globalAutoCrlfTrue.Text">
        <source>Checkout Windows-style, commit Unix-style line endings (&quot;core.autocrlf&quot;  is set to &quot;true&quot;)</source>
        <target>以windows风格签出，用Unix风格的换行符提交（&quot;core.autocrlf&quot;设置为&quot;true&quot;）
</target>
        
      </trans-unit>
      <trans-unit id="groupBoxLineEndings.Text">
        <source>Line endings</source>
        <target>换行符</target>
        
      </trans-unit>
      <trans-unit id="label19.Text">
        <source>Mergetool command</source>
        <target>Mergetool命令</target>
        
      </trans-unit>
      <trans-unit id="label28.Text">
        <source>Keep backup (.orig) after merge</source>
        <target>合并后保留备份（.orig）</target>
        
      </trans-unit>
      <trans-unit id="label3.Text">
        <source>User name</source>
        <target>用户名</target>
        
      </trans-unit>
      <trans-unit id="label4.Text">
        <source>User email</source>
        <target>用户电子邮件</target>
        
      </trans-unit>
      <trans-unit id="label41.Text">
        <source>Difftool</source>
        <target>差异比较工具</target>
        
      </trans-unit>
      <trans-unit id="label42.Text">
        <source>Path to difftool</source>
        <target>路径difftool</target>
        
      </trans-unit>
      <trans-unit id="label48.Text">
        <source>Difftool command</source>
        <target>Difftool命令</target>
        
      </trans-unit>
      <trans-unit id="label57.Text">
        <source>Path to commit template</source>
        <target>提交模板的路径</target>
        
      </trans-unit>
      <trans-unit id="label6.Text">
        <source>Editor</source>
        <target>编辑者</target>
        
      </trans-unit>
      <trans-unit id="label60.Text">
        <source>Files content encoding</source>
        <target>文件内容的编码</target>
        
      </trans-unit>
      <trans-unit id="label7.Text">
        <source>Mergetool</source>
        <target>合并工具</target>
        
      </trans-unit>
      <trans-unit id="label9.Text">
        <source>You need to set the correct path to 
git before you can change
global settings.
</source>
        <target>您需要设置git正确的路径，才能更改全局设置。</target>
        
      </trans-unit>
    </body>
  </file>
  <file datatype="plaintext" original="GitExtensionsSettingsGroup" source-language="en" target-language="zh-Hans">
    <body>
      <trans-unit id="$this.Title">
        <source>Git Extensions</source>
        <target>Git Extensions</target>
        
      </trans-unit>
    </body>
  </file>
  <file datatype="plaintext" original="GitIgnoreModel" source-language="en" target-language="zh-Hans">
    <body>
      <trans-unit id="_cannotAccessGitignore.Text">
        <source>Failed to save .gitignore.
Check if file is accessible.</source>
        <target>无法保存 .gitignore。
检查该文件是否可读写。</target>
        
      </trans-unit>
      <trans-unit id="_cannotAccessGitignoreCaption.Text">
        <source>Failed to save .gitignore</source>
        <target>保存.gitignore失败</target>
        
      </trans-unit>
      <trans-unit id="_editGitignoreTitle.Text">
        <source>Edit .gitignore</source>
        <target>编辑.gitignore</target>
        
      </trans-unit>
      <trans-unit id="_gitignoreOnlyInWorkingDirSupported.Text">
        <source>.gitignore is only supported when there is a working directory.</source>
        <target>.gitignore只在工作目录下支持。</target>
        
      </trans-unit>
      <trans-unit id="_saveFileQuestion.Text">
        <source>Save changes to .gitignore?</source>
        <target>保存修改变更到.gitgnore?</target>
        
      </trans-unit>
    </body>
  </file>
  <file datatype="plaintext" original="GitLocalExcludeModel" source-language="en" target-language="zh-Hans">
    <body>
      <trans-unit id="_cannotAccessLocalExclude.Text">
        <source>Failed to save .git/info/exclude.
Check if file is accessible.</source>
        <target>保存.git/info/exclude失败。
检查该文件是否可写。</target>
        
      </trans-unit>
      <trans-unit id="_cannotAccessLocalExcludeCaption.Text">
        <source>Failed to save .git/info/exclude</source>
        <target>保存.git/info/exclude失败</target>
        
      </trans-unit>
      <trans-unit id="_editLocalExcludeTitle.Text">
        <source>Edit .git/info/exclude</source>
        <target>编辑.git/info/exclude</target>
        
      </trans-unit>
      <trans-unit id="_localExcludeOnlyInWorkingDirSupported.Text">
        <source>.git/info/exclude is only supported when there is a working directory.</source>
        <target>.git/info/exclude只在工作目录下支持。</target>
        
      </trans-unit>
      <trans-unit id="_saveFileQuestion.Text">
        <source>Save changes to .git/info/exclude?</source>
        <target>保存修改变更到.git/info/exclude？</target>
        
      </trans-unit>
    </body>
  </file>
  <file datatype="plaintext" original="GitSettingsGroup" source-language="en" target-language="zh-Hans">
    <body>
      <trans-unit id="$this.Title">
        <source>Git</source>
        <target>Git</target>
        
      </trans-unit>
    </body>
  </file>
  <file datatype="plaintext" original="GitSettingsPage" source-language="en" target-language="zh-Hans">
    <body>
      <trans-unit id="$this.Text">
        <source>Paths</source>
        <target>路径</target>
        
      </trans-unit>
      <trans-unit id="BrowseGitBinPath.Text">
        <source>Browse</source>
        <target>浏览</target>
        
      </trans-unit>
      <trans-unit id="BrowseGitPath.Text">
        <source>Browse</source>
        <target>浏览</target>
        
      </trans-unit>
      <trans-unit id="ChangeHomeButton.Text">
        <source>Change HOME</source>
        <target>改变 HOME</target>
        
      </trans-unit>
      <trans-unit id="_homeIsSetToString.Text">
        <source>HOME is set to:</source>
        <target>HOME 被设置为：</target>
        
      </trans-unit>
      <trans-unit id="downloadGitForWindows.Text">
        <source>Download Git</source>
        <target>下载 Git</target>
        
      </trans-unit>
      <trans-unit id="gbEnvironment.Text">
        <source>Environment</source>
        <target>环境</target>
        
      </trans-unit>
      <trans-unit id="gbPaths.Text">
        <source>Paths</source>
        <target>路径</target>
        
      </trans-unit>
      <trans-unit id="homeIsSetToLabel.Text">
        <source>HOME is set to: {0}</source>
        <target>HOME 被设置为: {0}</target>
        
      </trans-unit>
      <trans-unit id="label50.Text">
        <source>Git Extensions can use Git for Windows or cygwin to access git repositories. Set the correct paths below.</source>
        <target>Git Extensions可以使用 Git for Windows 或 cygwin 访问 Git 存储库。在下面设置正确的路径。</target>
        
      </trans-unit>
      <trans-unit id="lblGitCommand.Text">
        <source>Command used to run git (git.cmd or git.exe)</source>
        <target>用于运行git的命令（git.cmd或git.exe）</target>
        
      </trans-unit>
      <trans-unit id="lblGlobalConfigPath.Text">
        <source>The global config file located in the location stored environment variable %HOME%. By default %HOME% will be set 
to %HOMEDRIVE%%HOMEPATH% if empty. Change the default behaviour only if you experience problems.</source>
        <target>全局配置文件位于%HOME%的位置。默认设置下，如果%HOME%为空，%HOME%将被设置为%HOMEDRIVE%%HOMEPATH%。
你应该只在遇到问题的时候才考虑改变默认设置。</target>
        
      </trans-unit>
      <trans-unit id="lblShPath.Text">
        <source>Path to linux tools (sh). Leave empty when it is in the path.</source>
        <target>Linux工具（sh）的路径。如果已在路径中则留空。</target>
        
      </trans-unit>
    </body>
  </file>
  <file datatype="plaintext" original="Globalized" source-language="en" target-language="zh-Hans">
    <body>
      <trans-unit id="Cancel.Text">
        <source>Cancel</source>
        <target>取消</target>
        
      </trans-unit>
      <trans-unit id="CannotLoadTheTextOfTheSparseFile.Text">
        <source>Cannot load the text of the sparse file.</source>
        <target>无法加载稀疏文件的文本。</target>
        
      </trans-unit>
      <trans-unit id="ConfirmDisableGitSparse.Text">
        <source>You are about to disable Git Sparse feature for this repository, {0}.
Git won't be able to restore the working copy to its full content this way.

Would you like to have the filter modified so that it allowed for the full working copy?</source>
        <target>您即将禁用此存储库的 git 稀疏功能, {0}。
这样Git 无法将工作副本还原为完整内容。

是否修改该过滤器以使其能够获得完整的工作副本？</target>
        
      </trans-unit>
      <trans-unit id="CouldNotSave.Text">
        <source>Could not save the modified settings and rules.</source>
        <target>无法保存修改的设置和规则。</target>
        
      </trans-unit>
      <trans-unit id="DisableForThisRepository.Text">
        <source>Disable for this repository</source>
        <target>对这个存储库禁用</target>
        
      </trans-unit>
      <trans-unit id="DisableGitSparse.Text">
        <source>Disable Git Sparse</source>
        <target>禁用Git稀疏化</target>
        
      </trans-unit>
      <trans-unit id="EditsTheContentsOfTheGitInfoSparseCheckoutFile.Text">
        <source>Edits the contents of the “.git/info/sparse-checkout” file.</source>
        <target>编辑 &quot;.git/info/sparse-checkout&quot; 文件的内容。</target>
        
      </trans-unit>
      <trans-unit id="Enable.Text">
        <source>&amp;Enable</source>
        <target>&amp;可用</target>
        
      </trans-unit>
      <trans-unit id="HeaderDetailsText.Text">
        <source>Need only a small part of a large repository?
With sparse checkout, you can skip the rest from being extracted into your working copy.</source>
        <target>只需要大型存储库中的很小一部分吗？
通过稀疏签出, 您可以跳过其余部分, 将其提取到工作副本中。</target>
        
      </trans-unit>
      <trans-unit id="LoadFile.Text">
        <source>Load File</source>
        <target>载入文件</target>
        
      </trans-unit>
      <trans-unit id="RefreshWorkingCopyCheckboxHint.Text">
        <source>As the sparse working copy rules are changed, it might become outdated.
Refreshes the working copy against the current set of the rules to restore any missing files and remove any extra files.

nActual command line: {0}</source>
        <target>随着工作副本稀疏规则的更改, 它可能会过时。
根据当前的规则集刷新工作副本, 以还原任何丢失的文件并删除任何多余的文件。
n 当前命令行: {0}</target>
        
      </trans-unit>
      <trans-unit id="RefreshWorkingCopyUsingTheCurrentSettingsAndRules.Text">
        <source>Refresh working copy using the current settings and rules</source>
        <target>使用当前设置和规则刷新工作副本</target>
        
      </trans-unit>
      <trans-unit id="Save.Text">
        <source>&amp;Save</source>
        <target>&amp;保存</target>
        
      </trans-unit>
      <trans-unit id="SaveFile.Text">
        <source>Save File</source>
        <target>保存文件</target>
        
      </trans-unit>
      <trans-unit id="SetsTheGitPropertyToFalseForTheLocalRepository.Text">
        <source>Sets the Git property “{0}” to False for the local repository.</source>
        <target>将 git &quot;{0}&quot;属性设置为 False 以用于本地存储库。</target>
        
      </trans-unit>
      <trans-unit id="SetsTheGitPropertyToTrueForTheLocalRepository.Text">
        <source>Sets the Git property “{0}” to True for the local repository.</source>
        <target>将 git &quot;{0}&quot;属性设置为 True 以用于本地存储库。</target>
        
      </trans-unit>
      <trans-unit id="SparseWorkingCopy.Text">
        <source>Sparse Working Copy</source>
        <target>稀疏工作副本</target>
        
      </trans-unit>
      <trans-unit id="SparseWorkingCopySupportHasNotBeenEnabledForThisRepository.Text">
        <source>Git Sparse feature has not been enabled for this repository.</source>
        <target>尚未为此存储库启用 git 稀疏功能。</target>
        
      </trans-unit>
      <trans-unit id="SparseWorkingCopySupportIsEnabled.Text">
        <source>Git Sparse feature is currently enabled.</source>
        <target>Git 稀疏功能已启用 。</target>
        
      </trans-unit>
      <trans-unit id="SpecifyTheRulesForIncludingOrExcludingFilesAndDirectories.Text">
        <source>Specify the pass-filter rules for files and directories:</source>
        <target>指定文件和目录的传递筛选规则:</target>
        
      </trans-unit>
      <trans-unit id="SpecifyTheRulesForIncludingOrExcludingFilesAndDirectoriesLine2.Text">
        <source>The rules have the same format as the “.gitignore” file, matched items are included. To exclude, prefix a rule with an exclamation mark “!”.
“#” comments a line. This is only a filter, so it cannot change the structure like pulling up a deep subfolder to the first level.</source>
        <target>规则与 &quot;. gitignore&quot; 文件的格式相同, 包括匹配的项。排除项, 请用感叹号 &quot;!&quot;。
&quot;#&quot; 注释一条线。这只是一个过滤器, 所以它不能改变结构, 就像把一个深子文件夹拉到第一层。</target>
        
      </trans-unit>
      <trans-unit id="WithSomeRulesStillInTheSparsePassFilter.Text">
        <source>with some rules still in the sparse pass-filter</source>
        <target>使用现有规则的稀疏的过滤器</target>
        
      </trans-unit>
      <trans-unit id="WithTheSparsePassFilterEmptyOrMissing.Text">
        <source>with the sparse pass-filter empty or missing</source>
        <target>使用空或缺失的稀疏的过滤器</target>
        
      </trans-unit>
      <trans-unit id="YouHaveMadeChangesToSettingsOrRulesWouldYouLikeToSaveThem.Text">
        <source>You have made changes to settings or rules.
Would you like to save them?</source>
        <target>你已经改变了设置或者规则。
你想保存它们吗？</target>
        
      </trans-unit>
    </body>
  </file>
  <file datatype="plaintext" original="GotoUserManualControl" source-language="en" target-language="zh-Hans">
    <body>
      <trans-unit id="_gotoUserManualControlTooltip.Text">
        <source>Read more about this feature at {0}</source>
        <target>看更多内容关于 {0}</target>
        
      </trans-unit>
      <trans-unit id="linkLabelHelp.Text">
        <source>Help</source>
        <target>帮助</target>
        
      </trans-unit>
    </body>
  </file>
  <file datatype="plaintext" original="HelpImageDisplayUserControl" source-language="en" target-language="zh-Hans">
    <body>
      <trans-unit id="linkLabelHide.Text">
        <source>Hide help</source>
        <target>隐藏帮助</target>
        
      </trans-unit>
      <trans-unit id="linkLabelShowHelp.Text">
        <source>Show
help</source>
        <target>显示帮助</target>
        
      </trans-unit>
    </body>
  </file>
  <file datatype="plaintext" original="HotkeysSettingsPage" source-language="en" target-language="zh-Hans">
    <body>
      <trans-unit id="$this.Text">
        <source>Hotkeys</source>
        <target>热键</target>
        
      </trans-unit>
    </body>
  </file>
  <file datatype="plaintext" original="LocalBranchMenuItemsStrings" source-language="en" target-language="zh-Hans">
    <body>
      <trans-unit id="DeleteTooltip.Text">
        <source>Delete the branch, which must be fully merged in its upstream branch or in HEAD</source>
        
      </trans-unit>
    </body>
  </file>
  <file datatype="plaintext" original="MenuItemsStrings" source-language="en" target-language="zh-Hans">
    <body>
      <trans-unit id="Checkout.Text">
        <source>Checkout</source>
        <target>登出</target>
        
      </trans-unit>
      <trans-unit id="CreateBranch.Text">
        <source>Create &amp;Branch...</source>
        <target>创建分支(&amp;B)...</target>
        
      </trans-unit>
      <trans-unit id="Delete.Text">
        <source>Delete</source>
        <target>删除</target>
        
      </trans-unit>
      <trans-unit id="Merge.Text">
        <source>&amp;Merge</source>
        <target>合并(&amp;M)</target>
        
      </trans-unit>
      <trans-unit id="Rebase.Text">
        <source>&amp;Rebase</source>
        <target>&amp;变基</target>
        
      </trans-unit>
      <trans-unit id="Rename.Text">
        <source>Rename</source>
        <target>改名</target>
        
      </trans-unit>
      <trans-unit id="Reset.Text">
        <source>Re&amp;set</source>
        <target>复位&amp;</target>
        
      </trans-unit>
    </body>
  </file>
  <file datatype="plaintext" original="MessageBoxes" source-language="en" target-language="zh-Hans">
    <body>
      <trans-unit id="_confirmDeleteRemoteBranch.Text">
        <source>Do you want to delete the branch {0} from {1}?</source>
        <target>你是否想要删除来自 {1} 的分支 {0}?</target>
        
      </trans-unit>
      <trans-unit id="_error.Text">
        <source>Error</source>
        <target>错误</target>
        
      </trans-unit>
      <trans-unit id="_middleOfPatchApply.Text">
        <source>You are in the middle of a patch apply, continue patch apply?</source>
        <target>你正在打补丁，继续？</target>
        
      </trans-unit>
      <trans-unit id="_middleOfPatchApplyCaption.Text">
        <source>Patch apply</source>
        <target>打补丁</target>
        
      </trans-unit>
      <trans-unit id="_middleOfRebase.Text">
        <source>You are in the middle of a rebase, continue rebase?</source>
        <target>你正在衍合，继续？</target>
        
      </trans-unit>
      <trans-unit id="_middleOfRebaseCaption.Text">
        <source>Rebase</source>
        <target>衍合</target>
        
      </trans-unit>
      <trans-unit id="_notValidGitDirectory.Text">
        <source>The current directory is not a valid git repository.</source>
        <target>当前目录不是一个有效的git档案库。</target>
        
      </trans-unit>
      <trans-unit id="_pageantNotFound.Text">
        <source>Cannot load SSH key. PuTTY is not configured properly.</source>
        <target>无法载入SSH密钥。 PuTTY配置的不正确。</target>
        
      </trans-unit>
      <trans-unit id="_rememberChoice.Text">
        <source>Remember choice</source>
        <target>记住上次的选择</target>
        
      </trans-unit>
      <trans-unit id="_serverHostkeyNotCachedText.Text">
        <source>The server's host key is not cached in the registry.

Do you want to trust this host key and then try again?</source>
        <target>服务器的主机密钥没存储在注册表中。

你要相信这个主机密钥，然后再试一次吗？</target>
        
      </trans-unit>
      <trans-unit id="_theRepositorySubmodules.Text">
        <source>Update submodules on checkout?</source>
        <target>在登出时同时更新子模块？</target>
        
      </trans-unit>
      <trans-unit id="_unresolvedMergeConflicts.Text">
        <source>There are unresolved merge conflicts, solve conflicts now?</source>
        <target>有未解决的合并冲突，现在解决？</target>
        
      </trans-unit>
      <trans-unit id="_unresolvedMergeConflictsCaption.Text">
        <source>Merge conflicts</source>
        <target>合并冲突</target>
        
      </trans-unit>
      <trans-unit id="_updateSubmodules.Text">
        <source>Update submodules</source>
        <target>更新子模块</target>
        
      </trans-unit>
      <trans-unit id="_updateSubmodulesToo.Text">
        <source>Since this repository has submodules, it's necessary to update them on every checkout.

This will just checkout on the submodule the commit determined by the superproject.</source>
        <target>次档案库含有子模块, 每次登出时必须更新这些子模块。

这只意味着登出子模块，而是否提交则由父工程决定。</target>
        
      </trans-unit>
    </body>
  </file>
  <file datatype="plaintext" original="PatchGrid" source-language="en" target-language="zh-Hans">
    <body>
      <trans-unit id="FileName.HeaderText">
        <source>Name</source>
        <target>名称</target>
        
      </trans-unit>
      <trans-unit id="Status.HeaderText">
        <source>Status</source>
        <target>状态</target>
        
      </trans-unit>
      <trans-unit id="_unableToShowPatchDetails.Text">
        <source>Unable to show details of patch file.</source>
        <target>无法显示补丁的相信信息。</target>
        
      </trans-unit>
      <trans-unit id="authorDataGridViewTextBoxColumn.HeaderText">
        <source>Author</source>
        <target>作者</target>
        
      </trans-unit>
      <trans-unit id="dateDataGridViewTextBoxColumn.HeaderText">
        <source>Date</source>
        <target>日期</target>
        
      </trans-unit>
      <trans-unit id="subjectDataGridViewTextBoxColumn.HeaderText">
        <source>Subject</source>
        <target>标题</target>
        
      </trans-unit>
    </body>
  </file>
  <file datatype="plaintext" original="PluginRootIntroductionPage" source-language="en" target-language="zh-Hans">
    <body>
      <trans-unit id="$this.Text">
        <source>Plugins Settings</source>
        <target>插件的配置</target>
        
      </trans-unit>
      <trans-unit id="label1.Text">
        <source>Select one of the subnodes to view or edit the settings of a Git Extensions Plugin.</source>
        <target>选择一个Git扩展插件来查看或编辑子节点的设置。</target>
        
      </trans-unit>
    </body>
  </file>
  <file datatype="plaintext" original="PluginSettingsPage" source-language="en" target-language="zh-Hans">
    <body>
      <trans-unit id="labelNoSettings.Text">
        <source>There are no settings available for this plugin.</source>
        <target>这个插件没有有效设置。</target>
        
      </trans-unit>
    </body>
  </file>
  <file datatype="plaintext" original="PluginsSettingsGroup" source-language="en" target-language="zh-Hans">
    <body>
      <trans-unit id="$this.Title">
        <source>Plugins</source>
        <target>插件</target>
        
      </trans-unit>
    </body>
  </file>
  <file datatype="plaintext" original="RecentRepositoriesList" source-language="en" target-language="zh-Hans">
    <body>
      <trans-unit id="_cannotOpenTheFolder.Text">
        <source>Cannot open the folder</source>
        <target>无法打开文件夹</target>
        
      </trans-unit>
      <trans-unit id="_clearRecentCategoryCaption.Text">
        <source>Clear recent repositories</source>
        <target>清除最近的档案库</target>
        
      </trans-unit>
      <trans-unit id="_clearRecentCategoryQuestion.Text">
        <source>Do you want to clear the list of recent repositories?

The action cannot be undone.</source>
        <target>要将最近使用的档案库列表清空吗？

该操作不可恢复。</target>
        
      </trans-unit>
      <trans-unit id="_deleteCategoryCaption.Text">
        <source>Delete Category</source>
        <target>删除类别</target>
        
      </trans-unit>
      <trans-unit id="_deleteCategoryQuestion.Text">
        <source>Do you want to delete category &quot;{0}&quot; with {1} repositories?

The action cannot be undone.</source>
        <target>要删除版本库 {1} 中的 {0} 类别吗？

该操作不可恢复。</target>
        
      </trans-unit>
      <trans-unit id="_directoryIsNotAValidRepository.Text">
        <source>The selected item is not a valid git repository.

Do you want to remove it from the recent repositories list?</source>
        <target>选定的项目不是一个有效的 git 档案库。

你是否要放弃打开，并从最近的档案库列表中删除它？</target>
        
      </trans-unit>
      <trans-unit id="_directoryIsNotAValidRepositoryCaption.Text">
        <source>Open</source>
        <target>打开</target>
        
      </trans-unit>
      <trans-unit id="_groupRecentRepositories.Text">
        <source>Recent repositories</source>
        <target>最近使用的版本库</target>
        
      </trans-unit>
      <trans-unit id="_notAValidRepository.Text">
        <source>Not a valid git repository</source>
        <target>不是有效的Git版本库</target>
        
      </trans-unit>
      <trans-unit id="clmhdrBranch.Text">
        <source>Branch</source>
        <target>分支</target>
        
      </trans-unit>
      <trans-unit id="clmhdrCategory.Text">
        <source>Category</source>
        <target>分类</target>
        
      </trans-unit>
      <trans-unit id="clmhdrPath.Text">
        <source>Path</source>
        <target>路径</target>
        
      </trans-unit>
      <trans-unit id="lblRecentRepositories.Text">
        <source>Recent Repositories</source>
        <target>最近的档案库</target>
        
      </trans-unit>
      <trans-unit id="mnuConfigure.Text">
        <source>&amp;Recent repositories settings</source>
        <target>&amp;最近版本库设置</target>
        
      </trans-unit>
      <trans-unit id="tsmiCategories.Text">
        <source>Categories</source>
        <target>分类</target>
        
      </trans-unit>
      <trans-unit id="tsmiCategoryAdd.Text">
        <source>Add new...</source>
        <target>添加项目…</target>
        
      </trans-unit>
      <trans-unit id="tsmiCategoryClear.Text">
        <source>Clear all recent repositories</source>
        <target>清除所有最近使用的版本库</target>
        
      </trans-unit>
      <trans-unit id="tsmiCategoryDelete.Text">
        <source>Delete category</source>
        <target>删除类别</target>
        
      </trans-unit>
      <trans-unit id="tsmiCategoryNone.Text">
        <source>(none)</source>
        <target>(无)</target>
        
      </trans-unit>
      <trans-unit id="tsmiCategoryRename.Text">
        <source>Rename category</source>
        <target>分类目录名修改</target>
        
      </trans-unit>
      <trans-unit id="tsmiOpenFolder.Text">
        <source>Show in folder</source>
        <target>在文件夹显示</target>
        
      </trans-unit>
      <trans-unit id="tsmiRemoveFromList.Text">
        <source>Remove project from the list</source>
        <target>从列表中移除项目</target>
        
      </trans-unit>
      <trans-unit id="tsmiRemoveMissingReposFromList.Text">
        <source>Remove missing projects from the list</source>
        <target>在列表移除已丢失的项目</target>
        
      </trans-unit>
    </body>
  </file>
  <file datatype="plaintext" original="RemoteBranchMenuItemsStrings" source-language="en" target-language="zh-Hans">
    <body>
      <trans-unit id="DeleteTooltip.Text">
        <source>Delete the branch from the remote</source>
        <target>从远程仓库中删除分支</target>
        
      </trans-unit>
    </body>
  </file>
  <file datatype="plaintext" original="RepoObjectsTree" source-language="en" target-language="zh-Hans">
    <body>
      <trans-unit id="_searchTooltip.Text">
        <source>Search</source>
        <target>搜索</target>
        
      </trans-unit>
      <trans-unit id="_showBranchOnly.Text">
        <source>Filter the revision grid to show this branch only
To show all branches, right click the revision grid, select 'view' and then the 'show all branches'</source>
        <target>过滤修订网格，仅显示此分支。
要显示所有分支，右键点击修订网格，选择“视图”-&gt;&quot;显示所有分支&quot;。</target>
        
      </trans-unit>
      <trans-unit id="_showHideRefsTooltip.Text">
        <source>Show/hide branches/remotes/tags</source>
        
      </trans-unit>
      <trans-unit id="lblSearchBranch.Text">
        <source>Search:</source>
        <target>搜索：</target>
        
      </trans-unit>
      <trans-unit id="mnuBtnFetchAllRemotes.Text">
        <source>Fetch all remotes</source>
        
      </trans-unit>
      <trans-unit id="mnuBtnManageRemotesFromRootNode.Text">
        <source>&amp;Manage...</source>
        
      </trans-unit>
      <trans-unit id="mnuBtnPruneAllBranchesFromARemote.Text">
        <source>Fetch and prune</source>
        
      </trans-unit>
      <trans-unit id="mnuBtnPruneAllRemotes.Text">
        <source>Fetch and prune all remotes</source>
        
      </trans-unit>
      <trans-unit id="mnubtnCollapseAll.Text">
        <source>Collapse All</source>
        <target>折叠全部</target>
        
      </trans-unit>
      <trans-unit id="mnubtnDeleteAllBranches.Text">
        <source>Delete All</source>
        <target>删除全部</target>
        
      </trans-unit>
      <trans-unit id="mnubtnDisableRemote.Text">
        <source>&amp;Deactivate</source>
        
      </trans-unit>
      <trans-unit id="mnubtnEnableRemote.Text">
        <source>&amp;Activate</source>
        
      </trans-unit>
      <trans-unit id="mnubtnEnableRemoteAndFetch.Text">
        <source>A&amp;ctivate and fetch</source>
        
      </trans-unit>
      <trans-unit id="mnubtnExpandAll.Text">
        <source>Expand All</source>
        <target>展开全部</target>
        
      </trans-unit>
      <trans-unit id="mnubtnFetchAllBranchesFromARemote.Text">
        <source>&amp;Fetch</source>
        <target>获取(&amp;F)</target>
        
      </trans-unit>
      <trans-unit id="mnubtnFetchCreateBranch.Text">
        <source>Fetc&amp;h &amp;&amp; Create Branch</source>
        <target>获取并创建分支(&amp;h)</target>
        
      </trans-unit>
      <trans-unit id="mnubtnFetchOneBranch.Text">
        <source>Fe&amp;tch</source>
        <target>获取(&amp;t)</target>
        
      </trans-unit>
      <trans-unit id="mnubtnFetchRebase.Text">
        <source>Fetch &amp;&amp; Re&amp;base</source>
        <target>获取并Rebase(&amp;b)</target>
        
      </trans-unit>
      <trans-unit id="mnubtnFilterLocalBranchInRevisionGrid.Text">
        <source>Show this branch only</source>
        <target>只显示这个分支</target>
        
      </trans-unit>
      <trans-unit id="mnubtnFilterRemoteBranchInRevisionGrid.Text">
        <source>Show this branch only</source>
        <target>只显示这个分支</target>
        
      </trans-unit>
      <trans-unit id="mnubtnManageRemotes.Text">
        <source>&amp;Manage...</source>
        
      </trans-unit>
      <trans-unit id="mnubtnManageSubmodules.Text">
        <source>&amp;Manage...</source>
        
      </trans-unit>
      <trans-unit id="mnubtnMoveDown.Text">
        <source>Move Down</source>
        <target>下移</target>
        
      </trans-unit>
      <trans-unit id="mnubtnMoveUp.Text">
        <source>Move Up</source>
        <target>上移</target>
<<<<<<< HEAD
        
      </trans-unit>
      <trans-unit id="mnubtnOpenSubmodule.Text">
        <source>&amp;Open</source>
        <target>打开(&amp;O)</target>
        
      </trans-unit>
=======
        
      </trans-unit>
      <trans-unit id="mnubtnOpenSubmodule.Text">
        <source>&amp;Open</source>
        <target>打开(&amp;O)</target>
        
      </trans-unit>
>>>>>>> 55651cf3
      <trans-unit id="mnubtnPullFromRemoteBranch.Text">
        <source>Fetch &amp;&amp; Merge (&amp;Pull)</source>
        <target>获取 &amp;&amp; 合并 (&amp;拉取)</target>
        
      </trans-unit>
      <trans-unit id="mnubtnRemoteBranchFetchAndCheckout.Text">
        <source>&amp;Fetch &amp;&amp; Checkout</source>
        <target>&amp;获取 &amp;&amp; 登出</target>
        
      </trans-unit>
      <trans-unit id="mnubtnSynchronizeSubmodules.Text">
        <source>Synchronize</source>
        <target>同步</target>
        
      </trans-unit>
      <trans-unit id="mnubtnUpdateSubmodule.Text">
        <source>&amp;Update</source>
        
      </trans-unit>
      <trans-unit id="tsmiShowBranches.Text">
        <source>&amp;Branches</source>
        
      </trans-unit>
      <trans-unit id="tsmiShowRemotes.Text">
        <source>&amp;Remotes</source>
        
      </trans-unit>
      <trans-unit id="tsmiShowSubmodules.Text">
        <source>&amp;Submodules</source>
        
      </trans-unit>
      <trans-unit id="tsmiShowTags.Text">
        <source>&amp;Tags</source>
        
      </trans-unit>
    </body>
  </file>
  <file datatype="plaintext" original="RevisionDiffControl" source-language="en" target-language="zh-Hans">
    <body>
      <trans-unit id="_deleteFailed.Text">
        <source>Delete file failed</source>
        <target>删除文件失败</target>
        
      </trans-unit>
      <trans-unit id="_deleteSelectedFiles.Text">
        <source>Are you sure you want to delete the selected file(s)?</source>
        <target>确实要删除所选文件吗？</target>
        
      </trans-unit>
      <trans-unit id="_deleteSelectedFilesCaption.Text">
        <source>Delete</source>
        <target>删除</target>
        
      </trans-unit>
      <trans-unit id="_firstRevision.Text">
        <source>First</source>
        <target>第一个</target>
        
      </trans-unit>
      <trans-unit id="_multipleDescription.Text">
        <source>&lt;multiple&gt;</source>
        <target>&lt;multiple&gt;</target>
        
      </trans-unit>
      <trans-unit id="_saveFileFilterAllFiles.Text">
        <source>All files</source>
        <target>所有文件</target>
        
      </trans-unit>
      <trans-unit id="_saveFileFilterCurrentFormat.Text">
        <source>Current format</source>
        <target>当前格式</target>
        
      </trans-unit>
      <trans-unit id="_selectedRevision.Text">
        <source>Selected</source>
        <target>已选中</target>
        
      </trans-unit>
      <trans-unit id="blameToolStripMenuItem.Text">
        <source>Blame</source>
        <target>文件记录</target>
        
      </trans-unit>
      <trans-unit id="cherryPickSelectedDiffFileToolStripMenuItem.Text">
        <source>Cherry pick file's changes</source>
        <target>优选文件变更</target>
        
      </trans-unit>
      <trans-unit id="copyFilenameToClipboardToolStripMenuItem1.Text">
        <source>Copy full path(s)</source>
        <target>把文件全路径复制到剪贴板</target>
        
      </trans-unit>
      <trans-unit id="diffCommitSubmoduleChanges.Text">
        <source>Commit submodule changes</source>
        <target>提交子模块的更改</target>
        
      </trans-unit>
      <trans-unit id="diffDeleteFileToolStripMenuItem.Text">
        <source>Delete file</source>
        <target>删除文件</target>
        
      </trans-unit>
      <trans-unit id="diffEditWorkingDirectoryFileToolStripMenuItem.Text">
        <source>Edit working directory file</source>
        <target>编辑工作目录的文件</target>
        
      </trans-unit>
      <trans-unit id="diffOpenRevisionFileToolStripMenuItem.Text">
        <source>Open this revision (temp file)</source>
        <target>打开这个版本（临时文件）</target>
        
      </trans-unit>
      <trans-unit id="diffOpenRevisionFileWithToolStripMenuItem.Text">
        <source>Open this revision with... (temp file)</source>
        <target>用工具打开这个版本（临时文件）</target>
        
      </trans-unit>
      <trans-unit id="diffOpenWorkingDirectoryFileWithToolStripMenuItem.Text">
        <source>Open working directory file with...</source>
        <target>用工具打开工作目录版本</target>
        
      </trans-unit>
      <trans-unit id="diffResetSubmoduleChanges.Text">
        <source>Reset submodule changes</source>
        <target>重置子模块的更改</target>
        
      </trans-unit>
      <trans-unit id="diffShowInFileTreeToolStripMenuItem.Text">
        <source>Show in File tree</source>
        <target>显示在文件树</target>
        
      </trans-unit>
      <trans-unit id="diffStashSubmoduleChangesToolStripMenuItem.Text">
        <source>Stash submodule changes</source>
        <target>暂存子模块的更改</target>
        
      </trans-unit>
      <trans-unit id="diffSubmoduleSummaryMenuItem.Text">
        <source>View summary</source>
        <target>查看摘要</target>
        
      </trans-unit>
      <trans-unit id="diffUpdateSubmoduleMenuItem.Text">
        <source>Update submodule</source>
        <target>更新子模块</target>
        
      </trans-unit>
      <trans-unit id="fileHistoryDiffToolstripMenuItem.Text">
        <source>File history</source>
        <target>文件历史</target>
        
      </trans-unit>
      <trans-unit id="findInDiffToolStripMenuItem.Text">
        <source>Find</source>
        <target>查找</target>
        
      </trans-unit>
      <trans-unit id="firstParentToLocalToolStripMenuItem.Text">
        <source>Parent to first -&gt; Working directory</source>
        <target>第1个修订的父对象 -&gt; 工作目录</target>
        
      </trans-unit>
      <trans-unit id="firstToLocalToolStripMenuItem.Text">
        <source>First -&gt; Working directory</source>
        <target>第1个修订 -&gt; 工作目录</target>
        
      </trans-unit>
      <trans-unit id="firstToSelectedToolStripMenuItem.Text">
        <source>First -&gt; Selected</source>
        <target>第1个修订 -&gt; 选中的修订</target>
        
      </trans-unit>
      <trans-unit id="openContainingFolderToolStripMenuItem.Text">
        <source>Show in folder</source>
        <target>在文件夹显示</target>
        
      </trans-unit>
      <trans-unit id="openWithDifftoolToolStripMenuItem.Text">
        <source>Open with difftool</source>
        <target>使用差异对比工具打开</target>
        
      </trans-unit>
      <trans-unit id="resetFileToToolStripMenuItem.Text">
        <source>Reset file(s) to</source>
        <target>复位文件到</target>
        
      </trans-unit>
      <trans-unit id="saveAsToolStripMenuItem1.Text">
        <source>Save selected as...</source>
        <target>保存选择为</target>
        
      </trans-unit>
      <trans-unit id="saveToolStripMenuItem.Text">
        <source>Save</source>
        <target>保存</target>
        
      </trans-unit>
      <trans-unit id="selectedParentToLocalToolStripMenuItem.Text">
        <source>Parent to selected -&gt; Working directory</source>
        <target>所选修订的父对象 -&gt; 工作目录</target>
        
      </trans-unit>
      <trans-unit id="selectedToLocalToolStripMenuItem.Text">
        <source>Selected -&gt; Working directory</source>
        <target>选中的修订 -&gt; 工作目录</target>
        
      </trans-unit>
      <trans-unit id="stageFileToolStripMenuItem.Text">
        <source>Stage file(s)</source>
        <target>载入</target>
        
      </trans-unit>
      <trans-unit id="unstageFileToolStripMenuItem.Text">
        <source>Unstage file(s)</source>
        <target>反载入</target>
        
      </trans-unit>
    </body>
  </file>
  <file datatype="plaintext" original="RevisionFileTreeControl" source-language="en" target-language="zh-Hans">
    <body>
      <trans-unit id="_assumeUnchangedCaption.Text">
        <source>Assume this file won't change</source>
        <target>假定此文件不变</target>
        
      </trans-unit>
      <trans-unit id="_assumeUnchangedFail.Text">
        <source>Fail to assume unchanged the file '{0}'.</source>
        <target>对文件假定不变失败：'{0}'.</target>
        
      </trans-unit>
      <trans-unit id="_assumeUnchangedMessage.Text">
        <source>This feature should be used for performance purpose when it is costly for git to check the state of a big file.


Are you sure to assume this file won't change ?</source>
        <target>当git检查一个大文件的状态时，这个特性应该用于性能目的。


你确定假定这个文件不会改变吗？</target>
        
      </trans-unit>
      <trans-unit id="_assumeUnchangedSuccess.Text">
        <source>File successfully assumed unchanged.</source>
        <target>成功假定此文件不变。</target>
        
      </trans-unit>
      <trans-unit id="_error.Text">
        <source>Error</source>
        <target>错误</target>
        
      </trans-unit>
      <trans-unit id="_nodeNotFoundNextAvailableParentSelected.Text">
        <source>Node not found. The next available parent node will be selected.</source>
        <target>未找到节点。下一个可用的父节点将被选中。</target>
        
      </trans-unit>
      <trans-unit id="_nodeNotFoundSelectionNotChanged.Text">
        <source>Node not found. File tree selection was not changed.</source>
        <target>未找到节点。 文件树选择没有改变。</target>
        
      </trans-unit>
      <trans-unit id="_resetFileCaption.Text">
        <source>Reset</source>
        <target>重置</target>
        
      </trans-unit>
      <trans-unit id="_resetFileText.Text">
        <source>Are you sure you want to reset this file or directory?</source>
        <target>确定要复位这个文件或文件夹吗？</target>
        
      </trans-unit>
      <trans-unit id="_saveFileFilterAllFiles.Text">
        <source>All files</source>
        <target>所有文件</target>
        
      </trans-unit>
      <trans-unit id="_saveFileFilterCurrentFormat.Text">
        <source>Current format</source>
        <target>当前格式</target>
        
      </trans-unit>
      <trans-unit id="_stopTrackingCaption.Text">
        <source>Stop tracking the file</source>
        <target>停止跟踪此文件</target>
        
      </trans-unit>
      <trans-unit id="_stopTrackingFail.Text">
        <source>Fail to stop tracking the file '{0}'.</source>
        <target>取消跟踪文件失败：'{0}'。</target>
        
      </trans-unit>
      <trans-unit id="_stopTrackingMessage.Text">
        <source>Are you sure you want to stop tracking the file
'{0}'?</source>
        <target>你确定要停止跟踪此文件
'{0}'?</target>
        
      </trans-unit>
      <trans-unit id="_stopTrackingSuccess.Text">
        <source>File successfully untracked. Removal has been added to the staging area.

See the changes in the commit form.</source>
        <target>已成功取消对此文件的跟踪，并将其从暂存区移除。

请注意提交对话框中的改变。</target>
        
      </trans-unit>
      <trans-unit id="_success.Text">
        <source>Success</source>
        <target>成功</target>
        
      </trans-unit>
      <trans-unit id="assumeUnchangedTheFileToolStripMenuItem.Text">
        <source>Assume unchanged this file</source>
        <target>假定此文件不变</target>
        
      </trans-unit>
      <trans-unit id="blameToolStripMenuItem1.Text">
        <source>Blame</source>
        <target>文件记录</target>
        
      </trans-unit>
      <trans-unit id="collapseAllToolStripMenuItem.Text">
        <source>Collapse all</source>
        <target>全部折叠</target>
        
      </trans-unit>
      <trans-unit id="copyFilenameToClipboardToolStripMenuItem.Text">
        <source>Copy full path</source>
        <target>复制全路径</target>
        
      </trans-unit>
      <trans-unit id="editCheckedOutFileToolStripMenuItem.Text">
        <source>Edit working directory file</source>
        <target>编辑工作目录的文件</target>
        
      </trans-unit>
      <trans-unit id="expandAllToolStripMenuItem.Text">
        <source>Expand all (takes a while on large trees)</source>
        <target>全部展开 (文件很多时会花费一点时间)</target>
        
      </trans-unit>
      <trans-unit id="expandSubtreeToolStripMenuItem.Text">
        <source>Expand subtree (takes a while on large subtrees)</source>
        <target>展开子树 (较大的子树耗时较长)</target>
        
      </trans-unit>
      <trans-unit id="fileHistoryToolStripMenuItem.Text">
        <source>View history</source>
        <target>查看文件历史</target>
        
      </trans-unit>
      <trans-unit id="fileTreeArchiveToolStripMenuItem.Text">
        <source>Archive...</source>
        <target>存档</target>
        
      </trans-unit>
      <trans-unit id="fileTreeCleanWorkingTreeToolStripMenuItem.Text">
        <source>Clean this folder in the working directory...</source>
        <target>在工作目录中清理这个文件夹...</target>
        
      </trans-unit>
      <trans-unit id="fileTreeOpenContainingFolderToolStripMenuItem.Text">
        <source>Show in folder</source>
        <target>在文件夹显示</target>
        
      </trans-unit>
      <trans-unit id="findToolStripMenuItem.Text">
        <source>Find in file tree...</source>
        <target>在文件树上查找...</target>
        
      </trans-unit>
      <trans-unit id="openFileToolStripMenuItem.Text">
        <source>Open this revision (temp file)</source>
        <target>打开这个版本（临时文件）</target>
        
      </trans-unit>
      <trans-unit id="openFileWithToolStripMenuItem.Text">
        <source>Open this revision with... (temp file)</source>
        <target>用工具打开这个版本（临时文件）</target>
        
      </trans-unit>
      <trans-unit id="openSubmoduleMenuItem.Text">
        <source>Open with Git Extensions</source>
        <target>使用 Git Extensions 打开</target>
        
      </trans-unit>
      <trans-unit id="openWithDifftoolToolStripMenuItem.Text">
        <source>Open with difftool</source>
        <target>使用差异对比工具打开</target>
        
      </trans-unit>
      <trans-unit id="openWithToolStripMenuItem.Text">
        <source>Open working directory file with...</source>
        <target>用工具打开工作目录版本</target>
        
      </trans-unit>
      <trans-unit id="resetToThisRevisionToolStripMenuItem.Text">
        <source>Reset to selected revision</source>
        <target>复位到选择的修订</target>
        
      </trans-unit>
      <trans-unit id="saveAsToolStripMenuItem.Text">
        <source>Save as...</source>
        <target>另存为</target>
        
      </trans-unit>
      <trans-unit id="stopTrackingThisFileToolStripMenuItem.Text">
        <source>Stop tracking this file</source>
        <target>停止跟踪这个文件</target>
        
      </trans-unit>
    </body>
  </file>
  <file datatype="plaintext" original="RevisionGpgInfoControl" source-language="en" target-language="zh-Hans">
    <body>
      <trans-unit id="_commitNotSigned.Text">
        <source>Commit is not signed</source>
        <target>提交未被签名</target>
        
      </trans-unit>
      <trans-unit id="_tagNotSigned.Text">
        <source>Tag is not signed</source>
        <target>标签未被签名</target>
        
      </trans-unit>
      <trans-unit id="txtCommitGpgInfo.Text">
        <source>Commit is not signed</source>
        <target>提交未被签名</target>
        
      </trans-unit>
    </body>
  </file>
  <file datatype="plaintext" original="RevisionGrid" source-language="en" target-language="zh-Hans">
    <body>
      <trans-unit id="GotoChildCommit.Text">
        <source>Go to child commit</source>
        <target>到子提交</target>
        
      </trans-unit>
      <trans-unit id="GotoCommit.Text">
        <source>Go to commit...</source>
        <target>进行提交...</target>
        
      </trans-unit>
      <trans-unit id="GotoCurrentRevision.Text">
        <source>Go to current revision</source>
        <target>到当前修订</target>
        
      </trans-unit>
      <trans-unit id="GotoMergeBaseCommit.Text">
        <source>Go to common ancestor (merge base)</source>
        <target>定位到共同祖先（合并基础）</target>
        
      </trans-unit>
      <trans-unit id="GotoParentCommit.Text">
        <source>Go to parent commit</source>
        <target>到父提交</target>
        
      </trans-unit>
      <trans-unit id="NavigateBackward.Text">
        <source>Navigate backward</source>
        <target>向前</target>
        
      </trans-unit>
      <trans-unit id="NavigateForward.Text">
        <source>Navigate forward</source>
        <target>向后</target>
        
      </trans-unit>
      <trans-unit id="NextQuickSearch.Text">
        <source>Quick search next</source>
        <target>快速搜索下一个</target>
        
      </trans-unit>
      <trans-unit id="PrevQuickSearch.Text">
        <source>Quick search previous</source>
        <target>快速搜索上一个</target>
        
      </trans-unit>
      <trans-unit id="QuickSearch.Text">
        <source>Quick search</source>
        <target>快速搜索</target>
        
      </trans-unit>
      <trans-unit id="ShowAllBranches.Text">
        <source>Show all branches</source>
        <target>显示所有分支</target>
        
      </trans-unit>
      <trans-unit id="ShowCurrentBranchOnly.Text">
        <source>Show current branch only</source>
        <target>只显示当前分支</target>
        
      </trans-unit>
      <trans-unit id="ShowFilteredBranches.Text">
        <source>Show filtered branches</source>
        <target>显示过滤分支</target>
        
      </trans-unit>
      <trans-unit id="ShowReflogReferences.Text">
        <source>Show reflog references</source>
        <target>显示参考日志</target>
        
      </trans-unit>
      <trans-unit id="ShowRemoteBranches.Text">
        <source>Show remote branches</source>
        <target>显示远程分支</target>
        
      </trans-unit>
      <trans-unit id="ShowSuperprojectBranches.Text">
        <source>Show superproject branches</source>
        <target>显示父工程的分支</target>
        
      </trans-unit>
      <trans-unit id="ShowSuperprojectRemoteBranches.Text">
        <source>Show superproject remote branches</source>
        <target>显示父工程的远程分支</target>
        
      </trans-unit>
      <trans-unit id="ShowSuperprojectTags.Text">
        <source>Show superproject tags</source>
        <target>显示父工程的标签</target>
        
      </trans-unit>
      <trans-unit id="ToggleHighlightSelectedBranch.Text">
        <source>Highlight selected branch (until refresh)</source>
        <target>高亮选择的分支 (直到再次刷新)</target>
        
      </trans-unit>
      <trans-unit id="_noRevisionFoundError.Text">
        <source>No revision found.</source>
        <target>无修订。</target>
        
      </trans-unit>
      <trans-unit id="_quickSearchQuickHelp.Text">
        <source>Start typing in revision grid to start quick search.</source>
        <target>版本网络图中输入选项来开始快速搜索。</target>
        
      </trans-unit>
      <trans-unit id="drawNonrelativesGrayToolStripMenuItem.Text">
        <source>Draw non relatives gray</source>
        <target>把无关项变灰</target>
        
      </trans-unit>
      <trans-unit id="filterToolStripMenuItem.Text">
        <source>Set advanced filter</source>
        <target>设置高级过滤器</target>
        
      </trans-unit>
      <trans-unit id="showAuthorAvatarColumnToolStripMenuItem.Text">
        <source>Show author avatar column</source>
        <target>显示作者头像列</target>
        
      </trans-unit>
      <trans-unit id="showAuthorDateToolStripMenuItem.Text">
        <source>Show author date</source>
        <target>显示作者日期</target>
        
      </trans-unit>
      <trans-unit id="showAuthorNameColumnToolStripMenuItem.Text">
        <source>Show author name column</source>
        <target>显示作者姓名列</target>
        
      </trans-unit>
      <trans-unit id="showBuildStatusIconToolStripMenuItem.Text">
        <source>Show build status icon</source>
        <target>显示构建状态图标</target>
        
      </trans-unit>
      <trans-unit id="showBuildStatusTextToolStripMenuItem.Text">
        <source>Show build status text</source>
        <target>显示构建状态文字</target>
        
      </trans-unit>
      <trans-unit id="showDateColumnToolStripMenuItem.Text">
        <source>Show date column</source>
        <target>显示日期列</target>
        
      </trans-unit>
      <trans-unit id="showFirstParent.Text">
        <source>Show first parents</source>
        <target>显示第一个父提交</target>
        
      </trans-unit>
      <trans-unit id="showGitNotesToolStripMenuItem.Text">
        <source>Show git notes</source>
        <target>显示git提示</target>
        
      </trans-unit>
      <trans-unit id="showIdColumnToolStripMenuItem.Text">
        <source>Show SHA-1 column</source>
        <target>显示 SHA-1 字段</target>
        
      </trans-unit>
      <trans-unit id="showMergeCommitsToolStripMenuItem.Text">
        <source>Show merge commits</source>
        <target>显示合并提交</target>
        
      </trans-unit>
      <trans-unit id="showRelativeDateToolStripMenuItem.Text">
        <source>Show relative date</source>
        <target>显示相对日期</target>
        
      </trans-unit>
      <trans-unit id="showRevisionGraphColumnToolStripMenuItem.Text">
        <source>Show revision graph column</source>
        <target>显示版本分支图字段</target>
        
      </trans-unit>
      <trans-unit id="showTagsToolStripMenuItem.Text">
        <source>Show tags</source>
        <target>显示标签</target>
        
      </trans-unit>
    </body>
  </file>
  <file datatype="plaintext" original="RevisionGridControl" source-language="en" target-language="zh-Hans">
    <body>
      <trans-unit id="_areYouSureRebase.Text">
        <source>Are you sure you want to rebase? This action will rewrite commit history.</source>
        <target>你确定要进行变基？该操作将改写提交历史。</target>
        
      </trans-unit>
      <trans-unit id="_baseForCompareNotSelectedError.Text">
        <source>Base commit for compare is not selected.</source>
        <target>未选择比较的基准提交。</target>
        
      </trans-unit>
      <trans-unit id="_cannotHighlightSelectedBranch.Text">
        <source>Cannot highlight selected branch when revision graph is loading.</source>
        <target>版本图加载时不能高亮选定的分支。</target>
        
      </trans-unit>
      <trans-unit id="_dontShowAgain.Text">
        <source>Don't show me this message again.</source>
        <target>不要再显示这个消息</target>
        
      </trans-unit>
      <trans-unit id="_droppingFilesBlocked.Text">
        <source>For you own protection dropping more than 10 patch files at once is blocked!</source>
        <target>为了安全起见一次进行10个补丁的操作将被禁止！</target>
        
      </trans-unit>
      <trans-unit id="_loadingControlAsync.Text">
        <source>Loading</source>
        <target>加载中</target>
        
      </trans-unit>
      <trans-unit id="_maximizedColumn.HeaderText">
        <source>Message</source>
        <target>消息</target>
        
      </trans-unit>
      <trans-unit id="_noMergeBaseCommit.Text">
        <source>There is no common ancestor for the selected commits.</source>
        <target>选中的提交没有共同祖先。</target>
        
      </trans-unit>
      <trans-unit id="_noRevisionFoundError.Text">
        <source>No revision found.</source>
        <target>无修订。</target>
        
      </trans-unit>
      <trans-unit id="_rebaseBranch.Text">
        <source>Rebase branch.</source>
        <target>衍合分支</target>
        
      </trans-unit>
      <trans-unit id="_rebaseBranchInteractive.Text">
        <source>Rebase branch interactively.</source>
        <target>交互衍合分支</target>
        
      </trans-unit>
      <trans-unit id="_rebaseConfirmTitle.Text">
        <source>Rebase Confirmation</source>
        <target>衍合确认</target>
        
      </trans-unit>
      <trans-unit id="_revisionFilter.Text">
        <source>Filter</source>
        <target>过滤器</target>
        
      </trans-unit>
      <trans-unit id="_strError.Text">
        <source>Error</source>
        <target>错误</target>
        
      </trans-unit>
      <trans-unit id="_strLoading.Text">
        <source>Loading</source>
        <target>加载中</target>
        
      </trans-unit>
      <trans-unit id="archiveRevisionToolStripMenuItem.Text">
        <source>Archive this commit...</source>
        
      </trans-unit>
      <trans-unit id="bisectSkipRevisionToolStripMenuItem.Text">
        <source>Skip revision</source>
        <target>跳过版本</target>
        
      </trans-unit>
      <trans-unit id="checkoutBranchToolStripMenuItem.Text">
        <source>Checkout branch...</source>
        <target>登出分支...</target>
        
      </trans-unit>
      <trans-unit id="checkoutRevisionToolStripMenuItem.Text">
        <source>Checkout this commit...</source>
        
      </trans-unit>
      <trans-unit id="cherryPickCommitToolStripMenuItem.Text">
        <source>Cherry pick this commit...</source>
        
      </trans-unit>
      <trans-unit id="compareSelectedCommitsMenuItem.Text">
        <source>Compare selected commits</source>
        <target>比较选中的提交</target>
        
      </trans-unit>
      <trans-unit id="compareToBaseToolStripMenuItem.Text">
        <source>Compare to BASE</source>
        <target>与BASE比较</target>
        
      </trans-unit>
      <trans-unit id="compareToBranchToolStripMenuItem.Text">
        <source>Compare to branch...</source>
        <target>与分支比较...</target>
        
      </trans-unit>
      <trans-unit id="compareToWorkingDirectoryMenuItem.Text">
        <source>Compare to working directory</source>
        <target>与工作目录比较</target>
        
      </trans-unit>
      <trans-unit id="compareToolStripMenuItem.Text">
        <source>Compare</source>
        <target>比较</target>
        
      </trans-unit>
      <trans-unit id="compareWithCurrentBranchToolStripMenuItem.Text">
        <source>Compare with current branch</source>
        <target>和当前分支比较</target>
        
      </trans-unit>
      <trans-unit id="copyToClipboardToolStripMenuItem.Text">
        <source>&amp;Copy to clipboard</source>
        <target>&amp;复制到剪贴板</target>
        
      </trans-unit>
      <trans-unit id="createNewBranchToolStripMenuItem.Text">
        <source>Create new branch here...</source>
        <target>在此创建新分支</target>
        
      </trans-unit>
      <trans-unit id="createTagToolStripMenuItem.Text">
        <source>Create new tag here...</source>
        <target>在此创建新标签</target>
        
      </trans-unit>
      <trans-unit id="deleteBranchToolStripMenuItem.Text">
        <source>Delete branch...</source>
        <target>删除分支...</target>
        
      </trans-unit>
      <trans-unit id="deleteTagToolStripMenuItem.Text">
        <source>Delete tag...</source>
        <target>删除标签...</target>
        
      </trans-unit>
      <trans-unit id="editCommitToolStripMenuItem.Text">
        <source>Edit commit</source>
        <target>修改提交</target>
        
      </trans-unit>
      <trans-unit id="fixupCommitToolStripMenuItem.Text">
        <source>Create a fixup commit...</source>
        
      </trans-unit>
      <trans-unit id="getHelpOnHowToUseTheseFeaturesToolStripMenuItem.Text">
        <source>Get help on how to use these features</source>
        <target>获取如何使用这些特性的帮助</target>
        
      </trans-unit>
      <trans-unit id="manipulateCommitToolStripMenuItem.Text">
        <source>Advanced</source>
        <target>高级</target>
        
      </trans-unit>
      <trans-unit id="markRevisionAsBadToolStripMenuItem.Text">
        <source>Mark revision as bad</source>
        <target>标记版本为“坏”</target>
        
      </trans-unit>
      <trans-unit id="markRevisionAsGoodToolStripMenuItem.Text">
        <source>Mark revision as good</source>
        <target>标记版本为“好”</target>
        
      </trans-unit>
      <trans-unit id="mergeBranchToolStripMenuItem.Text">
        <source>Merge into current branch...</source>
        <target>合并到当前分支</target>
        
      </trans-unit>
      <trans-unit id="navigateToolStripMenuItem.Text">
        <source>Navigate</source>
        <target>导航</target>
        
      </trans-unit>
      <trans-unit id="openBuildReportToolStripMenuItem.Text">
        <source>View build report in a browser</source>
        <target>在浏览器中查看生成报告</target>
        
      </trans-unit>
      <trans-unit id="openPullRequestPageStripMenuItem.Text">
        <source>View pull request in a browser</source>
        <target>在浏览器中查看推送请求</target>
        
      </trans-unit>
      <trans-unit id="rebaseInteractivelyToolStripMenuItem.Text">
        <source>Selected commit interactively...</source>
        
      </trans-unit>
      <trans-unit id="rebaseOnToolStripMenuItem.Text">
        <source>Rebase current branch on</source>
        <target>衍合在</target>
        
      </trans-unit>
      <trans-unit id="rebaseToolStripMenuItem.Text">
        <source>Selected commit</source>
        <target>已选中的提交</target>
        
      </trans-unit>
      <trans-unit id="rebaseWithAdvOptionsToolStripMenuItem.Text">
        <source>Selected commit with advanced options...</source>
        <target>使用高级选项选择 commit…</target>
        
      </trans-unit>
      <trans-unit id="renameBranchToolStripMenuItem.Text">
        <source>Rename branch...</source>
        <target>分支重命名</target>
        
      </trans-unit>
      <trans-unit id="resetCurrentBranchToHereToolStripMenuItem.Text">
        <source>Reset current branch to here...</source>
        <target>复位当前分支到此处</target>
        
      </trans-unit>
      <trans-unit id="revertCommitToolStripMenuItem.Text">
        <source>Revert this commit...</source>
        <target>还原此提交</target>
        
      </trans-unit>
      <trans-unit id="rewordCommitToolStripMenuItem.Text">
        <source>Reword commit</source>
        <target>重复提交</target>
        
      </trans-unit>
      <trans-unit id="runScriptToolStripMenuItem.Text">
        <source>Run script</source>
        <target>运行脚本</target>
        
      </trans-unit>
      <trans-unit id="selectAsBaseToolStripMenuItem.Text">
        <source>Select as BASE to compare</source>
        <target>选择作为BASE</target>
        
      </trans-unit>
      <trans-unit id="squashCommitToolStripMenuItem.Text">
        <source>Create a squash commit...</source>
        
      </trans-unit>
      <trans-unit id="stopBisectToolStripMenuItem.Text">
        <source>Stop bisect</source>
        <target>停止二分</target>
        
      </trans-unit>
      <trans-unit id="viewToolStripMenuItem.Text">
        <source>View</source>
        <target>查看</target>
        
      </trans-unit>
    </body>
  </file>
  <file datatype="plaintext" original="RevisionLinksSettingsPage" source-language="en" target-language="zh-Hans">
    <body>
      <trans-unit id="$this.Text">
        <source>Revision links</source>
        <target>修订链接</target>
        
      </trans-unit>
      <trans-unit id="Add.Text">
        <source>Add</source>
        <target>新增</target>
        
      </trans-unit>
      <trans-unit id="CaptionCol.HeaderText">
        <source>Caption</source>
        <target>标题</target>
        
      </trans-unit>
      <trans-unit id="CategoriesLabel.Text">
        <source>Categories</source>
        <target>分类</target>
        
      </trans-unit>
      <trans-unit id="EnabledChx.Text">
        <source>Enabled</source>
        <target>可用</target>
        
      </trans-unit>
      <trans-unit id="LocalBranchChx.Text">
        <source>Local branch name</source>
        <target>本地分支名称</target>
        
      </trans-unit>
      <trans-unit id="MessageChx.Text">
        <source>Message</source>
        <target>消息</target>
        
      </trans-unit>
      <trans-unit id="RemoteBranchChx.Text">
        <source>Remote branch name</source>
        <target>远程分支名称</target>
        
      </trans-unit>
      <trans-unit id="Remove.Text">
        <source>Remove</source>
        <target>移除</target>
        
      </trans-unit>
      <trans-unit id="URICol.HeaderText">
        <source>URI</source>
        <target>URI</target>
        
      </trans-unit>
      <trans-unit id="chkOnlyFirstRemote.Text">
        <source>Only use the first match</source>
        <target>只能使用第一个匹配的结果</target>
        
      </trans-unit>
      <trans-unit id="chxPushURL.Text">
        <source>Push URL</source>
        <target>推送网址</target>
        
      </trans-unit>
      <trans-unit id="chxURL.Text">
        <source>URL</source>
        <target>网址</target>
        
      </trans-unit>
      <trans-unit id="label1.Text">
        <source>Name</source>
        <target>名称</target>
        
      </trans-unit>
      <trans-unit id="label2.Text">
        <source>Search pattern</source>
        <target>搜索模式</target>
        
      </trans-unit>
      <trans-unit id="label5.Text">
        <source>Search in</source>
        <target>查找于</target>
        
      </trans-unit>
      <trans-unit id="label6.Text">
        <source>Links</source>
        <target>链接</target>
        
      </trans-unit>
      <trans-unit id="lblRemoteSearchIn.Text">
        <source>Search in</source>
        <target>查找于</target>
        
      </trans-unit>
      <trans-unit id="lblSearchRemotePattern.Text">
        <source>Search pattern</source>
        <target>搜索模式</target>
        
      </trans-unit>
      <trans-unit id="lblUseRemotes.Text">
        <source>Use remotes</source>
        <target>使用远程</target>
        
      </trans-unit>
      <trans-unit id="nestedPatternLab.Text">
        <source>Nested pattern</source>
        <target>内联模式</target>
        
      </trans-unit>
      <trans-unit id="remoteGrp.Text">
        <source>Remote data</source>
        <target>远程数据</target>
        
      </trans-unit>
      <trans-unit id="revisionDataGrp.Text">
        <source>Revision data</source>
        <target>版本数据</target>
        
      </trans-unit>
    </body>
  </file>
  <file datatype="plaintext" original="ScriptsSettingsPage" source-language="en" target-language="zh-Hans">
    <body>
      <trans-unit id="$this.Text">
        <source>Scripts</source>
        <target>脚本</target>
        
      </trans-unit>
      <trans-unit id="AskConfirmation.HeaderText">
        <source>Confirmation</source>
        <target>确认</target>
        
      </trans-unit>
      <trans-unit id="EnabledColumn.HeaderText">
        <source>Enabled</source>
        <target>可用</target>
        
      </trans-unit>
      <trans-unit id="OnEvent.HeaderText">
        <source>OnEvent</source>
        <target>OnEvent</target>
        
      </trans-unit>
      <trans-unit id="_scriptSettingsPageHelpDisplayArgumentsHelp.Text">
        <source>Arguments help</source>
        <target>参数帮助</target>
        
      </trans-unit>
      <trans-unit id="_scriptSettingsPageHelpDisplayContent.Text">
        <source>Use {option} for normal replacement.
Use {{option}} for quoted replacement.

User Input:
{UserInput}
{UserFiles}

Working Dir:
{WorkingDir}

Selected Commits:
{sHashes}

Selected Branch:
{sTag}
{sBranch}
{sLocalBranch}
{sRemoteBranch}
{sRemote}
{sRemoteUrl}
{sRemotePathFromUrl}
{sHash}
{sMessage}
{sAuthor}
{sCommitter}
{sAuthorDate}
{sCommitDate}

Current Branch:
{cTag}
{cBranch}
{cLocalBranch}
{cRemoteBranch}
{cHash}
{cMessage}
{cAuthor}
{cCommitter}
{cAuthorDate}
{cCommitDate}
{cDefaultRemote}
{cDefaultRemoteUrl}
{cDefaultRemotePathFromUrl}</source>
        <target>使用 {option} 进行常规替换。
使用 {{option}} 进行引用替换。

用户输入：
{UserInput}
{UserFiles}

工作目录：
{WorkingDir}

选中提交：
{sHashes}

选中分支：
{sTag}
{sBranch}
{sLocalBranch}
{sRemoteBranch}
{sRemote}
{sRemoteUrl}
{sRemotePathFromUrl}
{sHash}
{sMessage}
{sAuthor}
{sCommitter}
{sAuthorDate}
{sCommitDate}

当前分支：
{cTag}
{cBranch}
{cLocalBranch}
{cRemoteBranch}
{cHash}
{cMessage}
{cAuthor}
{cCommitter}
{cAuthorDate}
{cCommitDate}
{cDefaultRemote}
{cDefaultRemoteUrl}
{cDefaultRemotePathFromUrl}</target>
        
      </trans-unit>
      <trans-unit id="addScriptButton.Text">
        <source>Add</source>
        <target>新增</target>
        
      </trans-unit>
      <trans-unit id="argumentsLabel.Text">
        <source>Arguments:</source>
        <target>参数：</target>
        
      </trans-unit>
      <trans-unit id="browseScriptButton.Text">
        <source>Browse</source>
        <target>浏览</target>
        
      </trans-unit>
      <trans-unit id="buttonShowArgumentsHelp.Text">
        <source>Help</source>
        <target>帮助</target>
        
      </trans-unit>
      <trans-unit id="commandLabel.Text">
        <source>Command:</source>
        <target>命令：</target>
        
      </trans-unit>
      <trans-unit id="inMenuCheckBox.Text">
        <source>Add to revision grid context menu</source>
        <target>加入版本网络的上下文菜单</target>
        
      </trans-unit>
      <trans-unit id="labelOnEvent.Text">
        <source>On event:</source>
        <target>On event:</target>
        
      </trans-unit>
      <trans-unit id="lbl_icon.Text">
        <source>Icon:</source>
        <target>图标：</target>
        
      </trans-unit>
      <trans-unit id="nameLabel.Text">
        <source>Name:</source>
        <target>名称</target>
        
      </trans-unit>
      <trans-unit id="removeScriptButton.Text">
        <source>Remove</source>
        <target>移除</target>
        
      </trans-unit>
      <trans-unit id="sbtn_icon.Text">
        <source>Select icon</source>
        <target>选择图标</target>
        
      </trans-unit>
      <trans-unit id="scriptEnabled.Text">
        <source>Enabled</source>
        <target>可用</target>
        
      </trans-unit>
      <trans-unit id="scriptIsPowerShell.Text">
        <source>Is PowerShell</source>
        <target>是PowerShell</target>
        
      </trans-unit>
      <trans-unit id="scriptNeedsConfirmation.Text">
        <source>Ask for confirmation</source>
        <target>请求确认</target>
        
      </trans-unit>
      <trans-unit id="scriptRunInBackground.Text">
        <source>Run in background</source>
        <target>后台运行</target>
        
      </trans-unit>
    </body>
  </file>
  <file datatype="plaintext" original="SettingsPageHeader" source-language="en" target-language="zh-Hans">
    <body>
      <trans-unit id="DistributedRB.Text">
        <source>Distributed with current repository</source>
        <target>发布当前档案库</target>
        
      </trans-unit>
      <trans-unit id="EffectiveRB.Text">
        <source>Effective</source>
        <target>有效</target>
        
      </trans-unit>
      <trans-unit id="GlobalRB.Text">
        <source>Global for all repositories</source>
        <target>所有档案库全局设置</target>
        
      </trans-unit>
      <trans-unit id="LocalRB.Text">
        <source>Local for current repository</source>
        <target>当前档案库本地设置</target>
        
      </trans-unit>
      <trans-unit id="label1.Text">
        <source>Settings source:</source>
        <target>设置源：</target>
        
      </trans-unit>
    </body>
  </file>
  <file datatype="plaintext" original="ShellExtensionSettingsPage" source-language="en" target-language="zh-Hans">
    <body>
      <trans-unit id="$this.Text">
        <source>Shell extension</source>
        <target>Shell extension</target>
        
      </trans-unit>
      <trans-unit id="cbAlwaysShowAllCommands.Text">
        <source>Always show all commands</source>
        <target>总是显示所有命令</target>
        
      </trans-unit>
      <trans-unit id="chlMenuEntries.Item0">
        <source>Add files...</source>
        <target>添加文件...</target>
        
      </trans-unit>
      <trans-unit id="chlMenuEntries.Item1">
        <source>Apply patch...</source>
        <target>应用补丁...</target>
        
      </trans-unit>
      <trans-unit id="chlMenuEntries.Item10">
        <source>File history</source>
        <target>文件历史</target>
        
      </trans-unit>
      <trans-unit id="chlMenuEntries.Item11">
        <source>Pull/Fetch...</source>
        <target>拉取/获取...</target>
        
      </trans-unit>
      <trans-unit id="chlMenuEntries.Item12">
        <source>Push...</source>
        <target>推送...</target>
        
      </trans-unit>
      <trans-unit id="chlMenuEntries.Item13">
        <source>Reset file changes..</source>
        <target>重置文件的更改</target>
        
      </trans-unit>
      <trans-unit id="chlMenuEntries.Item14">
        <source>Revert</source>
        <target>还原提交</target>
        
      </trans-unit>
      <trans-unit id="chlMenuEntries.Item15">
        <source>Settings</source>
        <target>设置</target>
        
      </trans-unit>
      <trans-unit id="chlMenuEntries.Item16">
        <source>View stash</source>
        <target>查看Git缓冲区</target>
        
      </trans-unit>
      <trans-unit id="chlMenuEntries.Item17">
        <source>View changes</source>
        <target>查看所有修改</target>
        
      </trans-unit>
      <trans-unit id="chlMenuEntries.Item2">
        <source>Browse</source>
        <target>浏览</target>
        
      </trans-unit>
      <trans-unit id="chlMenuEntries.Item3">
        <source>Create branch...</source>
        <target>创建分支...</target>
        
      </trans-unit>
      <trans-unit id="chlMenuEntries.Item4">
        <source>Checkout branch...</source>
        <target>登出分支...</target>
        
      </trans-unit>
      <trans-unit id="chlMenuEntries.Item5">
        <source>Checkout revision...</source>
        <target>登出版本...</target>
        
      </trans-unit>
      <trans-unit id="chlMenuEntries.Item6">
        <source>Clone...</source>
        <target>克隆...</target>
        
      </trans-unit>
      <trans-unit id="chlMenuEntries.Item7">
        <source>Commit...</source>
        <target>提交...</target>
        
      </trans-unit>
      <trans-unit id="chlMenuEntries.Item8">
        <source>Create new repository...</source>
        <target>初始化新的档案库...</target>
        
      </trans-unit>
      <trans-unit id="chlMenuEntries.Item9">
        <source>Open with difftool</source>
        <target>使用差异对比工具打开</target>
        
      </trans-unit>
      <trans-unit id="gbShellExtensions.Text">
        <source>Cascaded Context Menu</source>
        <target>层叠右键菜单</target>
        
      </trans-unit>
      <trans-unit id="label1.Text">
        <source>Context menu preview:</source>
        <target>快捷菜单预览</target>
        
      </trans-unit>
      <trans-unit id="lblMenuEntries.Text">
        <source>Select items to be shown in the cascaded context menu.
(Unchecked items will be shown top level for direct access.)</source>
        <target>选择在级联的上下文菜单中的显示的项目。
（未检查的项目会显示顶层进行直接访问。）</target>
        
      </trans-unit>
    </body>
  </file>
  <file datatype="plaintext" original="SshSettingsPage" source-language="en" target-language="zh-Hans">
    <body>
      <trans-unit id="$this.Text">
        <source>SSH</source>
        <target>SSH</target>
        
      </trans-unit>
      <trans-unit id="AutostartPageant.Text">
        <source>Automatically start authentication client when a private key is configured for a remote</source>
        <target>当远程端配置了私钥后，自动启动认证客户端</target>
        
      </trans-unit>
      <trans-unit id="OpenSSH.Text">
        <source>OpenSSH</source>
        <target>OpenSSH</target>
        
      </trans-unit>
      <trans-unit id="Other.Text">
        <source>Other ssh client</source>
        <target>其它的SSH客户端</target>
        
      </trans-unit>
      <trans-unit id="OtherSshBrowse.Text">
        <source>Browse</source>
        <target>浏览</target>
        
      </trans-unit>
      <trans-unit id="PageantBrowse.Text">
        <source>Browse</source>
        <target>浏览</target>
        
      </trans-unit>
      <trans-unit id="PlinkBrowse.Text">
        <source>Browse</source>
        <target>浏览</target>
        
      </trans-unit>
      <trans-unit id="Putty.Text">
        <source>PuTTY</source>
        <target>PuTTY</target>
        
      </trans-unit>
      <trans-unit id="PuttygenBrowse.Text">
        <source>Browse</source>
        <target>浏览</target>
        
      </trans-unit>
      <trans-unit id="groupBox1.Text">
        <source>Specify which ssh client to use</source>
        <target>指定SSH客户端</target>
        
      </trans-unit>
      <trans-unit id="groupBox2.Text">
        <source>Configure PuTTY</source>
        <target>配置PuTTY</target>
        
      </trans-unit>
      <trans-unit id="label15.Text">
        <source>Path to plink</source>
        <target>plink路径</target>
        
      </trans-unit>
      <trans-unit id="label16.Text">
        <source>Path to puttygen</source>
        <target>puttygen路径</target>
        
      </trans-unit>
      <trans-unit id="label17.Text">
        <source>Path to pageant</source>
        <target>pageant路径</target>
        
      </trans-unit>
      <trans-unit id="label18.Text">
        <source>OpenSSH is a commandline tool. PuTTY is more userfriendly to use for windows users,
but requires the PuTTY authentication client to run  in the background.
When OpenSSH is used, command line dialogs are shown!
</source>
        <target>OpenSSH是一个命令行工具。 对于Windows用户来说，PuTTY用起来更方便，
但需要在后台运行PuTTY验证客户端。
当使用OpenSSH时，会显示命令行对话框！</target>
        
      </trans-unit>
    </body>
  </file>
  <file datatype="plaintext" original="Strings" source-language="en" target-language="zh-Hans">
    <body>
      <trans-unit id="_authorDateText.Text">
        <source>{0:Author date|Author dates}</source>
        <target>{0:修改日期|修改日期}</target>
        
      </trans-unit>
      <trans-unit id="_authorText.Text">
        <source>{0:Author|Authors}</source>
        <target>{0:修改者|修改者}</target>
        
      </trans-unit>
      <trans-unit id="_bodyNotLoaded.Text">
        <source>

Full message text is not present in older commits.
Select this commit to populate the full message.</source>
        
      </trans-unit>
      <trans-unit id="_branchText.Text">
        <source>Branch</source>
        <target>分支</target>
        
      </trans-unit>
      <trans-unit id="_branchesText.Text">
        <source>Branches</source>
        <target>分支</target>
        
      </trans-unit>
      <trans-unit id="_childrenText.Text">
        <source>{0:Child|Children}</source>
        <target>{0:子对象|子对象}</target>
        
      </trans-unit>
      <trans-unit id="_commitDateText.Text">
        <source>{0:Commit date|Commits dates}</source>
        <target>{0:提交日期|提交日期}</target>
        
      </trans-unit>
      <trans-unit id="_commitHashText.Text">
        <source>{0:Commit hash|Commits hashes}</source>
        <target>{0:提交哈希|提交哈希}</target>
        
      </trans-unit>
      <trans-unit id="_committerText.Text">
        <source>Committer</source>
        <target>提交者</target>
        
      </trans-unit>
      <trans-unit id="_dateText.Text">
        <source>Date</source>
        <target>日期</target>
        
      </trans-unit>
      <trans-unit id="_daysAgo.Text">
        <source>{0} {1:day|days} ago</source>
        <target>{0} {1:天|天} 前</target>
        
      </trans-unit>
      <trans-unit id="_findGitExecutable.Text">
        <source>Find git...</source>
        <target>查找git...</target>
        
      </trans-unit>
      <trans-unit id="_gitExecutableNotFoundText.Text">
        <source>The Git executable could not be located on your system.</source>
        <target>无法在你的系统中定位到git可执行文件</target>
        
      </trans-unit>
      <trans-unit id="_hoursAgo.Text">
        <source>{0} {1:hour|hours} ago</source>
        <target>{0} {1:小时|小时} 前</target>
        
      </trans-unit>
      <trans-unit id="_indexText.Text">
        <source>Commit index</source>
        <target>提交索引</target>
        
      </trans-unit>
      <trans-unit id="_installGitInstructions.Text">
        <source>Install git...</source>
        <target>安装git...</target>
        
      </trans-unit>
      <trans-unit id="_loadingDataText.Text">
        <source>Loading data...</source>
        <target>加载数据...</target>
        
      </trans-unit>
      <trans-unit id="_messageText.Text">
        <source>{0:Message|Messages}</source>
        <target>{0:消息|消息}</target>
        
      </trans-unit>
      <trans-unit id="_minutesAgo.Text">
        <source>{0} {1:minute|minutes} ago</source>
        <target>{0} {1:分钟|分钟} 前</target>
        
      </trans-unit>
      <trans-unit id="_monthsAgo.Text">
        <source>{0} {1:month|months} ago</source>
        <target>{0} {1:月|月} 前</target>
        
      </trans-unit>
      <trans-unit id="_parentsText.Text">
        <source>{0:Parent|Parents}</source>
        <target>{0:父对象|父对象}</target>
        
      </trans-unit>
      <trans-unit id="_remotesText.Text">
        <source>Remotes</source>
        <target>远程</target>
        
      </trans-unit>
      <trans-unit id="_searchingFor.Text">
        <source>Searching for: </source>
        <target>查找内容：</target>
        
      </trans-unit>
      <trans-unit id="_secondsAgo.Text">
        <source>{0} {1:second|seconds} ago</source>
        <target>{0} {1:秒|秒} 前</target>
        
      </trans-unit>
      <trans-unit id="_submodulesText.Text">
        <source>Submodules</source>
        <target>子模块</target>
        
      </trans-unit>
      <trans-unit id="_tagsText.Text">
        <source>Tags</source>
        <target>标签</target>
        
      </trans-unit>
      <trans-unit id="_uninterestingDiffOmitted.Text">
        <source>Uninteresting diff hunks are omitted.</source>
        <target>无趣的差异结果被省略。</target>
        
      </trans-unit>
      <trans-unit id="_weeksAgo.Text">
        <source>{0} {1:week|weeks} ago</source>
        <target>{0} {1:星期|星期} 前</target>
        
      </trans-unit>
      <trans-unit id="_workspaceText.Text">
        <source>Working directory</source>
        <target>B &lt;--&gt; 工作目录</target>
        
      </trans-unit>
      <trans-unit id="_yearsAgo.Text">
        <source>{0} {1:year|years} ago</source>
        <target>{0} {1:年|年} 前</target>
        
      </trans-unit>
    </body>
  </file>
  <file datatype="plaintext" original="TagMenuItemsStrings" source-language="en" target-language="zh-Hans">
    <body>
      <trans-unit id="CheckoutTooltip.Text">
        <source>Checkout this tag</source>
        
      </trans-unit>
      <trans-unit id="CreateTooltip.Text">
        <source>Create a local branch from this tag</source>
        
      </trans-unit>
      <trans-unit id="DeleteTooltip.Text">
        <source>Delete this tag</source>
        <target>删除这个标签</target>
        
      </trans-unit>
      <trans-unit id="MergeTooltip.Text">
        <source>Merge this tag into current branch</source>
        <target>合并该标签到当前分支</target>
        
      </trans-unit>
      <trans-unit id="RebaseTooltip.Text">
        <source>Rebase current branch to this tag</source>
        <target>将当前分支变基到此标签</target>
        
      </trans-unit>
      <trans-unit id="ResetTooltip.Text">
        <source>Reset current branch to here</source>
        <target>复位当前到这里</target>
        
      </trans-unit>
    </body>
  </file>
  <file datatype="plaintext" original="ViewPullRequestsForm" source-language="en" target-language="zh-Hans">
    <body>
      <trans-unit id="$this.Text">
        <source>View Pull Requests</source>
        <target>查看推送请求</target>
        
      </trans-unit>
      <trans-unit id="_addAndFetchBtn.Text">
        <source>Add remote and fetch</source>
        <target>添加远程档案库并获取</target>
        
      </trans-unit>
      <trans-unit id="_chooseRepo.Text">
        <source>Choose repository:</source>
        <target>选择档案库：</target>
        
      </trans-unit>
      <trans-unit id="_closePullRequestBtn.Text">
        <source>Close pull request</source>
        <target>关闭推送请求</target>
        
      </trans-unit>
      <trans-unit id="_fetchBtn.Text">
        <source>Fetch to pr/ branch</source>
        <target>获取分支</target>
        
      </trans-unit>
      <trans-unit id="_postComment.Text">
        <source>Post comment</source>
        <target>提交注释</target>
        
      </trans-unit>
      <trans-unit id="_refreshCommentsBtn.Text">
        <source>Refresh</source>
        <target>刷新</target>
        
      </trans-unit>
      <trans-unit id="_strCouldNotAddRemote.Text">
        <source>Could not add remote with name {0} and URL {1}</source>
        <target>不能将名为{0} URL {1} 添加为远程档案库</target>
        
      </trans-unit>
      <trans-unit id="_strCouldNotLoadDiscussion.Text">
        <source>Could not load discussion!</source>
        <target>不能加载讨论项目！</target>
        
      </trans-unit>
      <trans-unit id="_strError.Text">
        <source>Error</source>
        <target>错误</target>
        
      </trans-unit>
      <trans-unit id="_strFailedToClosePullRequest.Text">
        <source>Failed to close pull request!</source>
        <target>关闭推送请求失败！</target>
        
      </trans-unit>
      <trans-unit id="_strFailedToFetchPullData.Text">
        <source>Failed to fetch pull data!</source>
        <target>获取推送的数据失败！</target>
        
      </trans-unit>
      <trans-unit id="_strFailedToLoadDiffData.Text">
        <source>Failed to load diff data!</source>
        <target>加载差异数据失败！</target>
        
      </trans-unit>
      <trans-unit id="_strFailedToLoadDiscussionItem.Text">
        <source>Failed to post discussion item!</source>
        <target>提交的讨论项目失败！</target>
        
      </trans-unit>
      <trans-unit id="_strLoading.Text">
        <source> : LOADING : </source>
        <target> : 加载中 : </target>
        
      </trans-unit>
      <trans-unit id="_strRemoteAlreadyExist.Text">
        <source>ERROR: Remote with name {0} already exists but it points to a different repository!
Details: Is {1} expected {2}</source>
        <target>错误：名为 {0} 的远程档案库已经存在，但他们似乎不是同一个地址！
详细信息：期望 {1} 就是 {2}</target>
        
      </trans-unit>
      <trans-unit id="_strUnableUnderstandPatch.Text">
        <source>Error: Unable to understand patch</source>
        <target>错误：无法解析补丁文件</target>
        
      </trans-unit>
      <trans-unit id="columnHeaderBranch.Text">
        <source>Will be fetched to branch</source>
        
      </trans-unit>
      <trans-unit id="columnHeaderBy.Text">
        <source>By</source>
        <target>由</target>
        
      </trans-unit>
      <trans-unit id="columnHeaderCreated.Text">
        <source>Created</source>
        <target>创建</target>
        
      </trans-unit>
      <trans-unit id="columnHeaderHeading.Text">
        <source>Heading</source>
        <target>标题</target>
        
      </trans-unit>
      <trans-unit id="tabPage1.Text">
        <source>Diffs</source>
        <target>差别</target>
        
      </trans-unit>
      <trans-unit id="tabPage2.Text">
        <source>Comments</source>
        <target>注释</target>
        
      </trans-unit>
    </body>
  </file>
</xliff><|MERGE_RESOLUTION|>--- conflicted
+++ resolved
@@ -1479,10 +1479,6 @@
       <trans-unit id="_openSubmoduleMenuItem.Text">
         <source>Open with Git Extensions</source>
         <target>使用 Git Extensions 打开</target>
-        
-      </trans-unit>
-      <trans-unit id="_sortByContextMenu.Text">
-        <source>&amp;Sort by...</source>
         
       </trans-unit>
       <trans-unit id="_sortByContextMenu.Text">
@@ -9827,7 +9823,6 @@
       <trans-unit id="mnubtnMoveUp.Text">
         <source>Move Up</source>
         <target>上移</target>
-<<<<<<< HEAD
         
       </trans-unit>
       <trans-unit id="mnubtnOpenSubmodule.Text">
@@ -9835,15 +9830,6 @@
         <target>打开(&amp;O)</target>
         
       </trans-unit>
-=======
-        
-      </trans-unit>
-      <trans-unit id="mnubtnOpenSubmodule.Text">
-        <source>&amp;Open</source>
-        <target>打开(&amp;O)</target>
-        
-      </trans-unit>
->>>>>>> 55651cf3
       <trans-unit id="mnubtnPullFromRemoteBranch.Text">
         <source>Fetch &amp;&amp; Merge (&amp;Pull)</source>
         <target>获取 &amp;&amp; 合并 (&amp;拉取)</target>
