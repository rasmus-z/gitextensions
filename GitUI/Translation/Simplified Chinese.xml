--- conflicted
+++ resolved
@@ -1,8661 +1,8090 @@
-<?xml version="1.0" encoding="utf-8"?>
-<<<<<<< HEAD
-<Translation xmlns:xsi="http://www.w3.org/2001/XMLSchema-instance" xmlns:xsd="http://www.w3.org/2001/XMLSchema" GitExVersion="2.47">
-=======
-<Translation xmlns:xsi="http://www.w3.org/2001/XMLSchema-instance" xmlns:xsd="http://www.w3.org/2001/XMLSchema" GitExVersion="2.48">
->>>>>>> cffeea08
-  <translationCategories>
-    <TranslationCategory Name="AboutBox">
-      <translationItems>
-        <TranslationItem Name="$this" Property="Text">
-          <Source>About</Source>
-          <Value>关于</Value>
-        </TranslationItem>
-        <TranslationItem Name="okButton" Property="Text">
-          <Source>&amp;OK</Source>
-          <Value>确定(&amp;O)</Value>
-        </TranslationItem>
-        <TranslationItem Name="textBoxDescription" Property="Text">
-          <Source>Git extensions - Visual Studio and Shell Explorer Extensions for Git
-
-This program is distributed in the hope that it will be useful, but WITHOUT ANY WARRANTY; without even the implied warranty of MERCHANTABILITY of FITNESS FOR A PARTICULAR PURPOSE.</Source>
-<<<<<<< HEAD
-          <Value>Git extensions - Visual Studio 和 Windows 资源管理器的 Git 扩展程序
-
-=======
-          <Value>Git extensions - Visual Studio 和 Windows 资源管理器的 Git 扩展程序
-
->>>>>>> cffeea08
-发布这一程序的目的是希望它有使用价值，但并不做任何担保，没有针对特定用途适用性的隐含保证。</Value>
-        </TranslationItem>
-        <TranslationItem Name="thanksTo" Property="Text">
-          <Source>Thanks to:</Source>
-          <Value>感谢：</Value>
-        </TranslationItem>
-      </translationItems>
-    </TranslationCategory>
-    <TranslationCategory Name="AdvancedSettingsPage">
-      <translationItems>
-        <TranslationItem Name="$this" Property="Text">
-          <Source>Advanced</Source>
-          <Value>高级</Value>
-        </TranslationItem>
-        <TranslationItem Name="CheckoutGB" Property="Text">
-          <Source>Checkout</Source>
-          <Value>登出</Value>
-        </TranslationItem>
-        <TranslationItem Name="GeneralGB" Property="Text">
-          <Source>General</Source>
-          <Value>通用</Value>
-<<<<<<< HEAD
-=======
-        </TranslationItem>
-        <TranslationItem Name="chkAlwaysShowAdvOpt" Property="Text" type="unfinished">
-          <Source>Always show advanced options</Source>
-          <Value>总是显示高级选项</Value>
->>>>>>> cffeea08
-        </TranslationItem>
-        <TranslationItem Name="chkAlwaysShowCheckoutDlg" Property="Text">
-          <Source>Always show checkout dialog</Source>
-          <Value>总是显示登出对话框</Value>
-        </TranslationItem>
-        <TranslationItem Name="chkDontSHowHelpImages" Property="Text">
-          <Source>Don't show help images</Source>
-          <Value>不显示帮助示图</Value>
-        </TranslationItem>
-        <TranslationItem Name="chkUseLocalChangesAction" Property="Text">
-          <Source>Use last chosen "local changes" action as default action.
-This action will be performed without warning while checking out branch.</Source>
-          <Value>用上一次选择的“本地更改"作为默认操作。
-在下一次登出分支时将在没有警告的情况下对本地进行更改。</Value>
-        </TranslationItem>
-      </translationItems>
-    </TranslationCategory>
-    <TranslationCategory Name="AppearanceSettingsPage">
-      <translationItems>
-        <TranslationItem Name="$this" Property="Text">
-          <Source>Appearance</Source>
-          <Value>外观</Value>
-        </TranslationItem>
-        <TranslationItem Name="ClearImageCache" Property="Text">
-          <Source>Clear image cache</Source>
-          <Value>清除图像缓存</Value>
-        </TranslationItem>
-        <TranslationItem Name="ShowAuthorGravatar" Property="Text">
-          <Source>Get author image from gravatar.com</Source>
-          <Value>从gravatar.com获得作者图像</Value>
-        </TranslationItem>
-        <TranslationItem Name="_noDictFilesFound" Property="Text">
-          <Source>No dictionary files found in: {0}</Source>
-          <Value>未发现索引文件：{0}</Value>
-        </TranslationItem>
-        <TranslationItem Name="applicationFontChangeButton" Property="Text">
-          <Source>font name</Source>
-          <Value>字体名称</Value>
-        </TranslationItem>
-        <TranslationItem Name="chkEnableAutoScale" Property="Text">
-          <Source>Auto scale user interface when high DPI is used</Source>
-          <Value>当使用高DPI时自动缩放用户界面</Value>
-        </TranslationItem>
-        <TranslationItem Name="chkShowCurrentBranchInVisualStudio" Property="Text">
-          <Source>Show current branch in Visual Studio</Source>
-          <Value>在 Visual Studio 显示当前分支</Value>
-        </TranslationItem>
-        <TranslationItem Name="chkShowRelativeDate" Property="Text">
-          <Source>Show relative date instead of full date</Source>
-          <Value>显示相对日期，而不是完整日期</Value>
-        </TranslationItem>
-        <TranslationItem Name="commitFontChangeButton" Property="Text">
-          <Source>font name</Source>
-          <Value>字体名称</Value>
-        </TranslationItem>
-        <TranslationItem Name="diffFontChangeButton" Property="Text">
-          <Source>font name</Source>
-          <Value>字体名称</Value>
-        </TranslationItem>
-        <TranslationItem Name="downloadDictionary" Property="Text">
-          <Source>Download dictionary</Source>
-          <Value>下载索引文件</Value>
-        </TranslationItem>
-        <TranslationItem Name="groupBox13" Property="Text">
-          <Source>Language</Source>
-          <Value>语言</Value>
-        </TranslationItem>
-        <TranslationItem Name="groupBox14" Property="Text">
-          <Source>General</Source>
-          <Value>通用</Value>
-        </TranslationItem>
-        <TranslationItem Name="groupBox15" Property="Text">
-          <Source>Fonts</Source>
-          <Value>字体</Value>
-        </TranslationItem>
-        <TranslationItem Name="groupBox6" Property="Text">
-          <Source>Author images</Source>
-          <Value>作者图像</Value>
-        </TranslationItem>
-        <TranslationItem Name="helpTranslate" Property="Text">
-          <Source>Help translate</Source>
-          <Value>帮忙翻译~~~</Value>
-        </TranslationItem>
-        <TranslationItem Name="label22" Property="Text">
-          <Source>Dictionary for spelling checker</Source>
-          <Value>拼写检查词典</Value>
-        </TranslationItem>
-        <TranslationItem Name="label26" Property="Text">
-          <Source>Application font</Source>
-          <Value>应用程序字体</Value>
-        </TranslationItem>
-        <TranslationItem Name="label34" Property="Text">
-          <Source>Commit font</Source>
-          <Value>提交栏字体</Value>
-        </TranslationItem>
-        <TranslationItem Name="label44" Property="Text">
-          <Source>Image size</Source>
-          <Value>图像尺寸</Value>
-        </TranslationItem>
-        <TranslationItem Name="label46" Property="Text">
-          <Source>Cache images</Source>
-          <Value>图像缓存</Value>
-        </TranslationItem>
-        <TranslationItem Name="label47" Property="Text">
-          <Source>days</Source>
-          <Value>天</Value>
-        </TranslationItem>
-        <TranslationItem Name="label49" Property="Text">
-          <Source>Language (restart required)</Source>
-          <Value>语言（需要重新启动）</Value>
-        </TranslationItem>
-        <TranslationItem Name="label53" Property="Text">
-          <Source>No image service</Source>
-          <Value>没有图像服务</Value>
-        </TranslationItem>
-        <TranslationItem Name="label56" Property="Text">
-          <Source>Code font</Source>
-          <Value>代码栏字体</Value>
-        </TranslationItem>
-        <TranslationItem Name="truncatePathMethod" Property="Text">
-          <Source>Truncate long filenames</Source>
-          <Value>截断长文件名</Value>
-        </TranslationItem>
-      </translationItems>
-    </TranslationCategory>
-    <TranslationCategory Name="BlameControl">
-      <translationItems>
-        <TranslationItem Name="blamePreviousRevisionToolStripMenuItem" Property="Text">
-          <Source>Blame previous revision</Source>
-          <Value>追溯以前版本</Value>
-        </TranslationItem>
-        <TranslationItem Name="copyLogMessageToolStripMenuItem" Property="Text">
-          <Source>Copy log message to clipboard</Source>
-          <Value>复制日志消息到剪贴板</Value>
-        </TranslationItem>
-        <TranslationItem Name="showChangesToolStripMenuItem" Property="Text">
-          <Source>Show changes</Source>
-          <Value>显示变更</Value>
-        </TranslationItem>
-      </translationItems>
-    </TranslationCategory>
-    <TranslationCategory Name="BranchComboBox">
-      <translationItems>
-        <TranslationItem Name="_branchCheckoutError" Property="Text">
-          <Source>Branch '{0}' is not selectable, this branch has been removed from the selection.</Source>
-          <Value>分支 '{0}' 不可选, 这一分支已从选择中删除。</Value>
-<<<<<<< HEAD
-=======
-        </TranslationItem>
-      </translationItems>
-    </TranslationCategory>
-    <TranslationCategory Name="BuildServerIntegrationSettingsPage">
-      <translationItems>
-        <TranslationItem Name="$this" Property="Text" type="unfinished">
-          <Source>Build server integration</Source>
-          <Value>构建服务器整合</Value>
-        </TranslationItem>
-        <TranslationItem Name="checkBoxEnableBuildServerIntegration" Property="Text" type="unfinished">
-          <Source>Enable build server integration</Source>
-          <Value>启用构建服务器整合</Value>
-        </TranslationItem>
-        <TranslationItem Name="checkBoxShowBuildSummary" Property="Text" type="unfinished">
-          <Source>Show build status summary in revision log</Source>
-          <Value>显示从修订日志中建立的状态摘要</Value>
-        </TranslationItem>
-        <TranslationItem Name="label1" Property="Text" type="unfinished">
-          <Source>Build server type</Source>
-          <Value>构建服务器类型</Value>
->>>>>>> cffeea08
-        </TranslationItem>
-      </translationItems>
-    </TranslationCategory>
-    <TranslationCategory Name="ChecklistSettingsPage">
-      <translationItems>
-        <TranslationItem Name="$this" Property="Text">
-          <Source>Checklist</Source>
-          <Value>清单</Value>
-        </TranslationItem>
-        <TranslationItem Name="CheckAtStartup" Property="Text">
-          <Source>Check settings at startup (disables automatically if all settings are correct)</Source>
-          <Value>在启动时检查设置（如果所有设置均正确则自动禁用）</Value>
-        </TranslationItem>
-        <TranslationItem Name="DiffTool_Fix" Property="Text">
-          <Source>Repair</Source>
-          <Value>修复</Value>
-        </TranslationItem>
-        <TranslationItem Name="GitBinFound_Fix" Property="Text">
-          <Source>Repair</Source>
-          <Value>修复</Value>
-        </TranslationItem>
-        <TranslationItem Name="GitExtensionsInstall_Fix" Property="Text">
-          <Source>Repair</Source>
-          <Value>修复</Value>
-        </TranslationItem>
-        <TranslationItem Name="GitFound_Fix" Property="Text">
-          <Source>Repair</Source>
-          <Value>修复</Value>
-        </TranslationItem>
-        <TranslationItem Name="MergeTool_Fix" Property="Text">
-          <Source>Repair</Source>
-          <Value>修复</Value>
-        </TranslationItem>
-        <TranslationItem Name="Rescan" Property="Text">
-          <Source>Save and rescan</Source>
-          <Value>保存并重新扫描</Value>
-        </TranslationItem>
-        <TranslationItem Name="ShellExtensionsRegistered_Fix" Property="Text">
-          <Source>Repair</Source>
-          <Value>修复</Value>
-        </TranslationItem>
-        <TranslationItem Name="SshConfig_Fix" Property="Text">
-          <Source>Repair</Source>
-          <Value>修复</Value>
-        </TranslationItem>
-        <TranslationItem Name="UserNameSet_Fix" Property="Text">
-          <Source>Repair</Source>
-          <Value>修复</Value>
-        </TranslationItem>
-        <TranslationItem Name="_adviceDiffToolConfiguration" Property="Text">
-          <Source>You should configure a diff tool to show file diff in external program (kdiff3 for example).</Source>
-          <Value>您应该配置一个比较工具，以便在外部比较应用程序显示文件差异（例如kdiff3）。</Value>
-        </TranslationItem>
-        <TranslationItem Name="_cantRegisterShellExtension" Property="Text">
-          <Source>Could not register the shell extension because '{0}' could not be found.</Source>
-          <Value>无法注册 Windows 资源管理器扩展，因为 '{0}' 找不到。</Value>
-        </TranslationItem>
-        <TranslationItem Name="_configureMergeTool" Property="Text">
-          <Source>You need to configure merge tool in order to solve mergeconflicts (kdiff3 for example).</Source>
-          <Value>您应该配置合并工具，以解决合并冲突项（例如kdiff3）。</Value>
-        </TranslationItem>
-        <TranslationItem Name="_credentialHelperInstalled" Property="Text">
-          <Source>Git credential helper is installed.</Source>
-          <Value>Git credential helper 已安装</Value>
-        </TranslationItem>
-        <TranslationItem Name="_customMergeToolXConfigured" Property="Text">
-          <Source>There is a custom mergetool configured: {0}</Source>
-          <Value>已配置自定义合并工具：{0}</Value>
-        </TranslationItem>
-        <TranslationItem Name="_diffToolXConfigured" Property="Text">
-          <Source>There is a difftool configured: {0}</Source>
-          <Value>已配置自定义比较工具：{0}</Value>
-        </TranslationItem>
-        <TranslationItem Name="_emailSet" Property="Text">
-          <Source>A username and an email address are configured.</Source>
-          <Value>用户名和邮件地址已配置</Value>
-        </TranslationItem>
-        <TranslationItem Name="_gitCanBeRun" Property="Text">
-          <Source>Git can be run using: {0}</Source>
-          <Value>Git可以运行：{0}</Value>
-        </TranslationItem>
-        <TranslationItem Name="_gitCanBeRunCaption" Property="Text">
-          <Source>Locate git</Source>
-          <Value>查找Git</Value>
-        </TranslationItem>
-        <TranslationItem Name="_gitCredentialWinStoreHelperInstalled" Property="Text">
-          <Source>Git Credential Win Store is installed as credential helper.</Source>
-          <Value>Git Credential Win Store 已经作为 Git credential helper 安装</Value>
-        </TranslationItem>
-        <TranslationItem Name="_gitNotFound" Property="Text">
-          <Source>Git not found. To solve this problem you can set the correct path in settings.</Source>
-          <Value>Git未发现。为了解决这个问题，你需要在设置中设置正确的路径。</Value>
-        </TranslationItem>
-        <TranslationItem Name="_gitVersionFound" Property="Text">
-          <Source>Git {0} is found on your computer.</Source>
-          <Value>Git {0} 已在你的计算机中找到。</Value>
-        </TranslationItem>
-        <TranslationItem Name="_kdiff3NotFoundAuto" Property="Text">
-          <Source>Path to kdiff3 could not be found automatically.
-Please make sure KDiff3 is installed or set path manually.</Source>
-          <Value>kdiff3的路径不能被自动识别。
-请确保KDiff3已安装或手动设置路径。</Value>
-        </TranslationItem>
-        <TranslationItem Name="_kdiffAsDiffConfigured" Property="Text">
-          <Source>KDiff3 is configured as difftool.</Source>
-          <Value>KDiff3 已配置为差异比较工具。</Value>
-        </TranslationItem>
-        <TranslationItem Name="_kdiffAsDiffConfiguredButNotFound" Property="Text">
-          <Source>KDiff3 is configured as difftool, but the path to kdiff.exe is not configured.</Source>
-          <Value>KDiff3 已配置为差异比较工具，但kdiff3的路径未配置。</Value>
-        </TranslationItem>
-        <TranslationItem Name="_kdiffAsMergeConfigured" Property="Text">
-          <Source>KDiff3 is configured as mergetool.</Source>
-          <Value>KDiff3 已配置为合并工具。</Value>
-        </TranslationItem>
-        <TranslationItem Name="_kdiffAsMergeConfiguredButNotFound" Property="Text">
-          <Source>KDiff3 is configured as mergetool, but the path to kdiff.exe is not configured.</Source>
-          <Value>KDiff3 已配置为合并工具，但kdiff3的路径未配置。</Value>
-        </TranslationItem>
-        <TranslationItem Name="_languageConfigured" Property="Text">
-          <Source>The configured language is {0}.</Source>
-          <Value>当前配置的语言为 {0}。</Value>
-        </TranslationItem>
-        <TranslationItem Name="_linuxToolsShNotFound" Property="Text">
-          <Source>The path to linux tools (sh) could not be found automatically.
-Please make sure there are linux tools installed (through msysgit or cygwin) or set the correct path manually.</Source>
-          <Value>Linux工具（sh）的路径无法自动找到。
-请确保安装Linux工具（通过msysgit或Cygwin的）或手动设置正确的路径。</Value>
-        </TranslationItem>
-        <TranslationItem Name="_linuxToolsShNotFoundCaption" Property="Text">
-          <Source>Locate linux tools</Source>
-          <Value>定位Linux工具</Value>
-        </TranslationItem>
-        <TranslationItem Name="_linuxToolsSshFound" Property="Text">
-          <Source>Linux tools (sh) found on your computer.</Source>
-          <Value>Linux工具（sh）已在你的计算机中找到。</Value>
-        </TranslationItem>
-        <TranslationItem Name="_linuxToolsSshNotFound" Property="Text">
-          <Source>Linux tools (sh) not found. To solve this problem you can set the correct path in settings.</Source>
-          <Value>Linux工具 (sh) 未发现。为了解决这个问题，你需要在设置中设置正确的路径。</Value>
-        </TranslationItem>
-        <TranslationItem Name="_mergeToolXConfigured" Property="Text">
-          <Source>There is a custom mergetool configured.</Source>
-          <Value>已配置自定义合并工具。</Value>
-        </TranslationItem>
-        <TranslationItem Name="_mergeToolXConfiguredNeedsCmd" Property="Text">
-          <Source>{0} is configured as mergetool, this is a custom mergetool and needs a custom cmd to be configured.</Source>
-          <Value>已配置合并工具{0} ，这是一个自定义的合并工具和需要通过自定义cmd进行配置。</Value>
-        </TranslationItem>
-        <TranslationItem Name="_noCredentialsHelperInstalled" Property="Text">
-          <Source>No credential helper installed.</Source>
-          <Value>credential helper未安装。</Value>
-        </TranslationItem>
-        <TranslationItem Name="_noCredentialsHelperInstalledTryGCS" Property="Text">
-          <Source>No credential helper could be installed. Try to install git-credential-winstore.exe.</Source>
-          <Value>credential helper未安装。尝试安装 git-credential-winstore.exe.</Value>
-        </TranslationItem>
-        <TranslationItem Name="_noDiffToolConfigured" Property="Text">
-          <Source>There is no difftool configured. Do you want to configure kdiff3 as your difftool?
-Select no if you want to configure a different difftool yourself.</Source>
-          <Value>没有配置差异比较工具，你是否要配置kdiff3为您差异比较工具？
-如果你要自己配置其他的差异比较工具，选择 no。</Value>
-        </TranslationItem>
-        <TranslationItem Name="_noDiffToolConfiguredCaption" Property="Text">
-          <Source>Difftool</Source>
-          <Value>差异比较工具</Value>
-        </TranslationItem>
-        <TranslationItem Name="_noEmailSet" Property="Text">
-          <Source>You need to configure a username and an email address.</Source>
-          <Value>你需要配置用户名和邮件地址。</Value>
-        </TranslationItem>
-        <TranslationItem Name="_noLanguageConfigured" Property="Text">
-          <Source>There is no language configured for Git Extensions.</Source>
-          <Value>未为Git Extensions配置语言</Value>
-        </TranslationItem>
-        <TranslationItem Name="_noMergeToolConfigured" Property="Text">
-          <Source>There is no mergetool configured. Do you want to configure kdiff3 as your mergetool?
-Select no if you want to configure a different mergetool yourself.</Source>
-          <Value>没有配置合并工具，你是否要配置kdiff3为您合并工具？
-如果你要自己配置其他的合并工具，选择 no。</Value>
-        </TranslationItem>
-        <TranslationItem Name="_noMergeToolConfiguredCaption" Property="Text">
-          <Source>Mergetool</Source>
-          <Value>合并工具</Value>
-        </TranslationItem>
-        <TranslationItem Name="_opensshUsed" Property="Text">
-          <Source>Default SSH client, OpenSSH, will be used. (commandline window will appear on pull, push and clone operations)</Source>
-          <Value>默认SSH客户端OpenSSH将被使用。 （命令行窗口将在拉取，推送和克隆操作时出现）</Value>
-        </TranslationItem>
-        <TranslationItem Name="_plinkputtyGenpageantNotFound" Property="Text">
-          <Source>PuTTY is configured as SSH client but cannot find plink.exe, puttygen.exe or pageant.exe.</Source>
-          <Value>PuTTY已配置为SSH客户端，但无法找到plink.exe, puttygen.exe 或者 pageant.exe。</Value>
-        </TranslationItem>
-        <TranslationItem Name="_puttyConfigured" Property="Text">
-          <Source>SSH client PuTTY is configured properly.</Source>
-          <Value>PuTTY已配置为正确</Value>
-        </TranslationItem>
-        <TranslationItem Name="_puttyFoundAuto" Property="Text">
-          <Source>All paths needed for PuTTY could be automatically found and are set.</Source>
-          <Value>所有与PuTTY相关的路径已自动找到并被配置到SSH客户端。</Value>
-        </TranslationItem>
-        <TranslationItem Name="_registryKeyGitExtensionsCorrect" Property="Text">
-          <Source>GitExtensions is properly registered.</Source>
-          <Value>GitExtensions已被正确注册</Value>
-        </TranslationItem>
-        <TranslationItem Name="_registryKeyGitExtensionsFaulty" Property="Text">
-          <Source>Invalid installation directory stored in [Software\GitExtensions\InstallDir].</Source>
-          <Value>无效的安装目录保存在[Software\GitExtensions\InstallDir]。</Value>
-        </TranslationItem>
-        <TranslationItem Name="_registryKeyGitExtensionsMissing" Property="Text">
-          <Source>Registry entry missing [Software\GitExtensions\InstallDir].</Source>
-          <Value>在 [Software\GitExtensions\InstallDir] 无注册表入口</Value>
-        </TranslationItem>
-        <TranslationItem Name="_shCanBeRun" Property="Text">
-          <Source>Command sh can be run using: {0}sh</Source>
-          <Value>可以被运行的命令sh: {0}sh</Value>
-        </TranslationItem>
-        <TranslationItem Name="_shCanBeRunCaption" Property="Text">
-          <Source>Locate linux tools</Source>
-          <Value>定位linux工具</Value>
-        </TranslationItem>
-        <TranslationItem Name="_shellExtNeedsToBeRegistered" Property="Text">
-          <Source>{0} needs to be registered in order to use the shell extensions.</Source>
-          <Value>{0} 需要被注册以便使用Shell extensions。</Value>
-        </TranslationItem>
-        <TranslationItem Name="_shellExtNoInstalled" Property="Text">
-          <Source>Shell extensions are not installed. Run the installer to install the shell extensions.</Source>
-          <Value>Shell extensions未安装，运行安装程序来安装Shell extensions。</Value>
-        </TranslationItem>
-        <TranslationItem Name="_shellExtRegistered" Property="Text">
-          <Source>Shell extensions registered properly.</Source>
-          <Value>Shell extensions注册成功。</Value>
-        </TranslationItem>
-        <TranslationItem Name="_solveGitCommandFailed" Property="Text">
-          <Source>The command to run git could not be determined automatically.
-Please make sure git (msysgit or cygwin) is installed or set the correct command manually.</Source>
-          <Value>git命令自动确定位置。
-请确保git（msysgit或cygwin）正常安装或手动设置安装位置</Value>
-        </TranslationItem>
-        <TranslationItem Name="_solveGitCommandFailedCaption" Property="Text">
-          <Source>Locate git</Source>
-          <Value>定位Git</Value>
-        </TranslationItem>
-        <TranslationItem Name="_unknownSshClient" Property="Text">
-          <Source>Unknown SSH client configured: {0}.</Source>
-          <Value>SSH客服端未知：{0}。</Value>
-        </TranslationItem>
-        <TranslationItem Name="_wrongGitVersion" Property="Text">
-          <Source>Git found but version {0} is not supported. Upgrade to version {1} or later</Source>
-          <Value>Git已定位，当版本 {0} 不支持，请更新到 {1} 或更高的版本</Value>
-        </TranslationItem>
-        <TranslationItem Name="gitCredentialWinStore_Fix" Property="Text">
-          <Source>Repair</Source>
-          <Value>修复</Value>
-        </TranslationItem>
-        <TranslationItem Name="label11" Property="Text">
-          <Source>The checklist below validates the basic settings needed for GitExtensions to work properly.</Source>
-          <Value>下面的检查项是保证GitExtensions正常工作的必需条件。</Value>
-        </TranslationItem>
-        <TranslationItem Name="translationConfig_Fix" Property="Text">
-          <Source>Repair</Source>
-          <Value>修复</Value>
-<<<<<<< HEAD
-=======
-        </TranslationItem>
-      </translationItems>
-    </TranslationCategory>
-    <TranslationCategory Name="CheckSettingsLogic">
-      <translationItems>
-        <TranslationItem Name="MergeToolSuggestCaption" Property="Text" type="unfinished">
-          <Source>Suggest mergetool cmd</Source>
-          <Value>建议的mergetool命令项</Value>
-        </TranslationItem>
-        <TranslationItem Name="ToolSuggestPathText" Property="Text" type="unfinished">
-          <Source>Please enter the path to {0} and press suggest.</Source>
-          <Value>请输入 {0} 的路径，然后按建议按钮。</Value>
->>>>>>> cffeea08
-        </TranslationItem>
-      </translationItems>
-    </TranslationCategory>
-    <TranslationCategory Name="ColorsSettingsPage">
-      <translationItems>
-        <TranslationItem Name="$this" Property="Text">
-          <Source>Colors</Source>
-          <Value>颜色</Value>
-        </TranslationItem>
-        <TranslationItem Name="BlueIcon" Property="Text">
-          <Source>Blue</Source>
-          <Value>蓝色</Value>
-        </TranslationItem>
-        <TranslationItem Name="BranchBorders" Property="Text">
-          <Source>Draw branch borders</Source>
-          <Value>画出分支的边界</Value>
-        </TranslationItem>
-        <TranslationItem Name="DefaultIcon" Property="Text">
-          <Source>Default</Source>
-          <Value>默认</Value>
-        </TranslationItem>
-        <TranslationItem Name="DrawNonRelativesGray" Property="Text">
-          <Source>Draw non relatives graph gray</Source>
-          <Value>将无关图变灰</Value>
-        </TranslationItem>
-        <TranslationItem Name="DrawNonRelativesTextGray" Property="Text">
-          <Source>Draw non relatives text gray</Source>
-          <Value>将无关文字变灰</Value>
-        </TranslationItem>
-        <TranslationItem Name="GreenIcon" Property="Text">
-          <Source>Green</Source>
-          <Value>绿色</Value>
-        </TranslationItem>
-        <TranslationItem Name="LightblueIcon" Property="Text">
-          <Source>Light blue</Source>
-          <Value>浅蓝色</Value>
-        </TranslationItem>
-        <TranslationItem Name="MulticolorBranches" Property="Text">
-          <Source>Multicolor branches</Source>
-          <Value>给分支上多种颜色</Value>
-        </TranslationItem>
-        <TranslationItem Name="PurpleIcon" Property="Text">
-          <Source>Purple</Source>
-          <Value>紫色</Value>
-        </TranslationItem>
-        <TranslationItem Name="RandomIcon" Property="Text">
-          <Source>Random</Source>
-          <Value>随机</Value>
-        </TranslationItem>
-        <TranslationItem Name="RedIcon" Property="Text">
-          <Source>Red</Source>
-          <Value>红色</Value>
-        </TranslationItem>
-        <TranslationItem Name="StripedBanchChange" Property="Text">
-          <Source>Striped branch change</Source>
-          <Value>条纹化表示分支改变</Value>
-        </TranslationItem>
-        <TranslationItem Name="YellowIcon" Property="Text">
-          <Source>Yellow</Source>
-          <Value>黄色</Value>
-        </TranslationItem>
-        <TranslationItem Name="groupBox3" Property="Text">
-          <Source>Difference view</Source>
-          <Value>差异视图</Value>
-        </TranslationItem>
-        <TranslationItem Name="groupBox4" Property="Text">
-          <Source>Revision graph</Source>
-          <Value>版本图</Value>
-        </TranslationItem>
-        <TranslationItem Name="groupBox5" Property="Text">
-          <Source>Application Icon</Source>
-          <Value>应用程序图标</Value>
-        </TranslationItem>
-        <TranslationItem Name="label25" Property="Text">
-          <Source>Color tag</Source>
-          <Value>颜色标记</Value>
-        </TranslationItem>
-        <TranslationItem Name="label27" Property="Text">
-          <Source>Color removed line</Source>
-          <Value>给删除的线上色</Value>
-        </TranslationItem>
-        <TranslationItem Name="label29" Property="Text">
-          <Source>Color added line</Source>
-          <Value>给添加的行上色</Value>
-        </TranslationItem>
-        <TranslationItem Name="label31" Property="Text">
-          <Source>Color section</Source>
-          <Value>给区间上色</Value>
-        </TranslationItem>
-        <TranslationItem Name="label32" Property="Text">
-          <Source>Color branch</Source>
-          <Value>给分支上色</Value>
-        </TranslationItem>
-        <TranslationItem Name="label33" Property="Text">
-          <Source>Color remote branch</Source>
-          <Value>给远程分支上色</Value>
-        </TranslationItem>
-        <TranslationItem Name="label36" Property="Text">
-          <Source>Color other label</Source>
-          <Value>给其他标签上色</Value>
-        </TranslationItem>
-        <TranslationItem Name="label43" Property="Text">
-          <Source>Color removed line highlighting</Source>
-          <Value>给删除的高亮行上色</Value>
-        </TranslationItem>
-        <TranslationItem Name="label45" Property="Text">
-          <Source>Color added line highlighting</Source>
-          <Value>给新增高亮行上色</Value>
-        </TranslationItem>
-        <TranslationItem Name="label54" Property="Text">
-          <Source>Icon style</Source>
-          <Value>图标类型</Value>
-        </TranslationItem>
-        <TranslationItem Name="label55" Property="Text">
-          <Source>Icon color</Source>
-          <Value>图标颜色</Value>
-<<<<<<< HEAD
-=======
-        </TranslationItem>
-      </translationItems>
-    </TranslationCategory>
-    <TranslationCategory Name="CommitDialogSettingsPage">
-      <translationItems>
-        <TranslationItem Name="$this" Property="Text" type="unfinished">
-          <Source>Commit dialog</Source>
-          <Value>提交对话框</Value>
-        </TranslationItem>
-        <TranslationItem Name="chkShowCommitAndPush" Property="Text" type="unfinished">
-          <Source>Commit &amp;&amp; Push</Source>
-          <Value>提交并推送</Value>
-        </TranslationItem>
-        <TranslationItem Name="chkShowErrorsWhenStagingFiles" Property="Text" type="unfinished">
-          <Source>Show errors when staging files</Source>
-          <Value>暂存文件时提示错误</Value>
-        </TranslationItem>
-        <TranslationItem Name="chkShowResetAllChanges" Property="Text" type="unfinished">
-          <Source>Reset All Changes</Source>
-          <Value>复位所有变化</Value>
-        </TranslationItem>
-        <TranslationItem Name="chkShowResetUnstagedChanges" Property="Text" type="unfinished">
-          <Source>Reset Unstaged Changes</Source>
-          <Value>复位未暂存的变化</Value>
-        </TranslationItem>
-        <TranslationItem Name="chkWriteCommitMessageInCommitWindow" Property="Text" type="unfinished">
-          <Source>Compose commit messages in Commit dialog
-(otherwise the message will be requested during commit)</Source>
-          <Value>在提交对话框中撰写提交信息
-（否则提交时将提示消息未撰写提交信息）</Value>
-        </TranslationItem>
-        <TranslationItem Name="groupBoxBehaviour" Property="Text" type="unfinished">
-          <Source>Behaviour</Source>
-          <Value>行为</Value>
-        </TranslationItem>
-        <TranslationItem Name="grpAdditionalButtons" Property="Text" type="unfinished">
-          <Source>Show additional buttons in commit button area</Source>
-          <Value>在提交按钮区显示额外的按钮</Value>
-        </TranslationItem>
-        <TranslationItem Name="lblCommitDialogNumberOfPreviousMessages" Property="Text" type="unfinished">
-          <Source>Number of previous messages in commit dialog</Source>
-          <Value>显示在提交对话框中的以前信息的数量。</Value>
->>>>>>> cffeea08
-        </TranslationItem>
-      </translationItems>
-    </TranslationCategory>
-    <TranslationCategory Name="CommitInfo">
-      <translationItems>
-        <TranslationItem Name="addNoteToolStripMenuItem" Property="Text">
-          <Source>Add notes</Source>
-          <Value>添加注释</Value>
-        </TranslationItem>
-        <TranslationItem Name="containedInBranches" Property="Text">
-          <Source>Contained in branches:</Source>
-          <Value>包含于以下分支：</Value>
-        </TranslationItem>
-        <TranslationItem Name="containedInNoBranch" Property="Text">
-          <Source>Contained in no branch</Source>
-          <Value>没有包含在任何分支</Value>
-        </TranslationItem>
-        <TranslationItem Name="containedInNoTag" Property="Text">
-          <Source>Contained in no tag</Source>
-          <Value>没有包含在任何标签</Value>
-        </TranslationItem>
-        <TranslationItem Name="containedInTags" Property="Text">
-          <Source>Contained in tags:</Source>
-          <Value>包含于标签：</Value>
-        </TranslationItem>
-        <TranslationItem Name="copyCommitInfoToolStripMenuItem" Property="Text">
-          <Source>Copy commit info</Source>
-          <Value>复制提交信息</Value>
-        </TranslationItem>
-        <TranslationItem Name="showContainedInBranchesRemoteIfNoLocalToolStripMenuItem" Property="Text">
-          <Source>Show remote branches only when no local branch contains this commit</Source>
-          <Value>只在没有本地分支包含此提交的情况下，显示远程分支</Value>
-        </TranslationItem>
-        <TranslationItem Name="showContainedInBranchesRemoteToolStripMenuItem" Property="Text">
-          <Source>Show remote branches containing this commit</Source>
-          <Value>显示包含此提交的远程分支</Value>
-        </TranslationItem>
-        <TranslationItem Name="showContainedInBranchesToolStripMenuItem" Property="Text">
-          <Source>Show local branches containing this commit</Source>
-          <Value>显示包含此提交的本地分支</Value>
-        </TranslationItem>
-        <TranslationItem Name="showContainedInTagsToolStripMenuItem" Property="Text">
-          <Source>Show tags containing this commit</Source>
-          <Value>显示包含此提交的标签</Value>
-        </TranslationItem>
-        <TranslationItem Name="trsLinksRelatedToRevision" Property="Text" type="unfinished">
-          <Source>Related links:</Source>
-          <Value>相关链接：</Value>
-        </TranslationItem>
-      </translationItems>
-    </TranslationCategory>
-    <TranslationCategory Name="CommitSummaryUserControl">
-      <translationItems>
-        <TranslationItem Name="_noRevision" Property="Text">
-          <Source>No revision</Source>
-          <Value>没有修订</Value>
-        </TranslationItem>
-        <TranslationItem Name="_notAvailable" Property="Text">
-          <Source>n/a</Source>
-          <Value>n/a</Value>
-        </TranslationItem>
-        <TranslationItem Name="labelAuthorCaption" Property="Text">
-          <Source>Author:</Source>
-          <Value>作者：</Value>
-        </TranslationItem>
-        <TranslationItem Name="labelBranchesCaption" Property="Text">
-          <Source>Branch(es):</Source>
-          <Value>分支：</Value>
-        </TranslationItem>
-        <TranslationItem Name="labelDate" Property="Text">
-          <Source>Commit date:</Source>
-          <Value>提交日期：</Value>
-        </TranslationItem>
-        <TranslationItem Name="labelTagsCaption" Property="Text">
-          <Source>Tag(s):</Source>
-          <Value>标签：</Value>
-        </TranslationItem>
-      </translationItems>
-    </TranslationCategory>
-    <TranslationCategory Name="CommonLogic">
-      <translationItems>
-        <TranslationItem Name="_cantReadRegistry" Property="Text">
-          <Source>GitExtensions has insufficient permissions to check the registry.</Source>
-          <Value>GitExtensions没有足够权限检查注册表。</Value>
-        </TranslationItem>
-        <TranslationItem Name="_selectFile" Property="Text">
-          <Source>Select file</Source>
-          <Value>选择文件</Value>
-<<<<<<< HEAD
-        </TranslationItem>
-        <TranslationItem Name="_AddEntryManually" Property="Text" type="obsolete">
-          <Source>Please add this key to the registry manually.
-Path:  {0}\{1}
-Value:  {2} = {3}</Source>
-          <Value>请自行添加这个密匙文件到注册表
-路径:  {0}\{1}
-键值:  {2} = {3}</Value>
-=======
->>>>>>> cffeea08
-        </TranslationItem>
-      </translationItems>
-    </TranslationCategory>
-    <TranslationCategory Name="ConfirmationsSettingsPage">
-      <translationItems>
-        <TranslationItem Name="$this" Property="Text">
-          <Source>Confirmations</Source>
-          <Value>确认</Value>
-        </TranslationItem>
-        <TranslationItem Name="CheckoutGB" Property="Text">
-          <Source>Don't ask to confirm to (use with caution)</Source>
-          <Value>不需确认（谨慎使用）</Value>
-        </TranslationItem>
-        <TranslationItem Name="chkAddTrackingRef" Property="Text">
-          <Source>Add a tracking reference for newly pushed branch</Source>
-          <Value>添加新推送分支跟踪参考</Value>
-        </TranslationItem>
-        <TranslationItem Name="chkAmend" Property="Text">
-          <Source>Amend last commit</Source>
-          <Value>修改最后一次提交</Value>
-        </TranslationItem>
-        <TranslationItem Name="chkAutoPopStashAfterCheckout" Property="Text">
-          <Source>Apply stashed changes after successful checkout (stash will be popped automatically)</Source>
-          <Value>成功登出后应用暂存的更改(暂存将自动的应用)</Value>
-        </TranslationItem>
-        <TranslationItem Name="chkAutoPopStashAfterPull" Property="Text">
-          <Source>Apply stashed changes after successful pull (stash will be popped automatically)</Source>
-          <Value>成功拉取后应用暂存的更改(暂存将自动的应用)</Value>
-        </TranslationItem>
-        <TranslationItem Name="chkPushNewBranch" Property="Text">
-          <Source>Push a new branch for the remote</Source>
-          <Value>为远程推送一个新的分支</Value>
-        </TranslationItem>
-      </translationItems>
-    </TranslationCategory>
-    <TranslationCategory Name="ControlHotkeys">
-      <translationItems>
-        <TranslationItem Name="bApply" Property="Text">
-          <Source>Apply</Source>
-          <Value>应用</Value>
-        </TranslationItem>
-        <TranslationItem Name="bClear" Property="Text">
-          <Source>Clear</Source>
-          <Value>清理</Value>
-        </TranslationItem>
-        <TranslationItem Name="bResetToDefaults" Property="Text">
-          <Source>Reset all Hotkeys to defaults</Source>
-          <Value>将所有热键复位为默认设置</Value>
-        </TranslationItem>
-        <TranslationItem Name="columnCommand" Property="Text">
-          <Source>Command</Source>
-          <Value>命令</Value>
-        </TranslationItem>
-        <TranslationItem Name="columnKey" Property="Text">
-          <Source>Key</Source>
-          <Value>键</Value>
-        </TranslationItem>
-        <TranslationItem Name="lHotkey" Property="Text">
-          <Source>Hotkey</Source>
-          <Value>热键</Value>
-        </TranslationItem>
-        <TranslationItem Name="lHotkeyableItems" Property="Text">
-          <Source>Hotkeyable Items</Source>
-          <Value>可使用热键项</Value>
-        </TranslationItem>
-        <TranslationItem Name="txtHotkey" Property="Text">
-          <Source>None</Source>
-          <Value>无</Value>
-        </TranslationItem>
-      </translationItems>
-    </TranslationCategory>
-    <TranslationCategory Name="CreatePullRequestForm">
-      <translationItems>
-        <TranslationItem Name="$this" Property="Text">
-          <Source>Create Pull Request</Source>
-          <Value>创建推送请求</Value>
-        </TranslationItem>
-        <TranslationItem Name="_createBtn" Property="Text">
-          <Source>Create</Source>
-          <Value>创建</Value>
-        </TranslationItem>
-<<<<<<< HEAD
-=======
-        <TranslationItem Name="_strCouldNotLocateARemoteThatBelongsToYourUser" Property="Text">
-          <Source>Could not locate a remote that belongs to your user!</Source>
-          <Value>不能定位属于您用户名的远程分支</Value>
-        </TranslationItem>
->>>>>>> cffeea08
-        <TranslationItem Name="_strDone" Property="Text">
-          <Source>Done</Source>
-          <Value>完成</Value>
-        </TranslationItem>
-        <TranslationItem Name="_strError" Property="Text">
-          <Source>Error</Source>
-          <Value>错误</Value>
-        </TranslationItem>
-        <TranslationItem Name="_strFailedToCreatePullRequest" Property="Text">
-          <Source>Failed to create pull request.</Source>
-          <Value>创建推送请求失败</Value>
-        </TranslationItem>
-        <TranslationItem Name="_strLoading" Property="Text">
-          <Source>Loading...</Source>
-          <Value>载入...</Value>
-        </TranslationItem>
-        <TranslationItem Name="_strPleaseCloneGitHubRep" Property="Text">
-          <Source>Please clone GitHub repository before pull request.</Source>
-          <Value>拉取前请先克隆一个GitHub档案库。</Value>
-        </TranslationItem>
-        <TranslationItem Name="_strPullRequest" Property="Text">
-          <Source>Pull request</Source>
-          <Value>拉取请求</Value>
-        </TranslationItem>
-        <TranslationItem Name="_strYouMustSpecifyATitle" Property="Text">
-          <Source>You must specify a title.</Source>
-          <Value>你必须指定一个标题。</Value>
-        </TranslationItem>
-        <TranslationItem Name="groupBox1" Property="Text">
-          <Source>Pull request data</Source>
-          <Value>拉取请求的数据</Value>
-        </TranslationItem>
-        <TranslationItem Name="label1" Property="Text">
-          <Source>Title:</Source>
-          <Value>标题：</Value>
-        </TranslationItem>
-        <TranslationItem Name="label2" Property="Text">
-          <Source>Body:</Source>
-          <Value>内容：</Value>
-        </TranslationItem>
-        <TranslationItem Name="label3" Property="Text">
-          <Source>Target repository:</Source>
-          <Value>目标档案库：</Value>
-        </TranslationItem>
-        <TranslationItem Name="label4" Property="Text">
-          <Source>Your branch:</Source>
-          <Value>你的分支：</Value>
-        </TranslationItem>
-        <TranslationItem Name="label5" Property="Text">
-          <Source>Target branch:</Source>
-          <Value>目标分支</Value>
-<<<<<<< HEAD
-        </TranslationItem>
-        <TranslationItem Name="_strCouldNotLocateARemoteThatBelongsToYourUser" Property="Text" type="obsolete">
-          <Source>Could not locate a remote that belongs to your user!</Source>
-          <Value>不能定位属于您用户名的远程分支</Value>
-=======
->>>>>>> cffeea08
-        </TranslationItem>
-      </translationItems>
-    </TranslationCategory>
-    <TranslationCategory Name="Dashboard">
-      <translationItems>
-        <TranslationItem Name="CommonActions" Property="Title">
-          <Source>Common Actions</Source>
-          <Value>公用操作</Value>
-        </TranslationItem>
-        <TranslationItem Name="DonateCategory" Property="Title">
-          <Source>Contribute</Source>
-          <Value>贡献</Value>
-        </TranslationItem>
-        <TranslationItem Name="RecentRepositories" Property="Title">
-          <Source>Recent Repositories</Source>
-          <Value>最近的档案库</Value>
-        </TranslationItem>
-        <TranslationItem Name="_showCurrentBranch" Property="Text">
-          <Source>Show current branch</Source>
-          <Value>显示当前分支</Value>
-        </TranslationItem>
-        <TranslationItem Name="cloneFork" Property="Text">
-          <Source>Clone {0} repository</Source>
-          <Value>克隆 {0} 档案库</Value>
-        </TranslationItem>
-        <TranslationItem Name="cloneRepository" Property="Text">
-          <Source>Clone repository</Source>
-          <Value>克隆档案库</Value>
-        </TranslationItem>
-        <TranslationItem Name="cloneSvnRepository" Property="Text">
-          <Source>Clone SVN repository</Source>
-          <Value>克隆SVN档案库</Value>
-        </TranslationItem>
-        <TranslationItem Name="createRepository" Property="Text">
-          <Source>Create new repository</Source>
-          <Value>创建新的档案库</Value>
-        </TranslationItem>
-        <TranslationItem Name="develop" Property="Text">
-          <Source>Develop</Source>
-          <Value>开发</Value>
-        </TranslationItem>
-        <TranslationItem Name="directoryIsNotAValidRepository" Property="Text">
-<<<<<<< HEAD
-          <Source>The selected item is not a valid git repository.
-
-=======
-          <Source>The selected item is not a valid git repository.
-
->>>>>>> cffeea08
-Do you want to abort and remove it from the recent repositories list?</Source>
-          <Value>选定的项目不是一个有效的git档案库。
-
-你想放弃，并从最近的档案库列表中删除它？</Value>
-        </TranslationItem>
-        <TranslationItem Name="directoryIsNotAValidRepositoryCaption" Property="Text">
-          <Source>Open</Source>
-          <Value>打开</Value>
-        </TranslationItem>
-        <TranslationItem Name="directoryIsNotAValidRepositoryOpenIt" Property="Text">
-<<<<<<< HEAD
-          <Source>The selected item is not a valid git repository.
-
-=======
-          <Source>The selected item is not a valid git repository.
-
->>>>>>> cffeea08
-Do you want to open it?</Source>
-          <Value>选定的项目不是一个有效的git档案库。
-
-你想打开？</Value>
-        </TranslationItem>
-        <TranslationItem Name="donate" Property="Text">
-          <Source>Donate</Source>
-          <Value>捐赠</Value>
-        </TranslationItem>
-        <TranslationItem Name="issues" Property="Text">
-          <Source>Issues</Source>
-          <Value>问题</Value>
-        </TranslationItem>
-        <TranslationItem Name="openRepository" Property="Text">
-          <Source>Open repository</Source>
-          <Value>打开档案库</Value>
-        </TranslationItem>
-        <TranslationItem Name="translate" Property="Text">
-          <Source>Translate</Source>
-          <Value>翻译</Value>
-        </TranslationItem>
-      </translationItems>
-    </TranslationCategory>
-    <TranslationCategory Name="DashboardCategory">
-      <translationItems>
-        <TranslationItem Name="$this" Property="Title">
-          <Source>##Title</Source>
-          <Value>##标题</Value>
-        </TranslationItem>
-        <TranslationItem Name="_editCategory" Property="Text">
-          <Source>Edit</Source>
-          <Value>编辑</Value>
-        </TranslationItem>
-        <TranslationItem Name="_moveCategoryDown" Property="Text">
-          <Source>Move down</Source>
-          <Value>下移</Value>
-        </TranslationItem>
-        <TranslationItem Name="_moveCategoryUp" Property="Text">
-          <Source>Move up</Source>
-          <Value>上移</Value>
-        </TranslationItem>
-        <TranslationItem Name="_moveToCategory" Property="Text">
-          <Source>Move to category</Source>
-          <Value>移动到分类</Value>
-        </TranslationItem>
-        <TranslationItem Name="_newCategory" Property="Text">
-          <Source>New category</Source>
-          <Value>新分类</Value>
-        </TranslationItem>
-        <TranslationItem Name="_removeCategory" Property="Text">
-          <Source>Remove</Source>
-          <Value>删除</Value>
-        </TranslationItem>
-        <TranslationItem Name="editToolStripMenuItem" Property="Text">
-          <Source>Edit</Source>
-          <Value>编辑</Value>
-        </TranslationItem>
-        <TranslationItem Name="moveDownToolStripMenuItem" Property="Text">
-          <Source>Move Down</Source>
-          <Value>下移</Value>
-        </TranslationItem>
-        <TranslationItem Name="moveUpToolStripMenuItem" Property="Text">
-          <Source>Move Up</Source>
-          <Value>上移</Value>
-        </TranslationItem>
-        <TranslationItem Name="removeToolStripMenuItem" Property="Text">
-          <Source>Remove</Source>
-          <Value>删除</Value>
-        </TranslationItem>
-      </translationItems>
-    </TranslationCategory>
-    <TranslationCategory Name="DashboardEditor">
-      <translationItems>
-        <TranslationItem Name="Add" Property="Text">
-          <Source>Add</Source>
-          <Value>新增</Value>
-        </TranslationItem>
-        <TranslationItem Name="CategoriesLabel" Property="Text">
-          <Source>Categories</Source>
-          <Value>分类</Value>
-        </TranslationItem>
-        <TranslationItem Name="Remove" Property="Text">
-          <Source>Remove</Source>
-          <Value>移除</Value>
-        </TranslationItem>
-        <TranslationItem Name="RepositoriesType" Property="Text">
-          <Source>Repositories</Source>
-          <Value>档案库</Value>
-        </TranslationItem>
-        <TranslationItem Name="RssFeedType" Property="Text">
-          <Source>RSS Feed</Source>
-          <Value>RSS源</Value>
-        </TranslationItem>
-        <TranslationItem Name="Title" Property="HeaderText">
-          <Source>Title</Source>
-          <Value>标题</Value>
-        </TranslationItem>
-        <TranslationItem Name="descriptionDataGridViewTextBoxColumn" Property="HeaderText">
-          <Source>Description</Source>
-          <Value>描述</Value>
-        </TranslationItem>
-        <TranslationItem Name="label1" Property="Text">
-          <Source>Caption</Source>
-          <Value>标题</Value>
-        </TranslationItem>
-        <TranslationItem Name="label2" Property="Text">
-          <Source>Type</Source>
-          <Value>类型</Value>
-        </TranslationItem>
-        <TranslationItem Name="label3" Property="Text">
-          <Source>RSS feed</Source>
-          <Value>RSS源</Value>
-        </TranslationItem>
-        <TranslationItem Name="pathDataGridViewTextBoxColumn" Property="HeaderText">
-          <Source>Path</Source>
-          <Value>路径</Value>
-        </TranslationItem>
-      </translationItems>
-    </TranslationCategory>
-    <TranslationCategory Name="EditNetSpell">
-      <translationItems>
-        <TranslationItem Name="addToDictionaryText" Property="Text">
-          <Source>Add to dictionary</Source>
-          <Value>添加到索引库</Value>
-        </TranslationItem>
-        <TranslationItem Name="copyMenuItemText" Property="Text">
-          <Source>Copy</Source>
-          <Value>复制</Value>
-        </TranslationItem>
-        <TranslationItem Name="cutMenuItemText" Property="Text">
-          <Source>Cut</Source>
-          <Value>剪切</Value>
-        </TranslationItem>
-        <TranslationItem Name="deleteMenuItemText" Property="Text">
-          <Source>Delete</Source>
-          <Value>删除</Value>
-        </TranslationItem>
-        <TranslationItem Name="dictionaryText" Property="Text">
-          <Source>Dictionary</Source>
-          <Value>索引</Value>
-        </TranslationItem>
-        <TranslationItem Name="ignoreWordText" Property="Text">
-          <Source>Ignore word</Source>
-          <Value>忽略文字</Value>
-        </TranslationItem>
-        <TranslationItem Name="markIllFormedLinesText" Property="Text">
-          <Source>Mark ill formed lines</Source>
-          <Value>标记下格式不对的线条</Value>
-        </TranslationItem>
-        <TranslationItem Name="pasteMenuItemText" Property="Text">
-          <Source>Paste</Source>
-          <Value>粘贴</Value>
-        </TranslationItem>
-        <TranslationItem Name="removeWordText" Property="Text">
-          <Source>Remove word</Source>
-          <Value>移除文字</Value>
-        </TranslationItem>
-        <TranslationItem Name="selectAllMenuItemText" Property="Text">
-          <Source>Select all</Source>
-          <Value>全选</Value>
-        </TranslationItem>
-<<<<<<< HEAD
-        <TranslationItem Name="translateCurrentWord" Property="Text" type="obsolete">
-          <Source>Translate '{0}' to {1}</Source>
-          <Value>翻译 '{0}' 为 {1}</Value>
-        </TranslationItem>
-        <TranslationItem Name="translateEntireText" Property="Text" type="obsolete">
-          <Source>Translate entire text to {0}</Source>
-          <Value>整个文字翻译为 {0}</Value>
-        </TranslationItem>
-        <TranslationItem Name="redoMenuItemText" Property="Text" type="obsolete">
-          <Source>Redo</Source>
-          <Value>重做</Value>
-        </TranslationItem>
-        <TranslationItem Name="undoMenuItemText" Property="Text" type="obsolete">
-          <Source>Undo</Source>
-          <Value>撤销</Value>
-=======
-        <TranslationItem Name="translateCurrentWord" Property="Text">
-          <Source>Translate '{0}' to {1}</Source>
-          <Value>翻译 '{0}' 为 {1}</Value>
-        </TranslationItem>
-        <TranslationItem Name="translateEntireText" Property="Text">
-          <Source>Translate entire text to {0}</Source>
-          <Value>整个文字翻译为 {0}</Value>
->>>>>>> cffeea08
-        </TranslationItem>
-      </translationItems>
-    </TranslationCategory>
-    <TranslationCategory Name="FileStatusList">
-      <translationItems>
-        <TranslationItem Name="NoFiles" Property="Text">
-          <Source>No changes</Source>
-          <Value>没有变化</Value>
-        </TranslationItem>
-        <TranslationItem Name="_DiffWithParent" Property="Text">
-          <Source>Diff with parent</Source>
-          <Value>与父亲的变化</Value>
-        </TranslationItem>
-        <TranslationItem Name="_UnsupportedMultiselectAction" Property="Text">
-          <Source>Operation not supported</Source>
-          <Value>不支持的操作</Value>
-        </TranslationItem>
-        <TranslationItem Name="columnHeader1" Property="Text">
-          <Source>Files</Source>
-          <Value>文件</Value>
-        </TranslationItem>
-      </translationItems>
-    </TranslationCategory>
-    <TranslationCategory Name="FileViewer">
-      <translationItems>
-        <TranslationItem Name="DecreaseNumberOfLines" Property="ToolTipText">
-          <Source>Decrease number of visible lines</Source>
-          <Value>减少可见的行数</Value>
-        </TranslationItem>
-        <TranslationItem Name="copyNewVersionToolStripMenuItem" Property="Text" type="unfinished">
-          <Source>Copy new version</Source>
-          <Value>复制新版本</Value>
-        </TranslationItem>
-        <TranslationItem Name="copyOldVersionToolStripMenuItem" Property="Text" type="unfinished">
-          <Source>Copy old version</Source>
-          <Value>复制旧版本</Value>
-        </TranslationItem>
-        <TranslationItem Name="copyPatchToolStripMenuItem" Property="Text">
-          <Source>Copy patch</Source>
-          <Value>复制补丁</Value>
-        </TranslationItem>
-        <TranslationItem Name="copyToolStripMenuItem" Property="Text">
-          <Source>Copy</Source>
-          <Value>复制</Value>
-        </TranslationItem>
-        <TranslationItem Name="descreaseNumberOfLinesToolStripMenuItem" Property="Text">
-          <Source>Decrease number of lines visible</Source>
-          <Value>减少可见的行数</Value>
-        </TranslationItem>
-        <TranslationItem Name="findToolStripMenuItem" Property="Text">
-          <Source>Find</Source>
-          <Value>查找</Value>
-        </TranslationItem>
-        <TranslationItem Name="goToLineToolStripMenuItem" Property="Text">
-          <Source>Go to line</Source>
-          <Value>到</Value>
-        </TranslationItem>
-        <TranslationItem Name="ignoreWhiteSpaces" Property="ToolTipText">
-          <Source>Ignore whitespaces</Source>
-          <Value>忽略空白（空行和空格）</Value>
-        </TranslationItem>
-        <TranslationItem Name="ignoreWhitespaceChangesToolStripMenuItem" Property="Text">
-          <Source>Ignore whitespace changes</Source>
-          <Value>忽略空白（空行和空格）的变化</Value>
-        </TranslationItem>
-        <TranslationItem Name="increaseNumberOfLines" Property="ToolTipText">
-          <Source>Increase number of visible lines</Source>
-          <Value>增加可见的行数</Value>
-        </TranslationItem>
-        <TranslationItem Name="increaseNumberOfLinesToolStripMenuItem" Property="Text">
-          <Source>Increase number of lines visible</Source>
-          <Value>增加可见的行数</Value>
-        </TranslationItem>
-        <TranslationItem Name="nextChangeButton" Property="ToolTipText">
-          <Source>Next change</Source>
-          <Value>下个更改</Value>
-        </TranslationItem>
-        <TranslationItem Name="previousChangeButton" Property="ToolTipText">
-          <Source>Previous change</Source>
-          <Value>上个更改</Value>
-        </TranslationItem>
-        <TranslationItem Name="showEntireFileButton" Property="ToolTipText">
-          <Source>Show entire file</Source>
-          <Value>显示整个文件</Value>
-        </TranslationItem>
-        <TranslationItem Name="showEntireFileToolStripMenuItem" Property="Text">
-          <Source>Show entire file</Source>
-          <Value>显示整个文件</Value>
-        </TranslationItem>
-        <TranslationItem Name="showNonPrintChars" Property="ToolTipText">
-          <Source>Show nonprinting characters</Source>
-          <Value>显示非打印字符</Value>
-        </TranslationItem>
-        <TranslationItem Name="showNonprintableCharactersToolStripMenuItem" Property="Text">
-          <Source>Show nonprinting characters</Source>
-          <Value>显示非打印字符</Value>
-        </TranslationItem>
-        <TranslationItem Name="treatAllFilesAsTextToolStripMenuItem" Property="Text">
-          <Source>Treat all files as text</Source>
-          <Value>把所有文件为文本</Value>
-        </TranslationItem>
-      </translationItems>
-    </TranslationCategory>
-    <TranslationCategory Name="FileViewerWindows">
-      <translationItems>
-        <TranslationItem Name="_findAndReplaceForm" Property="Text">
-          <Source>Find and replace</Source>
-          <Value>查找和替换</Value>
-        </TranslationItem>
-      </translationItems>
-    </TranslationCategory>
-    <TranslationCategory Name="FindAndReplaceForm">
-      <translationItems>
-        <TranslationItem Name="$this" Property="Text">
-          <Source>Find and replace</Source>
-          <Value>查找和替换</Value>
-        </TranslationItem>
-        <TranslationItem Name="_findAndReplaceString" Property="Text" type="unfinished">
-          <Source>Find &amp; replace</Source>
-          <OldSource>Find &amp; replace(&amp;r)</OldSource>
-          <Value>查找和替换</Value>
-        </TranslationItem>
-        <TranslationItem Name="_findString" Property="Text">
-          <Source>Find</Source>
-          <Value>查找</Value>
-        </TranslationItem>
-        <TranslationItem Name="_noOccurrencesFoundString" Property="Text">
-          <Source>No occurrences found.</Source>
-          <Value>未找到。</Value>
-        </TranslationItem>
-        <TranslationItem Name="_noSearchString" Property="Text">
-          <Source>No string specified to look for!</Source>
-          <Value>未指定要寻找的字符串！</Value>
-        </TranslationItem>
-        <TranslationItem Name="_notFoundString" Property="Text">
-          <Source>Not found</Source>
-          <Value>未找到</Value>
-        </TranslationItem>
-        <TranslationItem Name="_replacedOccurrencesString" Property="Text">
-          <Source>Replaced {0} occurrences.</Source>
-          <Value>替换 {0} 个.</Value>
-        </TranslationItem>
-        <TranslationItem Name="_selectionOnlyString" Property="Text">
-          <Source>selection only</Source>
-          <Value>只选择</Value>
-        </TranslationItem>
-        <TranslationItem Name="_textNotFoundString" Property="Text">
-          <Source>Text not found</Source>
-          <Value>字符未找到</Value>
-        </TranslationItem>
-        <TranslationItem Name="_textNotFoundString2" Property="Text">
-          <Source>Search text not found.</Source>
-          <Value>查找字符未找到</Value>
-        </TranslationItem>
-        <TranslationItem Name="btnCancel" Property="Text">
-          <Source>Cancel</Source>
-          <Value>取消</Value>
-        </TranslationItem>
-        <TranslationItem Name="btnFindNext" Property="Text">
-          <Source>&amp;Find next</Source>
-          <Value>查找下一个(&amp;F)</Value>
-        </TranslationItem>
-        <TranslationItem Name="btnFindPrevious" Property="Text">
-          <Source>Find pre&amp;vious</Source>
-          <Value>查找上一个(&amp;v)</Value>
-        </TranslationItem>
-        <TranslationItem Name="btnHighlightAll" Property="Text">
-          <Source>Find &amp;&amp; highlight &amp;all</Source>
-          <Value>查找和高亮显示所有(&amp;a)</Value>
-        </TranslationItem>
-        <TranslationItem Name="btnReplace" Property="Text">
-          <Source>&amp;Replace</Source>
-          <Value>替换(&amp;R)</Value>
-        </TranslationItem>
-        <TranslationItem Name="btnReplaceAll" Property="Text">
-          <Source>Replace &amp;All</Source>
-          <Value>全部替换(&amp;A)</Value>
-        </TranslationItem>
-        <TranslationItem Name="chkMatchCase" Property="Text">
-          <Source>Match &amp;case</Source>
-          <Value>匹配大小写(&amp;c)</Value>
-        </TranslationItem>
-        <TranslationItem Name="chkMatchWholeWord" Property="Text">
-          <Source>Match &amp;whole word</Source>
-          <Value>全字匹配(&amp;w)</Value>
-        </TranslationItem>
-        <TranslationItem Name="label1" Property="Text">
-          <Source>Fi&amp;nd what:</Source>
-          <Value>查找内容(&amp;n)：</Value>
-        </TranslationItem>
-        <TranslationItem Name="lblReplaceWith" Property="Text">
-          <Source>Re&amp;place with:</Source>
-          <Value>替换为(&amp;p)：</Value>
-        </TranslationItem>
-      </translationItems>
-    </TranslationCategory>
-    <TranslationCategory Name="ForkAndCloneForm">
-      <translationItems>
-        <TranslationItem Name="$this" Property="Text">
-          <Source>Remote repository fork and clone</Source>
-          <Value>远程档案库跟随和克隆</Value>
-        </TranslationItem>
-        <TranslationItem Name="_browseForCloneToDirbtn" Property="Text">
-          <Source>Browse...</Source>
-          <Value>浏览...</Value>
-        </TranslationItem>
-        <TranslationItem Name="_cloneBtn" Property="Text">
-          <Source>Clone</Source>
-          <Value>克隆</Value>
-        </TranslationItem>
-        <TranslationItem Name="_cloneSetupGB" Property="Text">
-          <Source>Clone</Source>
-          <Value>克隆</Value>
-        </TranslationItem>
-        <TranslationItem Name="_closeBtn" Property="Text">
-          <Source>Close</Source>
-          <Value>关闭</Value>
-        </TranslationItem>
-        <TranslationItem Name="_createDirectoryLbl" Property="Text">
-          <Source>Create directory:</Source>
-          <Value>创建目录：</Value>
-        </TranslationItem>
-        <TranslationItem Name="_descriptionLbl" Property="Text">
-          <Source>Description:</Source>
-          <Value>描述：</Value>
-        </TranslationItem>
-        <TranslationItem Name="_forkBtn" Property="Text">
-          <Source>Fork!</Source>
-          <Value>跟随!</Value>
-        </TranslationItem>
-        <TranslationItem Name="_getFromUserBtn" Property="Text">
-          <Source>Get from user</Source>
-          <Value>从用户获取</Value>
-        </TranslationItem>
-        <TranslationItem Name="_helpTextLbl" Property="Text">
-          <Source>If you want to fork a repository owned by somebody else, go to the Search for repositories tab.</Source>
-          <Value>如果你想跟随其他人的档案库，去档案库选项页搜索。</Value>
-        </TranslationItem>
-        <TranslationItem Name="_myReposPage" Property="Text">
-          <Source>My repositories</Source>
-          <Value>我的档案库</Value>
-        </TranslationItem>
-        <TranslationItem Name="_openGitupPageBtn" Property="Text">
-          <Source>Open github page</Source>
-          <Value>打开github主页</Value>
-        </TranslationItem>
-        <TranslationItem Name="_orLbl" Property="Text">
-          <Source>or</Source>
-          <Value>或者</Value>
-        </TranslationItem>
-        <TranslationItem Name="_searchBtn" Property="Text">
-          <Source>Search</Source>
-          <Value>搜索</Value>
-        </TranslationItem>
-        <TranslationItem Name="_searchReposPage" Property="Text">
-          <Source>Search for repositories</Source>
-          <Value>搜索档案库</Value>
-        </TranslationItem>
-        <TranslationItem Name="_strCloneFolderCanNotBeEmpty" Property="Text">
-          <Source>Clone folder can not be empty</Source>
-          <Value>克隆文件夹不为空</Value>
-        </TranslationItem>
-        <TranslationItem Name="_strCouldNotAddRemote" Property="Text">
-          <Source>Could not add remote</Source>
-          <Value>不能添加远程档案库</Value>
-        </TranslationItem>
-        <TranslationItem Name="_strCouldNotFetchReposOfUser" Property="Text">
-          <Source>Could not fetch repositories of user!</Source>
-          <Value>无法获取用户的档案库！</Value>
-        </TranslationItem>
-        <TranslationItem Name="_strError" Property="Text">
-          <Source>Error</Source>
-          <Value>错误</Value>
-        </TranslationItem>
-        <TranslationItem Name="_strFailedToFork" Property="Text">
-          <Source>Failed to fork:</Source>
-          <Value>跟随失败：</Value>
-        </TranslationItem>
-        <TranslationItem Name="_strFailedToGetRepos" Property="Text">
-          <Source>Failed to get repositories. This most likely means you didn't configure {0}, please do so via the menu "Plugins/{0}".</Source>
-          <Value>无法获取档案库。这最有可能是你没有配置{0}，请通过菜单“插件/{0}”进行配置。</Value>
-        </TranslationItem>
-        <TranslationItem Name="_strLoading" Property="Text">
-          <Source> : LOADING : </Source>
-          <Value> : 加载中 : </Value>
-        </TranslationItem>
-        <TranslationItem Name="_strNo" Property="Text">
-          <Source>No</Source>
-          <Value>无</Value>
-        </TranslationItem>
-        <TranslationItem Name="_strNoHomepageDefined" Property="Text">
-          <Source>No homepage defined</Source>
-          <Value>没指定主页</Value>
-        </TranslationItem>
-        <TranslationItem Name="_strSearchFailed" Property="Text">
-          <Source>Search failed!</Source>
-          <Value>搜索失败！</Value>
-        </TranslationItem>
-        <TranslationItem Name="_strSearching" Property="Text">
-          <Source> : SEARCHING : </Source>
-          <Value> : 搜索中 : </Value>
-        </TranslationItem>
-        <TranslationItem Name="_strSelectOneItem" Property="Text">
-          <Source>You must select exactly one item</Source>
-          <Value>你必须选择一个项目</Value>
-        </TranslationItem>
-        <TranslationItem Name="_strUserNotFound" Property="Text">
-          <Source>User not found!</Source>
-          <Value>未找到用户</Value>
-        </TranslationItem>
-        <TranslationItem Name="_strWillBeAddedAsARemote" Property="Text">
-          <Source>"{0}" will be added as a remote.</Source>
-          <Value>"{0}" 被添加为远程档案库。</Value>
-        </TranslationItem>
-        <TranslationItem Name="_strWillCloneInfo" Property="Text">
-          <Source>Will clone {0} into {1}.
-You can not push unless you are a collaborator. {2}</Source>
-          <Value>将克隆到{0}到{1}。
-你不能推送，除非你是一个合作者。 {2}</Value>
-        </TranslationItem>
-        <TranslationItem Name="_strWillCloneWithPushAccess" Property="Text">
-          <Source>Will clone {0} into {1}.
-You will have push access. {2}</Source>
-          <Value>将克隆到{0}到{1}。
-你允许进行推送操作。 {2}</Value>
-        </TranslationItem>
-        <TranslationItem Name="_strYes" Property="Text">
-          <Source>Yes</Source>
-          <Value>是</Value>
-        </TranslationItem>
-        <TranslationItem Name="columnHeader2" Property="Text">
-          <Source>Private</Source>
-          <Value>私有</Value>
-        </TranslationItem>
-        <TranslationItem Name="columnHeader6" Property="Text">
-          <Source>Is fork</Source>
-          <Value>跟随吗</Value>
-        </TranslationItem>
-        <TranslationItem Name="label1" Property="Text">
-          <Source>Destination folder:</Source>
-          <Value>目标文件夹：</Value>
-        </TranslationItem>
-        <TranslationItem Name="label3" Property="Text">
-          <Source>Add remote as:</Source>
-          <Value>添加远程资源库为：</Value>
-        </TranslationItem>
-      </translationItems>
-    </TranslationCategory>
-    <TranslationCategory Name="FormAddFiles">
-      <translationItems>
-        <TranslationItem Name="$this" Property="Text">
-          <Source>Add files</Source>
-          <Value>添加文件</Value>
-        </TranslationItem>
-        <TranslationItem Name="AddFiles" Property="Text">
-          <Source>Add files</Source>
-          <Value>添加文件</Value>
-        </TranslationItem>
-        <TranslationItem Name="ShowFiles" Property="Text">
-          <Source>Show files</Source>
-          <Value>显示文件</Value>
-        </TranslationItem>
-        <TranslationItem Name="force" Property="Text">
-          <Source>Force</Source>
-          <Value>强制</Value>
-        </TranslationItem>
-        <TranslationItem Name="label1" Property="Text">
-          <Source>Filter</Source>
-          <Value>过滤器</Value>
-        </TranslationItem>
-      </translationItems>
-    </TranslationCategory>
-    <TranslationCategory Name="FormAddSubmodule">
-      <translationItems>
-        <TranslationItem Name="$this" Property="Text">
-          <Source>Add submodule</Source>
-          <Value>新增子模块</Value>
-        </TranslationItem>
-        <TranslationItem Name="Add" Property="Text">
-          <Source>Add</Source>
-          <Value>新增</Value>
-        </TranslationItem>
-        <TranslationItem Name="Browse" Property="Text">
-          <Source>Browse</Source>
-          <Value>浏览</Value>
-        </TranslationItem>
-        <TranslationItem Name="_remoteAndLocalPathRequired" Property="Text">
-          <Source>A remote path and local path are required</Source>
-          <Value>需要提供远程或者本地路径</Value>
-        </TranslationItem>
-        <TranslationItem Name="chkForce" Property="Text">
-          <Source>Force</Source>
-          <Value>强制</Value>
-        </TranslationItem>
-        <TranslationItem Name="label1" Property="Text">
-          <Source>Path to submodule</Source>
-          <Value>子模块的路径</Value>
-        </TranslationItem>
-        <TranslationItem Name="label2" Property="Text">
-          <Source>Local path</Source>
-          <Value>本地路径</Value>
-        </TranslationItem>
-        <TranslationItem Name="label3" Property="Text">
-          <Source>Branch</Source>
-          <Value>分支</Value>
-        </TranslationItem>
-      </translationItems>
-    </TranslationCategory>
-    <TranslationCategory Name="FormAddToGitIgnore">
-      <translationItems>
-        <TranslationItem Name="$this" Property="Text">
-          <Source>Add files(s) to .gitIgnore</Source>
-          <Value>添加文件到.gitIgnore</Value>
-        </TranslationItem>
-        <TranslationItem Name="AddToIngore" Property="Text">
-          <Source>Ignore</Source>
-          <Value>添加到.gitignore</Value>
-        </TranslationItem>
-        <TranslationItem Name="_matchingFilesString" Property="Text">
-          <Source>{0} file(s) matched</Source>
-          <Value>{0} 个文件符合</Value>
-        </TranslationItem>
-        <TranslationItem Name="btnCancel" Property="Text">
-          <Source>Cancel</Source>
-          <Value>取消</Value>
-        </TranslationItem>
-        <TranslationItem Name="groupBox1" Property="Text">
-          <Source>Preview</Source>
-          <Value>预览</Value>
-        </TranslationItem>
-        <TranslationItem Name="groupFilePattern" Property="Text">
-          <Source>Enter a file pattern to ignore:</Source>
-          <Value>忽视的文件模式</Value>
-        </TranslationItem>
-        <TranslationItem Name="label2" Property="Text">
-          <Source>No existing files match that pattern.</Source>
-          <Value>没有文件符合文件模式</Value>
-        </TranslationItem>
-      </translationItems>
-    </TranslationCategory>
-    <TranslationCategory Name="FormApplyPatch">
-      <translationItems>
-        <TranslationItem Name="$this" Property="Text">
-          <Source>Apply patch</Source>
-          <Value>应用补丁</Value>
-        </TranslationItem>
-        <TranslationItem Name="Abort" Property="Text">
-          <Source>Abort patch</Source>
-          <Value>中断补丁</Value>
-        </TranslationItem>
-        <TranslationItem Name="AddFiles" Property="Text">
-          <Source>Add files</Source>
-          <Value>添加文件</Value>
-        </TranslationItem>
-        <TranslationItem Name="Apply" Property="Text">
-          <Source>Apply patch</Source>
-          <Value>应用补丁</Value>
-        </TranslationItem>
-        <TranslationItem Name="BrowseDir" Property="Text">
-          <Source>Browse</Source>
-          <Value>浏览</Value>
-        </TranslationItem>
-        <TranslationItem Name="BrowsePatch" Property="Text">
-          <Source>Browse</Source>
-          <Value>浏览</Value>
-        </TranslationItem>
-        <TranslationItem Name="IgnoreWhitespace" Property="Text">
-          <Source>Ignore Wh.spc.</Source>
-          <Value>忽略 Wh.spc.</Value>
-        </TranslationItem>
-        <TranslationItem Name="Mergetool" Property="Text">
-          <Source>Solve conflicts</Source>
-          <Value>解决冲突</Value>
-        </TranslationItem>
-        <TranslationItem Name="PatchDirMode" Property="Text">
-          <Source>Patch dir</Source>
-          <Value>补丁路径</Value>
-        </TranslationItem>
-        <TranslationItem Name="PatchFileMode" Property="Text">
-          <Source>Patch file</Source>
-          <Value>补丁文件</Value>
-        </TranslationItem>
-        <TranslationItem Name="Resolved" Property="Text">
-          <Source>Conflicts resolved</Source>
-          <Value>冲突结局</Value>
-        </TranslationItem>
-        <TranslationItem Name="Skip" Property="Text">
-          <Source>Skip patch</Source>
-          <Value>跳过补丁</Value>
-        </TranslationItem>
-        <TranslationItem Name="SolveMergeconflicts" Property="Text" type="unfinished">
-          <Source>There are unresolved mergeconflicts
-</Source>
-          <OldSource>There are unresolved mergeconflicts</OldSource>
-          <Value>有未解决的合并冲突</Value>
-        </TranslationItem>
-        <TranslationItem Name="_applyPatchMsgBox" Property="Text">
-          <Source>Apply patch</Source>
-          <Value>应用补丁</Value>
-        </TranslationItem>
-        <TranslationItem Name="_conflictMergetoolText" Property="Text">
-          <Source>Solve conflicts</Source>
-          <Value>解决冲突</Value>
-        </TranslationItem>
-        <TranslationItem Name="_conflictResolvedText" Property="Text">
-          <Source>Conflicts resolved</Source>
-          <Value>冲突解决了</Value>
-        </TranslationItem>
-        <TranslationItem Name="_noFileSelectedText" Property="Text">
-          <Source>Please select a patch to apply</Source>
-          <Value>请选在一个补丁文件来应用</Value>
-        </TranslationItem>
-        <TranslationItem Name="_selectPatchFileCaption" Property="Text">
-          <Source>Select patch file</Source>
-          <Value>选择补丁文件</Value>
-        </TranslationItem>
-        <TranslationItem Name="_selectPatchFileFilter" Property="Text">
-          <Source>Patch file (*.Patch)</Source>
-          <Value>Patch file (*.Patch)</Value>
-        </TranslationItem>
-      </translationItems>
-    </TranslationCategory>
-    <TranslationCategory Name="FormArchive">
-      <translationItems>
-        <TranslationItem Name="$this" Property="Text">
-          <Source>Archive</Source>
-          <Value>存档</Value>
-        </TranslationItem>
-        <TranslationItem Name="_noRevisionSelected" Property="Text">
-          <Source>You need to choose a target revision.</Source>
-          <Value>你需要选择目标版本</Value>
-        </TranslationItem>
-        <TranslationItem Name="_noRevisionSelectedCaption" Property="Text">
-          <Source>Error</Source>
-          <Value>错误</Value>
-        </TranslationItem>
-        <TranslationItem Name="_saveFileDialogCaption" Property="Text">
-          <Source>Save archive as</Source>
-          <Value>保存归档文件为</Value>
-        </TranslationItem>
-        <TranslationItem Name="_saveFileDialogFilterTar" Property="Text">
-          <Source>Tar file (*.tar)</Source>
-          <Value>Tar file (*.tar)</Value>
-        </TranslationItem>
-        <TranslationItem Name="_saveFileDialogFilterZip" Property="Text">
-          <Source>Zip file (*.zip)</Source>
-          <Value>Zip file (*.zip)</Value>
-        </TranslationItem>
-        <TranslationItem Name="buttonArchiveRevision" Property="Text">
-          <Source>Save as...</Source>
-          <Value>另存为</Value>
-        </TranslationItem>
-        <TranslationItem Name="checkBoxPathFilter" Property="Text">
-          <Source>Archive specific paths only</Source>
-          <Value>只指定归档保存的路径</Value>
-        </TranslationItem>
-        <TranslationItem Name="checkboxRevisionFilter" Property="Text">
-          <Source>Take the files that have changed from the revision above to this one and archive only those</Source>
-          <Value>以这个版本只归档被更改的文件</Value>
-        </TranslationItem>
-        <TranslationItem Name="groupBox1" Property="Text">
-          <Source>Archive format</Source>
-          <Value>归档文件格式</Value>
-        </TranslationItem>
-        <TranslationItem Name="groupBox2" Property="Text">
-          <Source>Filter files</Source>
-          <Value>过滤文件</Value>
-        </TranslationItem>
-        <TranslationItem Name="label1" Property="Text">
-          <Source>This revision will be archived:</Source>
-          <Value>归档校订：</Value>
-        </TranslationItem>
-        <TranslationItem Name="label2" Property="Text">
-          <Source>Choose another
-revision:</Source>
-<<<<<<< HEAD
-=======
-          <OldSource>Choose another revision:</OldSource>
->>>>>>> cffeea08
-          <Value>选择另一个归档校订：</Value>
-        </TranslationItem>
-        <TranslationItem Name="label4" Property="Text">
-          <Source>separate each new path by new line</Source>
-          <Value>每个新路径令起一行</Value>
-        </TranslationItem>
-        <TranslationItem Name="labelAuthorCaption" Property="Text">
-          <Source>Author:</Source>
-          <Value>作者：</Value>
-        </TranslationItem>
-        <TranslationItem Name="labelDateCaption" Property="Text">
-          <Source>Commit date:</Source>
-          <Value>提交日期：</Value>
-        </TranslationItem>
-        <TranslationItem Name="lblChooseDiffRevision" Property="Text">
-          <Source>Choose revision to 
-compare with first:</Source>
-<<<<<<< HEAD
-=======
-          <OldSource>Choose revision to compare with first:</OldSource>
->>>>>>> cffeea08
-          <Value>选择与第一个校订比较的校订:</Value>
-        </TranslationItem>
-        <TranslationItem Name="radioButtonFormatTar" Property="Text" type="obsolete">
-          <Source>tar</Source>
-          <Value>tar</Value>
-        </TranslationItem>
-        <TranslationItem Name="radioButtonFormatZip" Property="Text" type="obsolete">
-          <Source>zip</Source>
-          <Value>zip</Value>
-        </TranslationItem>
-        <TranslationItem Name="_noRevisionSelectedMsgBox" Property="Text" type="obsolete">
-          <Source>Select 1 revision to archive</Source>
-          <Value>选择1修订进行归档</Value>
-        </TranslationItem>
-      </translationItems>
-    </TranslationCategory>
-    <TranslationCategory Name="FormBisect">
-      <translationItems>
-        <TranslationItem Name="$this" Property="Text">
-          <Source>Bisect</Source>
-          <Value>二分</Value>
-        </TranslationItem>
-        <TranslationItem Name="Bad" Property="Text">
-          <Source>Mark current revision bad</Source>
-          <Value>把当前版本标记为“坏”</Value>
-        </TranslationItem>
-        <TranslationItem Name="Good" Property="Text">
-          <Source>Mark current revision good</Source>
-          <Value>把当前版本标记为“好”</Value>
-        </TranslationItem>
-        <TranslationItem Name="Start" Property="Text">
-          <Source>Start bisect</Source>
-          <Value>开始二分</Value>
-        </TranslationItem>
-        <TranslationItem Name="Stop" Property="Text">
-          <Source>Stop bisect</Source>
-          <Value>停止二分</Value>
-        </TranslationItem>
-        <TranslationItem Name="_bisectStart" Property="Text">
-          <Source>Mark selected revisions as start bisect range?</Source>
-          <Value>标记选择的校订为二分开始的位置？</Value>
-        </TranslationItem>
-        <TranslationItem Name="btnSkip" Property="Text">
-          <Source>Skip current revision</Source>
-          <Value>跳过当前校订</Value>
-        </TranslationItem>
-      </translationItems>
-    </TranslationCategory>
-    <TranslationCategory Name="FormBlame">
-      <translationItems>
-        <TranslationItem Name="$this" Property="Text">
-          <Source>File History</Source>
-          <Value>文件历史</Value>
-        </TranslationItem>
-      </translationItems>
-    </TranslationCategory>
-    <TranslationCategory Name="FormBrowse">
-      <translationItems>
-        <TranslationItem Name="$this" Property="Text">
-          <Source>Git Extensions</Source>
-          <Value>Git Extensions</Value>
-        </TranslationItem>
-        <TranslationItem Name="CommitInfoTabPage" Property="Text">
-          <Source>Commit</Source>
-          <Value>提交</Value>
-        </TranslationItem>
-        <TranslationItem Name="DiffTabPage" Property="Text">
-          <Source>Diff</Source>
-          <Value>差异</Value>
-        </TranslationItem>
-        <TranslationItem Name="EditSettings" Property="ToolTipText">
-          <Source>Settings</Source>
-          <Value>设置</Value>
-        </TranslationItem>
-        <TranslationItem Name="GitBash" Property="ToolTipText">
-          <Source>Git bash</Source>
-          <Value>Git bash</Value>
-        </TranslationItem>
-<<<<<<< HEAD
-        <TranslationItem Name="GotoCommit" Property="Text">
-          <Source>Go to commit...</Source>
-          <Value>提交...</Value>
-        </TranslationItem>
-        <TranslationItem Name="GotoCurrentRevision" Property="Text">
-          <Source>Go to current revision</Source>
-          <Value>到当前修订</Value>
-        </TranslationItem>
-=======
->>>>>>> cffeea08
-        <TranslationItem Name="PuTTYToolStripMenuItem" Property="Text">
-          <Source>PuTTY</Source>
-          <Value>PuTTY</Value>
-        </TranslationItem>
-        <TranslationItem Name="RefreshButton" Property="ToolTipText">
-          <Source>Refresh</Source>
-          <Value>刷新</Value>
-        </TranslationItem>
-        <TranslationItem Name="SvnDcommitToolStripMenuItem" Property="Text">
-          <Source>SVN DCommit</Source>
-          <Value>SVN提交</Value>
-        </TranslationItem>
-        <TranslationItem Name="SvnFetchToolStripMenuItem" Property="Text">
-          <Source>SVN Fetch</Source>
-          <Value>SVN获取</Value>
-        </TranslationItem>
-        <TranslationItem Name="SvnRebaseToolStripMenuItem" Property="Text">
-          <Source>SVN Rebase</Source>
-          <Value>SVN rebase</Value>
-        </TranslationItem>
-        <TranslationItem Name="TreeTabPage" Property="Text">
-          <Source>File tree</Source>
-          <Value>文件树</Value>
-        </TranslationItem>
-<<<<<<< HEAD
-=======
-        <TranslationItem Name="_alwaysShowCheckoutDlgStr" Property="Text">
-          <Source>Always show checkout dialog</Source>
-          <Value>总是显示登出对话框</Value>
-        </TranslationItem>
->>>>>>> cffeea08
-        <TranslationItem Name="_configureWorkingDirMenu" Property="Text">
-          <Source>Configure this menu</Source>
-          <Value>配置这个菜单</Value>
-        </TranslationItem>
-        <TranslationItem Name="_createPullRequestsToolStripMenuItem" Property="Text">
-          <Source>Create pull requests...</Source>
-          <Value>创建推送请求...</Value>
-        </TranslationItem>
-        <TranslationItem Name="_errorCaption" Property="Text">
-          <Source>Error</Source>
-          <Value>错误</Value>
-        </TranslationItem>
-        <TranslationItem Name="_forkCloneRepositoryToolStripMenuItem" Property="Text">
-          <Source>Fork/Clone repository...</Source>
-          <Value>跟随/克隆档案库...</Value>
-        </TranslationItem>
-        <TranslationItem Name="_hintUnresolvedMergeConflicts" Property="Text">
-          <Source>There are unresolved merge conflicts!</Source>
-          <Value>有未解决的合并冲突！</Value>
-        </TranslationItem>
-        <TranslationItem Name="_indexLockDeleted" Property="Text">
-          <Source>index.lock deleted.</Source>
-          <Value>index.lock 删除了.</Value>
-        </TranslationItem>
-        <TranslationItem Name="_indexLockNotFound" Property="Text">
-          <Source>index.lock not found at:</Source>
-          <Value>index.lock不在:</Value>
-        </TranslationItem>
-        <TranslationItem Name="_noBranchTitle" Property="Text">
-          <Source>no branch</Source>
-          <Value>没有分支</Value>
-        </TranslationItem>
-        <TranslationItem Name="_noReposHostFound" Property="Text">
-          <Source>Could not find any relevant repository hosts for the currently open repository.</Source>
-          <Value>找不到任何与正打开的档案库相关的资料库主机。</Value>
-        </TranslationItem>
-        <TranslationItem Name="_noReposHostPluginLoaded" Property="Text">
-          <Source>No repository host plugin loaded.</Source>
-          <Value>无库主机加载插件。</Value>
-<<<<<<< HEAD
-        </TranslationItem>
-        <TranslationItem Name="_noRevisionFoundError" Property="Text">
-          <Source>No revision found.</Source>
-          <Value>无修订</Value>
-=======
->>>>>>> cffeea08
-        </TranslationItem>
-        <TranslationItem Name="_noSubmodulesPresent" Property="Text">
-          <Source>No submodules</Source>
-          <Value>无子模块</Value>
-        </TranslationItem>
-        <TranslationItem Name="_nodeNotFoundNextAvailableParentSelected" Property="Text">
-          <Source>Node not found. The next available parent node will be selected.</Source>
-          <Value>未找到节点。下一个可用的父节点将被选中。</Value>
-        </TranslationItem>
-        <TranslationItem Name="_nodeNotFoundSelectionNotChanged" Property="Text">
-          <Source>Node not found. File tree selection was not changed.</Source>
-          <Value>未找到节点。文件树的选择没有改变。</Value>
-        </TranslationItem>
-        <TranslationItem Name="_repositoryHostsToolStripMenuItem" Property="Text">
-          <Source>(Repository hosts)</Source>
-          <Value>(档案库主机)</Value>
-        </TranslationItem>
-        <TranslationItem Name="_saveFileFilterAllFiles" Property="Text">
-          <Source>All files</Source>
-          <Value>所有文件</Value>
-        </TranslationItem>
-        <TranslationItem Name="_saveFileFilterCurrentFormat" Property="Text">
-          <Source>Current format</Source>
-          <Value>当前格式</Value>
-        </TranslationItem>
-        <TranslationItem Name="_stashCount" Property="Text">
-          <Source>{0} saved {1}</Source>
-          <Value>{0} 保存 {1}</Value>
-        </TranslationItem>
-        <TranslationItem Name="_stashPlural" Property="Text">
-          <Source>stashes</Source>
-          <Value>暂存</Value>
-        </TranslationItem>
-        <TranslationItem Name="_stashSingular" Property="Text">
-          <Source>stash</Source>
-          <Value>暂存</Value>
-        </TranslationItem>
-        <TranslationItem Name="_updateCurrentSubmodule" Property="Text">
-          <Source>Update current submodule</Source>
-          <Value>更新当前子模块</Value>
-        </TranslationItem>
-        <TranslationItem Name="_viewPullRequestsToolStripMenuItem" Property="Text">
-          <Source>View pull requests...</Source>
-          <Value>查看推送请求...</Value>
-        </TranslationItem>
-        <TranslationItem Name="_warningMiddleOfBisect" Property="Text">
-          <Source>You are in the middle of a bisect</Source>
-          <Value>你正在二分过程中</Value>
-        </TranslationItem>
-        <TranslationItem Name="_warningMiddleOfPatchApply" Property="Text">
-          <Source>You are in the middle of a patch apply</Source>
-          <Value>你正在打补丁的过程中</Value>
-        </TranslationItem>
-        <TranslationItem Name="_warningMiddleOfRebase" Property="Text">
-          <Source>You are in the middle of a rebase</Source>
-          <Value>你正在rebase的过程中</Value>
-        </TranslationItem>
-        <TranslationItem Name="aBToolStripMenuItem" Property="Text">
-          <Source>A &lt;--&gt; B</Source>
-          <Value>A &lt;--&gt; B</Value>
-        </TranslationItem>
-        <TranslationItem Name="aLocalToolStripMenuItem" Property="Text">
-          <Source>A &lt;--&gt; Working dir</Source>
-          <Value>A &lt;--&gt; 工作目录</Value>
-        </TranslationItem>
-        <TranslationItem Name="aboutToolStripMenuItem" Property="Text">
-          <Source>About</Source>
-          <Value>关于</Value>
-        </TranslationItem>
-        <TranslationItem Name="applyPatchToolStripMenuItem" Property="Text">
-          <Source>Apply patch...</Source>
-          <Value>应用补丁...</Value>
-        </TranslationItem>
-        <TranslationItem Name="archiveToolStripMenuItem" Property="Text">
-          <Source>Archive revision...</Source>
-          <Value>存档...</Value>
-        </TranslationItem>
-        <TranslationItem Name="authorToolStripMenuItem" Property="Text">
-          <Source>Author</Source>
-          <Value>作者</Value>
-        </TranslationItem>
-        <TranslationItem Name="bLocalToolStripMenuItem" Property="Text">
-          <Source>B &lt;--&gt; Working dir</Source>
-          <Value>B &lt;--&gt; 工作目录</Value>
-        </TranslationItem>
-        <TranslationItem Name="bisectToolStripMenuItem" Property="Text">
-          <Source>Bisect...</Source>
-          <Value>二分</Value>
-        </TranslationItem>
-        <TranslationItem Name="blameToolStripMenuItem" Property="Text">
-          <Source>Blame</Source>
-          <Value>文件记录</Value>
-        </TranslationItem>
-        <TranslationItem Name="blameToolStripMenuItem1" Property="Text">
-          <Source>Blame</Source>
-          <Value>文件记录</Value>
-        </TranslationItem>
-        <TranslationItem Name="branchSelect" Property="Text">
-          <Source>Branch</Source>
-          <Value>分支</Value>
-        </TranslationItem>
-        <TranslationItem Name="branchToolStripMenuItem" Property="Text">
-          <Source>Create branch...</Source>
-          <Value>创建分支...</Value>
-        </TranslationItem>
-        <TranslationItem Name="changelogToolStripMenuItem" Property="Text">
-          <Source>Changelog</Source>
-          <Value>更新日志</Value>
-        </TranslationItem>
-        <TranslationItem Name="checkForUpdatesToolStripMenuItem" Property="Text">
-          <Source>Check for updates</Source>
-          <Value>检查更新</Value>
-        </TranslationItem>
-        <TranslationItem Name="checkoutBranchToolStripMenuItem" Property="Text">
-          <Source>Checkout branch...</Source>
-          <Value>登出分支...</Value>
-        </TranslationItem>
-        <TranslationItem Name="checkoutToolStripMenuItem" Property="Text">
-          <Source>Checkout revision...</Source>
-          <Value>登出版本...</Value>
-        </TranslationItem>
-        <TranslationItem Name="cherryPickToolStripMenuItem" Property="Text">
-          <Source>Cherry pick...</Source>
-          <Value>选最好的...</Value>
-        </TranslationItem>
-        <TranslationItem Name="cleanupToolStripMenuItem" Property="Text">
-          <Source>Clean working tree...</Source>
-          <Value>清理...</Value>
-        </TranslationItem>
-        <TranslationItem Name="cloneSVNToolStripMenuItem" Property="Text">
-          <Source>Clone SVN repository...</Source>
-          <Value>克隆SVN档案库...</Value>
-        </TranslationItem>
-        <TranslationItem Name="cloneToolStripMenuItem" Property="Text">
-          <Source>Clone repository...</Source>
-          <Value>克隆档案库...</Value>
-        </TranslationItem>
-        <TranslationItem Name="closeToolStripMenuItem" Property="Text">
-          <Source>Close (go to Dashboard)</Source>
-          <Value>关闭</Value>
-        </TranslationItem>
-        <TranslationItem Name="collapseAllToolStripMenuItem" Property="Text">
-          <Source>Collapse all</Source>
-          <Value>全部折叠</Value>
-        </TranslationItem>
-        <TranslationItem Name="commandsToolStripMenuItem" Property="Text">
-          <Source>Commands</Source>
-          <Value>命令</Value>
-        </TranslationItem>
-        <TranslationItem Name="commitToolStripMenuItem" Property="Text">
-          <Source>Commit...</Source>
-          <Value>提交...</Value>
-        </TranslationItem>
-        <TranslationItem Name="commitToolStripMenuItem1" Property="Text">
-          <Source>Commit</Source>
-          <Value>提交</Value>
-        </TranslationItem>
-        <TranslationItem Name="commitcountPerUserToolStripMenuItem" Property="Text">
-          <Source>Commits per user</Source>
-          <Value>每个用户提交</Value>
-        </TranslationItem>
-        <TranslationItem Name="committerToolStripMenuItem" Property="Text">
-          <Source>Committer</Source>
-          <Value>提交者</Value>
-        </TranslationItem>
-        <TranslationItem Name="compressGitDatabaseToolStripMenuItem" Property="Text">
-          <Source>Compress git database</Source>
-          <Value>压缩Git数据库</Value>
-        </TranslationItem>
-        <TranslationItem Name="copyFilenameToClipboardToolStripMenuItem" Property="Text">
-          <Source>Copy full path</Source>
-          <Value>把文件名复制到剪贴板</Value>
-        </TranslationItem>
-        <TranslationItem Name="copyFilenameToClipboardToolStripMenuItem1" Property="Text">
-          <Source>Copy full path(s)</Source>
-          <Value>把文件名复制到剪贴板</Value>
-        </TranslationItem>
-        <TranslationItem Name="dashboardToolStripMenuItem" Property="Text">
-          <Source>Dashboard</Source>
-          <Value>主界面</Value>
-        </TranslationItem>
-        <TranslationItem Name="deleteBranchToolStripMenuItem" Property="Text">
-          <Source>Delete branch...</Source>
-          <Value>删除分支...</Value>
-        </TranslationItem>
-        <TranslationItem Name="deleteIndexlockToolStripMenuItem" Property="Text">
-          <Source>Delete index.lock</Source>
-          <Value>删除index.lock</Value>
-        </TranslationItem>
-        <TranslationItem Name="deleteTagToolStripMenuItem" Property="Text">
-          <Source>Delete tag...</Source>
-          <Value>删除标签...</Value>
-        </TranslationItem>
-        <TranslationItem Name="diffContainsToolStripMenuItem" Property="Text">
-          <Source>Diff contains (SLOW)</Source>
-          <Value>包含区别(慢)</Value>
-        </TranslationItem>
-        <TranslationItem Name="diffShowInFileTreeToolStripMenuItem" Property="Text">
-          <Source>Show in File tree</Source>
-          <Value>显示在文件树</Value>
-        </TranslationItem>
-        <TranslationItem Name="directoryIsNotAValidRepository" Property="Text">
-<<<<<<< HEAD
-          <Source>The selected item is not a valid git repository.
-
-=======
-          <Source>The selected item is not a valid git repository.
-
->>>>>>> cffeea08
-Do you want to abort and remove it from the recent repositories list?</Source>
-          <Value>选定的项目不是一个有效的git档案库。
-
-你想放弃，并从最近的档案库列表中删除它？</Value>
-        </TranslationItem>
-        <TranslationItem Name="directoryIsNotAValidRepositoryCaption" Property="Text">
-          <Source>Open</Source>
-          <Value>打开</Value>
-        </TranslationItem>
-        <TranslationItem Name="donateToolStripMenuItem" Property="Text">
-          <Source>Donate</Source>
-          <Value>捐赠</Value>
-        </TranslationItem>
-        <TranslationItem Name="dontSetAsDefaultToolStripMenuItem" Property="Text">
-          <Source>Don't set as default</Source>
-          <Value>不设置为默认值</Value>
-        </TranslationItem>
-        <TranslationItem Name="editCheckedOutFileToolStripMenuItem" Property="Text">
-          <Source>Edit working dir file</Source>
-          <Value>编辑工作目录的文件</Value>
-<<<<<<< HEAD
-=======
-        </TranslationItem>
-        <TranslationItem Name="editLocalGitConfigToolStripMenuItem" Property="Text" type="unfinished">
-          <Source>Edit .git/config</Source>
-          <Value>编辑 .git/config</Value>
->>>>>>> cffeea08
-        </TranslationItem>
-        <TranslationItem Name="editgitattributesToolStripMenuItem" Property="Text">
-          <Source>Edit .gitattributes</Source>
-          <Value>编辑 .gitattributes</Value>
-        </TranslationItem>
-        <TranslationItem Name="editgitignoreToolStripMenuItem1" Property="Text">
-          <Source>Edit .gitignore</Source>
-          <Value>编辑 .gitignore</Value>
-        </TranslationItem>
-        <TranslationItem Name="editmailmapToolStripMenuItem" Property="Text">
-          <Source>Edit .mailmap</Source>
-          <Value>编辑 .mailmap</Value>
-        </TranslationItem>
-        <TranslationItem Name="exitToolStripMenuItem" Property="Text">
-          <Source>Exit</Source>
-          <Value>退出</Value>
-        </TranslationItem>
-        <TranslationItem Name="expandAllToolStripMenuItem" Property="Text">
-          <Source>Expand all (takes a while on large trees)</Source>
-          <Value>全部展开 (文件很多时会花费一点时间)</Value>
-        </TranslationItem>
-        <TranslationItem Name="fetchAllToolStripMenuItem" Property="Text">
-          <Source>Fetch all</Source>
-          <Value>拉取全部</Value>
-        </TranslationItem>
-        <TranslationItem Name="fetchToolStripMenuItem" Property="Text">
-          <Source>Fetch</Source>
-          <Value>获取</Value>
-        </TranslationItem>
-        <TranslationItem Name="fileExplorerToolStripMenuItem" Property="Text">
-          <Source>File Explorer</Source>
-          <Value>文件浏览器</Value>
-        </TranslationItem>
-        <TranslationItem Name="fileHistoryDiffToolstripMenuItem" Property="Text">
-          <Source>File history</Source>
-          <Value>文件历史</Value>
-        </TranslationItem>
-        <TranslationItem Name="fileHistoryToolStripMenuItem" Property="Text">
-          <Source>File history</Source>
-          <Value>文件历史</Value>
-        </TranslationItem>
-        <TranslationItem Name="fileToolStripMenuItem" Property="Text">
-          <Source>Start</Source>
-          <Value>开始</Value>
-        </TranslationItem>
-        <TranslationItem Name="fileTreeArchiveToolStripMenuItem" Property="Text">
-          <Source>Archive...</Source>
-          <Value>归档...</Value>
-<<<<<<< HEAD
-=======
-        </TranslationItem>
-        <TranslationItem Name="fileTreeCleanWorkingTreeToolStripMenuItem" Property="Text" type="unfinished">
-          <Source>Clean working tree...</Source>
-          <Value>清理...</Value>
->>>>>>> cffeea08
-        </TranslationItem>
-        <TranslationItem Name="fileTreeOpenContainingFolderToolStripMenuItem" Property="Text">
-          <Source>Open containing folder</Source>
-          <Value>打开包含的文件夹</Value>
-        </TranslationItem>
-        <TranslationItem Name="findInDiffToolStripMenuItem" Property="Text">
-          <Source>Find</Source>
-          <Value>查找</Value>
-        </TranslationItem>
-        <TranslationItem Name="findToolStripMenuItem" Property="Text">
-          <Source>Find</Source>
-          <Value>查找</Value>
-        </TranslationItem>
-        <TranslationItem Name="formatPatchToolStripMenuItem" Property="Text">
-          <Source>Format patch...</Source>
-          <Value>格式补丁...</Value>
-        </TranslationItem>
-        <TranslationItem Name="generateOrImportKeyToolStripMenuItem" Property="Text">
-          <Source>Generate or import key</Source>
-          <Value>生成或者导入key</Value>
-        </TranslationItem>
-        <TranslationItem Name="gitBashToolStripMenuItem" Property="Text">
-          <Source>Git bash</Source>
-          <Value>Git bash 命令行</Value>
-        </TranslationItem>
-        <TranslationItem Name="gitGUIToolStripMenuItem" Property="Text">
-          <Source>Git GUI</Source>
-          <Value>Git 图形界面</Value>
-        </TranslationItem>
-        <TranslationItem Name="gitMaintenanceToolStripMenuItem" Property="Text">
-          <Source>Git maintenance</Source>
-          <Value>维护Git</Value>
-        </TranslationItem>
-        <TranslationItem Name="gitcommandLogToolStripMenuItem" Property="Text">
-          <Source>Gitcommand log</Source>
-          <Value>Gitcommand日志</Value>
-        </TranslationItem>
-        <TranslationItem Name="hashToolStripMenuItem" Property="Text">
-          <Source>Hash</Source>
-          <Value>Hash</Value>
-        </TranslationItem>
-        <TranslationItem Name="helpToolStripMenuItem" Property="Text">
-          <Source>Help</Source>
-          <Value>帮助</Value>
-        </TranslationItem>
-        <TranslationItem Name="initNewRepositoryToolStripMenuItem" Property="Text">
-          <Source>Create new repository...</Source>
-          <Value>初始化新的档案库...</Value>
-        </TranslationItem>
-        <TranslationItem Name="kGitToolStripMenuItem" Property="Text">
-          <Source>GitK</Source>
-          <Value>GitK</Value>
-        </TranslationItem>
-        <TranslationItem Name="localToolStripMenuItem" Property="Text">
-          <Source>Local</Source>
-          <Value>本地</Value>
-        </TranslationItem>
-        <TranslationItem Name="manageRemoteRepositoriesToolStripMenuItem1" Property="Text">
-          <Source>Remote repositories...</Source>
-          <Value>管理远程档案库</Value>
-        </TranslationItem>
-        <TranslationItem Name="manageSubmodulesToolStripMenuItem" Property="Text">
-          <Source>Submodules...</Source>
-          <Value>管理子模块</Value>
-        </TranslationItem>
-        <TranslationItem Name="mergeBranchToolStripMenuItem" Property="Text">
-          <Source>Merge branches...</Source>
-          <Value>合并分支...</Value>
-        </TranslationItem>
-        <TranslationItem Name="mergeToolStripMenuItem" Property="Text">
-          <Source>Merge</Source>
-          <Value>合并</Value>
-        </TranslationItem>
-        <TranslationItem Name="navigateToolStripMenuItem" Property="Text">
-          <Source>Navigate</Source>
-          <Value>导航</Value>
-        </TranslationItem>
-        <TranslationItem Name="openContainingFolderToolStripMenuItem" Property="Text">
-          <Source>Open containing folder(s)</Source>
-          <Value>打开包含的文件夹</Value>
-        </TranslationItem>
-        <TranslationItem Name="openFileToolStripMenuItem" Property="Text">
-          <Source>Open this revision (temp file)</Source>
-          <Value>打开这个版本（临时文件）</Value>
-        </TranslationItem>
-        <TranslationItem Name="openFileWithToolStripMenuItem" Property="Text">
-          <Source>Open this revision with... (temp file)</Source>
-          <Value>用工具打开这个版本（临时文件）</Value>
-        </TranslationItem>
-        <TranslationItem Name="openToolStripMenuItem" Property="Text">
-          <Source>Open...</Source>
-          <Value>打开...</Value>
-        </TranslationItem>
-        <TranslationItem Name="openWithDifftoolToolStripMenuItem" Property="Text">
-          <Source>Open with difftool</Source>
-          <Value>用差异比较工具打开</Value>
-        </TranslationItem>
-        <TranslationItem Name="openWithToolStripMenuItem" Property="Text">
-          <Source>Open working dir file with...</Source>
-          <Value>用工具打开签出的文件</Value>
-        </TranslationItem>
-        <TranslationItem Name="parentOfALocalToolStripMenuItem" Property="Text">
-          <Source>A's parent &lt;--&gt; Working dir</Source>
-          <Value>A的上层 &lt;--&gt; 工作目录</Value>
-        </TranslationItem>
-        <TranslationItem Name="parentOfBLocalToolStripMenuItem" Property="Text">
-          <Source>B's parent &lt;--&gt; Working dir</Source>
-          <Value>B的上层 &lt;--&gt; 工作目录</Value>
-        </TranslationItem>
-        <TranslationItem Name="patchToolStripMenuItem" Property="Text">
-          <Source>View patch file...</Source>
-          <Value>查看补丁文件...</Value>
-        </TranslationItem>
-        <TranslationItem Name="pluginSettingsToolStripMenuItem" Property="Text">
-          <Source>Settings</Source>
-          <Value>设置</Value>
-        </TranslationItem>
-        <TranslationItem Name="pluginsToolStripMenuItem" Property="Text">
-          <Source>Plugins</Source>
-          <Value>插件</Value>
-        </TranslationItem>
-        <TranslationItem Name="pullToolStripMenuItem" Property="Text">
-          <Source>Pull...</Source>
-          <Value>拉取...</Value>
-        </TranslationItem>
-        <TranslationItem Name="pullToolStripMenuItem1" Property="Text">
-          <Source>Pull</Source>
-          <Value>拉取</Value>
-        </TranslationItem>
-        <TranslationItem Name="pushToolStripMenuItem" Property="Text">
-          <Source>Push...</Source>
-          <Value>推送...</Value>
-        </TranslationItem>
-        <TranslationItem Name="rebaseToolStripMenuItem" Property="Text">
-          <Source>Rebase...</Source>
-          <Value>衍合...</Value>
-        </TranslationItem>
-        <TranslationItem Name="rebaseToolStripMenuItem1" Property="Text">
-          <Source>Rebase</Source>
-          <Value>衍合</Value>
-        </TranslationItem>
-        <TranslationItem Name="recentToolStripMenuItem" Property="Text">
-          <Source>Recent Repositories</Source>
-          <Value>最近的档案库</Value>
-        </TranslationItem>
-        <TranslationItem Name="refreshDashboardToolStripMenuItem" Property="Text">
-          <Source>Refresh</Source>
-          <Value>刷新</Value>
-        </TranslationItem>
-        <TranslationItem Name="refreshToolStripMenuItem" Property="Text">
-          <Source>Refresh</Source>
-          <Value>刷新</Value>
-        </TranslationItem>
-        <TranslationItem Name="remoteToolStripMenuItem" Property="Text">
-          <Source>Remote</Source>
-          <Value>远程</Value>
-        </TranslationItem>
-        <TranslationItem Name="repoSettingsToolStripMenuItem" Property="Text">
-          <Source>Repository settings</Source>
-          <Value>档案库设置</Value>
-        </TranslationItem>
-        <TranslationItem Name="reportAnIssueToolStripMenuItem" Property="Text">
-          <Source>Report an issue</Source>
-          <Value>提交问题</Value>
-        </TranslationItem>
-        <TranslationItem Name="repositoryToolStripMenuItem" Property="Text">
-          <Source>Repository</Source>
-          <Value>档案库</Value>
-        </TranslationItem>
-        <TranslationItem Name="resetFileToAToolStripMenuItem" Property="Text">
-          <Source>A</Source>
-          <Value>A</Value>
-        </TranslationItem>
-        <TranslationItem Name="resetFileToRemoteToolStripMenuItem" Property="Text">
-          <Source>B</Source>
-          <Value>B</Value>
-        </TranslationItem>
-        <TranslationItem Name="resetFileToToolStripMenuItem" Property="Text">
-          <Source>Reset file(s) to</Source>
-          <Value>复位文件到</Value>
-        </TranslationItem>
-        <TranslationItem Name="resetToThisRevisionToolStripMenuItem" Property="Text">
-          <Source>Reset to selected revision</Source>
-          <Value>复位到选择的修订</Value>
-        </TranslationItem>
-        <TranslationItem Name="resetToolStripMenuItem" Property="Text">
-          <Source>Reset changes...</Source>
-          <Value>复位变化...</Value>
-        </TranslationItem>
-        <TranslationItem Name="runMergetoolToolStripMenuItem" Property="Text">
-          <Source>Solve mergeconflicts...</Source>
-          <Value>解决合并冲突...</Value>
-        </TranslationItem>
-        <TranslationItem Name="saveAsToolStripMenuItem" Property="Text">
-          <Source>Save as...</Source>
-          <Value>另存为</Value>
-        </TranslationItem>
-        <TranslationItem Name="saveAsToolStripMenuItem1" Property="Text">
-          <Source>Save (B) as...</Source>
-          <Value>另存为（&amp;B）</Value>
-        </TranslationItem>
-        <TranslationItem Name="saveToolStripMenuItem" Property="Text">
-          <Source>Save</Source>
-          <Value>保存</Value>
-        </TranslationItem>
-        <TranslationItem Name="settingsToolStripMenuItem2" Property="Text">
-          <Source>Settings</Source>
-          <Value>设置</Value>
-        </TranslationItem>
-        <TranslationItem Name="settingsToolStripMenuItem3" Property="Text">
-          <Source>Settings</Source>
-          <Value>设置</Value>
-        </TranslationItem>
-        <TranslationItem Name="startAuthenticationAgentToolStripMenuItem" Property="Text">
-          <Source>Start authentication agent</Source>
-          <Value>启动认证代理</Value>
-        </TranslationItem>
-        <TranslationItem Name="stashChangesToolStripMenuItem" Property="Text">
-          <Source>Stash</Source>
-          <Value>暂存</Value>
-        </TranslationItem>
-        <TranslationItem Name="stashPopToolStripMenuItem" Property="Text">
-          <Source>Stash pop</Source>
-          <Value>丢弃暂存的修改</Value>
-        </TranslationItem>
-        <TranslationItem Name="stashToolStripMenuItem" Property="Text">
-          <Source>Stash changes...</Source>
-          <Value>将改变放到缓冲区...</Value>
-        </TranslationItem>
-        <TranslationItem Name="synchronizeAllSubmodulesToolStripMenuItem" Property="Text">
-          <Source>Synchronize all submodules</Source>
-          <Value>同步所有子模块</Value>
-        </TranslationItem>
-        <TranslationItem Name="tagToolStripMenuItem" Property="Text">
-          <Source>Create tag...</Source>
-          <Value>创建标签...</Value>
-        </TranslationItem>
-        <TranslationItem Name="toggleSplitViewLayout" Property="ToolTipText">
-          <Source>Toggle split view layout</Source>
-          <Value>切换拆分视图布局</Value>
-        </TranslationItem>
-        <TranslationItem Name="toolStripButton1" Property="Text">
-          <Source>Commit</Source>
-          <Value>提交</Value>
-        </TranslationItem>
-        <TranslationItem Name="toolStripButtonLevelUp" Property="Text">
-          <Source>Go to superproject</Source>
-          <Value>转到父项目</Value>
-        </TranslationItem>
-        <TranslationItem Name="toolStripButtonPull" Property="Text">
-          <Source>Pull</Source>
-          <Value>拉取</Value>
-        </TranslationItem>
-        <TranslationItem Name="toolStripButtonPush" Property="Text">
-          <Source>Push</Source>
-          <Value>推送</Value>
-        </TranslationItem>
-        <TranslationItem Name="toolStripLabel1" Property="Text">
-          <Source>Branches:</Source>
-          <Value>分支：</Value>
-        </TranslationItem>
-        <TranslationItem Name="toolStripLabel2" Property="Text">
-          <Source>Filter:</Source>
-          <Value>过滤器：</Value>
-        </TranslationItem>
-        <TranslationItem Name="toolStripSplitStash" Property="ToolTipText">
-          <Source>Stash changes</Source>
-          <Value>暂存修改到缓冲区</Value>
-        </TranslationItem>
-        <TranslationItem Name="toolStripStatusLabel1" Property="Text">
-          <Source>X</Source>
-          <Value>X</Value>
-        </TranslationItem>
-        <TranslationItem Name="toolsToolStripMenuItem" Property="Text">
-          <Source>Tools</Source>
-          <Value>工具</Value>
-        </TranslationItem>
-        <TranslationItem Name="translateToolStripMenuItem" Property="Text">
-          <Source>Translate</Source>
-          <Value>翻译</Value>
-        </TranslationItem>
-        <TranslationItem Name="updateAllSubmodulesToolStripMenuItem" Property="Text">
-          <Source>Update all submodules</Source>
-          <Value>更新所有的子模块</Value>
-        </TranslationItem>
-        <TranslationItem Name="userManualToolStripMenuItem" Property="Text">
-          <Source>User Manual</Source>
-          <Value>用户手册</Value>
-        </TranslationItem>
-        <TranslationItem Name="verifyGitDatabaseToolStripMenuItem" Property="Text">
-          <Source>Recover lost objects...</Source>
-          <Value>恢复丢失的对象...</Value>
-        </TranslationItem>
-        <TranslationItem Name="viewStashToolStripMenuItem" Property="Text">
-          <Source>View stash</Source>
-          <Value>查看Git缓冲区</Value>
-        </TranslationItem>
-        <TranslationItem Name="viewToolStripMenuItem" Property="Text">
-          <Source>View</Source>
-          <Value>查看</Value>
-        </TranslationItem>
-        <TranslationItem Name="remotesToolStripMenuItem" Property="Text" type="obsolete">
-          <Source>Remotes</Source>
-          <Value>远程</Value>
-        </TranslationItem>
-        <TranslationItem Name="viewDiffToolStripMenuItem" Property="Text" type="obsolete">
-          <Source>View changes</Source>
-          <Value>查看差异</Value>
-        </TranslationItem>
-        <TranslationItem Name="_updateAllSuperprojectSubmodules" Property="Text" type="obsolete">
-          <Source>Update all superproject submodules</Source>
-          <Value>更新所有父工程下的子模块</Value>
-        </TranslationItem>
-        <TranslationItem Name="stashPopToolStripMenuItem" Property="ToolTipText" type="obsolete">
-          <Source>Apply and drop single stash</Source>
-          <Value>应用并丢弃暂存栈</Value>
-        </TranslationItem>
-        <TranslationItem Name="openSubmoduleToolStripMenuItem" Property="Text" type="obsolete">
-          <Source>Browse submodule</Source>
-          <Value>浏览子模块</Value>
-        </TranslationItem>
-      </translationItems>
-    </TranslationCategory>
-    <TranslationCategory Name="FormChangeLog">
-      <translationItems>
-        <TranslationItem Name="$this" Property="Text">
-          <Source>Change log</Source>
-          <Value>更改日志</Value>
-        </TranslationItem>
-      </translationItems>
-    </TranslationCategory>
-    <TranslationCategory Name="FormCheckoutBranch">
-      <translationItems>
-        <TranslationItem Name="$this" Property="Text">
-          <Source>Checkout branch</Source>
-          <Value>签出分支</Value>
-        </TranslationItem>
-        <TranslationItem Name="LocalBranch" Property="Text">
-          <Source>Local branch</Source>
-          <Value>本地分支</Value>
-        </TranslationItem>
-        <TranslationItem Name="Ok" Property="Text">
-          <Source>Checkout</Source>
-          <Value>登出</Value>
-        </TranslationItem>
-        <TranslationItem Name="Remotebranch" Property="Text">
-          <Source>Remote branch</Source>
-          <Value>远程分支</Value>
-        </TranslationItem>
-        <TranslationItem Name="_applyShashedItemsAgain" Property="Text">
-          <Source>Apply stashed items to working dir again?</Source>
-          <Value>要把缓冲区的对象再次应用到工作目录吗？</Value>
-        </TranslationItem>
-        <TranslationItem Name="_applyShashedItemsAgainCaption" Property="Text">
-          <Source>Auto stash</Source>
-          <Value>自动缓冲</Value>
-        </TranslationItem>
-        <TranslationItem Name="_createBranch" Property="Text">
-          <Source>Create local branch with the name:</Source>
-          <Value>创建本地分支，名为：</Value>
-        </TranslationItem>
-        <TranslationItem Name="_customBranchNameIsEmpty" Property="Text">
-<<<<<<< HEAD
-          <Source>Custom branch name is empty.
-=======
-          <Source>Custom branch name is empty.
->>>>>>> cffeea08
-Enter valid branch name or select predefined value.</Source>
-          <Value>自定义分支名称是空的。
-输入有效的分支名称，或选择预定义的值。</Value>
-        </TranslationItem>
-        <TranslationItem Name="_customBranchNameIsNotValid" Property="Text">
-<<<<<<< HEAD
-          <Source>“{0}” is not valid branch name.
-=======
-          <Source>“{0}” is not valid branch name.
->>>>>>> cffeea08
-Enter valid branch name or select predefined value.</Source>
-          <Value>“{0}”不是有效分支名称。
-输入有效的分支名称，或选择预定义的值。</Value>
-        </TranslationItem>
-        <TranslationItem Name="_dontShowAgain" Property="Text">
-          <Source>Don't show me this message again.</Source>
-          <Value>不要再显示这个消息</Value>
-        </TranslationItem>
-        <TranslationItem Name="label1" Property="Text">
-          <Source>Select branch</Source>
-          <Value>选择分支</Value>
-        </TranslationItem>
-        <TranslationItem Name="localChangesGB" Property="Text">
-          <Source>Local changes</Source>
-          <Value>本地更改</Value>
-        </TranslationItem>
-        <TranslationItem Name="rbCreateBranchWithCustomName" Property="Text">
-          <Source>Create local branch with custom name:</Source>
-          <Value>创建自定义本地分支，名为：</Value>
-        </TranslationItem>
-        <TranslationItem Name="rbDontChange" Property="Text">
-          <Source>Don't change</Source>
-          <Value>不更改</Value>
-        </TranslationItem>
-        <TranslationItem Name="rbDontCreate" Property="Text">
-          <Source>Checkout remote branch</Source>
-          <Value>登出远程分支</Value>
-        </TranslationItem>
-        <TranslationItem Name="rbMerge" Property="Text">
-          <Source>Merge</Source>
-          <Value>合并</Value>
-        </TranslationItem>
-        <TranslationItem Name="rbReset" Property="Text">
-          <Source>Reset</Source>
-          <Value>复位</Value>
-        </TranslationItem>
-        <TranslationItem Name="rbResetBranch" Property="Text">
-          <Source>Reset local branch with the name:</Source>
-          <Value>复位本地分支的名称：</Value>
-        </TranslationItem>
-        <TranslationItem Name="rbStash" Property="Text">
-          <Source>Stash</Source>
-          <Value>暂存</Value>
-        </TranslationItem>
-      </translationItems>
-    </TranslationCategory>
-    <TranslationCategory Name="FormCheckoutRevision">
-      <translationItems>
-        <TranslationItem Name="$this" Property="Text">
-          <Source>Checkout revision</Source>
-          <Value>登出版本</Value>
-        </TranslationItem>
-        <TranslationItem Name="Force" Property="Text">
-          <Source>Force (reset local changes)</Source>
-          <Value>强制</Value>
-        </TranslationItem>
-        <TranslationItem Name="Ok" Property="Text">
-          <Source>Checkout</Source>
-          <Value>登出</Value>
-        </TranslationItem>
-        <TranslationItem Name="_noRevisionSelectedMsgBox" Property="Text">
-          <Source>Select 1 revision to checkout.</Source>
-          <Value>选择修订 1 来登出</Value>
-        </TranslationItem>
-        <TranslationItem Name="_noRevisionSelectedMsgBoxCaption" Property="Text">
-          <Source>Checkout</Source>
-          <Value>登出</Value>
-        </TranslationItem>
-        <TranslationItem Name="label2" Property="Text">
-          <Source>Checkout this revision</Source>
-          <Value>登出这个修订</Value>
-        </TranslationItem>
-        <TranslationItem Name="label3" Property="Text">
-          <Source>or choose another one.</Source>
-          <Value>或者选择另一个。</Value>
-        </TranslationItem>
-      </translationItems>
-    </TranslationCategory>
-    <TranslationCategory Name="FormCherryPick">
-      <translationItems>
-        <TranslationItem Name="$this" Property="Text">
-          <Source>Cherry pick commit</Source>
-          <Value>优选</Value>
-        </TranslationItem>
-        <TranslationItem Name="AutoCommit" Property="Text">
-          <Source>Automatically create a commit</Source>
-          <Value>当没有任何合并冲突，自动创建提交。</Value>
-        </TranslationItem>
-        <TranslationItem Name="BranchInfo" Property="Text">
-          <Source>Cherry pick this commit:</Source>
-          <Value>优化(Cherry pick)此提交：</Value>
-        </TranslationItem>
-        <TranslationItem Name="ParentsLabel" Property="Text">
-          <Source>This commit is a merge, select parent:</Source>
-          <Value>这提交是一个合并，选择合并的上一代：</Value>
-        </TranslationItem>
-        <TranslationItem Name="Pick" Property="Text">
-          <Source>Cherry pick</Source>
-          <Value>选最好的</Value>
-        </TranslationItem>
-        <TranslationItem Name="_noneParentSelectedText" Property="Text">
-          <Source>None parent is selected!</Source>
-          <Value>未选择父项</Value>
-        </TranslationItem>
-        <TranslationItem Name="_noneParentSelectedTextCaption" Property="Text">
-          <Source>Error</Source>
-          <Value>错误</Value>
-        </TranslationItem>
-        <TranslationItem Name="checkAddReference" Property="Text">
-          <Source>Add commit reference to commit message</Source>
-          <Value>添加提交参考到提交信息</Value>
-        </TranslationItem>
-        <TranslationItem Name="columnHeader1" Property="Text">
-          <Source>No.</Source>
-          <Value>序号</Value>
-        </TranslationItem>
-        <TranslationItem Name="columnHeader2" Property="Text">
-          <Source>Message</Source>
-          <Value>消息</Value>
-        </TranslationItem>
-        <TranslationItem Name="columnHeader3" Property="Text">
-          <Source>Author</Source>
-          <Value>作者</Value>
-        </TranslationItem>
-        <TranslationItem Name="columnHeader4" Property="Text">
-          <Source>Date</Source>
-          <Value>日期</Value>
-        </TranslationItem>
-        <TranslationItem Name="label2" Property="Text" type="unfinished">
-          <Source>Choose another
-revision:</Source>
-          <OldSource>Choose another revision:</OldSource>
-          <Value>选择另一个修订：</Value>
-<<<<<<< HEAD
-=======
-        </TranslationItem>
-        <TranslationItem Name="autoParent" Property="Text" type="obsolete">
-          <Source>Automatically set parent to 1 when commit is a merge</Source>
-          <Value>当提交是一个合并时，自动设置父亲为1</Value>
->>>>>>> cffeea08
-        </TranslationItem>
-        <TranslationItem Name="label1" Property="Text" type="obsolete">
-          <Source>Select a commit you want to cherry pick. The commit will be recommitted on top of the current head.</Source>
-          <Value>选择您要优选的提交。该提交将在当前的头部重新提交。</Value>
-        </TranslationItem>
-      </translationItems>
-    </TranslationCategory>
-    <TranslationCategory Name="FormChooseCommit">
-      <translationItems>
-        <TranslationItem Name="$this" Property="Text">
-          <Source>Choose Commit</Source>
-          <Value>选择提交</Value>
-<<<<<<< HEAD
-        </TranslationItem>
-        <TranslationItem Name="_noRevisionFoundError" Property="Text">
-          <Source>No revision found.</Source>
-          <Value>无修订</Value>
-=======
->>>>>>> cffeea08
-        </TranslationItem>
-        <TranslationItem Name="btnOK" Property="Text">
-          <Source>OK</Source>
-          <Value>确定</Value>
-        </TranslationItem>
-        <TranslationItem Name="buttonGotoCommit" Property="Text">
-          <Source>Go to commit...</Source>
-          <Value>进行提交...</Value>
-        </TranslationItem>
-        <TranslationItem Name="label1" Property="Text">
-          <Source>Find specific commit:</Source>
-          <Value>查找指定的提交:</Value>
-        </TranslationItem>
-      </translationItems>
-    </TranslationCategory>
-    <TranslationCategory Name="FormChooseTranslation">
-      <translationItems>
-        <TranslationItem Name="$this" Property="Text">
-          <Source>Choose language</Source>
-          <Value>选择语言</Value>
-        </TranslationItem>
-        <TranslationItem Name="label1" Property="Text">
-          <Source>Choose your language</Source>
-          <Value>选择你的语言</Value>
-        </TranslationItem>
-        <TranslationItem Name="label2" Property="Text">
-          <Source>You can change the language at any time in the settings dialog</Source>
-          <Value>您可以随时在设置对话框中更改语言</Value>
-        </TranslationItem>
-      </translationItems>
-    </TranslationCategory>
-    <TranslationCategory Name="FormCleanupRepository">
-      <translationItems>
-        <TranslationItem Name="$this" Property="Text" type="unfinished">
-          <Source>Clean working tree</Source>
-          <OldSource>Cleanup repository</OldSource>
-          <Value>清理档案库</Value>
-        </TranslationItem>
-        <TranslationItem Name="Cancel" Property="Text">
-          <Source>Cancel</Source>
-          <Value>取消</Value>
-        </TranslationItem>
-        <TranslationItem Name="Cleanup" Property="Text">
-          <Source>Cleanup</Source>
-          <Value>清理</Value>
-        </TranslationItem>
-        <TranslationItem Name="Preview" Property="Text">
-          <Source>Preview</Source>
-          <Value>预览</Value>
-        </TranslationItem>
-        <TranslationItem Name="RemoveAll" Property="Text">
-          <Source>Remove all untracked files</Source>
-          <Value>移除所有未被跟踪的文件</Value>
-        </TranslationItem>
-        <TranslationItem Name="RemoveDirectories" Property="Text">
-          <Source>Remove untracked directories</Source>
-          <Value>移除所有未被跟踪的文件</Value>
-        </TranslationItem>
-        <TranslationItem Name="RemoveIngnored" Property="Text">
-          <Source>Remove only ignored untracked files</Source>
-          <Value>只移除忽略的被跟踪的文件</Value>
-        </TranslationItem>
-        <TranslationItem Name="RemoveNonIgnored" Property="Text">
-          <Source>Remove only non-ignored untracked files</Source>
-          <Value>只移除未被忽略的被跟踪的文件</Value>
-        </TranslationItem>
-        <TranslationItem Name="_reallyCleanupQuestion" Property="Text">
-          <Source>Are you sure you want to cleanup the repository?</Source>
-          <Value>你确定要清理档案库吗？</Value>
-        </TranslationItem>
-        <TranslationItem Name="_reallyCleanupQuestionCaption" Property="Text">
-          <Source>Cleanup</Source>
-          <Value>清理</Value>
-        </TranslationItem>
-<<<<<<< HEAD
-        <TranslationItem Name="groupBox1" Property="Text">
-          <Source>Cleanup repository</Source>
-          <Value>从工作文件夹下移除未被跟踪的文件</Value>
-=======
-        <TranslationItem Name="checkBoxPathFilter" Property="Text" type="unfinished">
-          <Source>Affect the following path(s) only:</Source>
-          <Value>仅影响以下路径：</Value>
-        </TranslationItem>
-        <TranslationItem Name="groupBox1" Property="Text" type="unfinished">
-          <Source>Remove untracked files from working tree</Source>
-          <OldSource>Cleanup repository</OldSource>
-          <Value>从工作文件夹下移除未被跟踪的文件</Value>
-        </TranslationItem>
-        <TranslationItem Name="label1" Property="Text" type="unfinished">
-          <Source>Log:</Source>
-          <Value>日志：</Value>
-        </TranslationItem>
-        <TranslationItem Name="labelPathHint" Property="Text" type="unfinished">
-          <Source>(one line per path)</Source>
-          <Value>(一行一个路径)</Value>
->>>>>>> cffeea08
-        </TranslationItem>
-      </translationItems>
-    </TranslationCategory>
-    <TranslationCategory Name="FormClone">
-      <translationItems>
-        <TranslationItem Name="$this" Property="Text">
-          <Source>Clone</Source>
-          <Value>克隆</Value>
-        </TranslationItem>
-        <TranslationItem Name="Central" Property="Text">
-          <Source>Central repository, no working dir  (--bare --shared=all)</Source>
-          <Value>中央档案库，没有工作目录(--bare --shared=all)</Value>
-        </TranslationItem>
-        <TranslationItem Name="CentralRepository" Property="Text">
-          <Source>P&amp;ublic repository, no working dir  (--bare)</Source>
-          <Value>中央档案库，没有工作目录(--bare)</Value>
-        </TranslationItem>
-        <TranslationItem Name="FromBrowse" Property="Text">
-          <Source>&amp;Browse</Source>
-          <Value>浏览</Value>
-        </TranslationItem>
-        <TranslationItem Name="LoadSSHKey" Property="Text">
-          <Source>&amp;Load SSH key</Source>
-          <Value>加载SSH密钥</Value>
-        </TranslationItem>
-        <TranslationItem Name="Ok" Property="Text">
-          <Source>Clone</Source>
-          <Value>克隆</Value>
-        </TranslationItem>
-        <TranslationItem Name="Personal" Property="Text">
-          <Source>Personal repository</Source>
-          <Value>个人档案库</Value>
-        </TranslationItem>
-        <TranslationItem Name="PersonalRepository" Property="Text">
-          <Source>&amp;Personal repository</Source>
-          <Value>个人档案库</Value>
-        </TranslationItem>
-        <TranslationItem Name="ToBrowse" Property="Text">
-          <Source>B&amp;rowse</Source>
-          <Value>浏览(&amp;r)</Value>
-        </TranslationItem>
-        <TranslationItem Name="_infoDirectoryExists" Property="Text">
-          <Source>(Directory already exists)</Source>
-          <Value>(目录已经存在)</Value>
-        </TranslationItem>
-        <TranslationItem Name="_infoDirectoryNew" Property="Text">
-          <Source>(New directory)</Source>
-          <Value>(新目录)</Value>
-        </TranslationItem>
-        <TranslationItem Name="_infoNewRepositoryLocation" Property="Text">
-          <Source>The repository will be cloned to a new directory located here:
-{0}</Source>
-          <Value>该档案库将被克隆到目录：
-{0}</Value>
-        </TranslationItem>
-        <TranslationItem Name="_questionOpenRepo" Property="Text">
-          <Source>The repository has been cloned successfully.
-Do you want to open the new repository "{0}" now?</Source>
-          <Value>该档案库已被成功克隆。
-你想现在打开新的档案库“{0}”吗？</Value>
-        </TranslationItem>
-        <TranslationItem Name="_questionOpenRepoCaption" Property="Text">
-          <Source>Open</Source>
-          <Value>打开</Value>
-        </TranslationItem>
-        <TranslationItem Name="brachLabel" Property="Text">
-          <Source>&amp;Branch:</Source>
-          <Value>分支(&amp;B)：</Value>
-        </TranslationItem>
-        <TranslationItem Name="cbIntializeAllSubmodules" Property="Text">
-          <Source>Initialize all submodules</Source>
-          <Value>初始化所有子模块</Value>
-        </TranslationItem>
-        <TranslationItem Name="groupBox1" Property="Text">
-          <Source>Repository type</Source>
-          <Value>档案库类型</Value>
-        </TranslationItem>
-        <TranslationItem Name="label1" Property="Text">
-          <Source>&amp;Repository to clone:</Source>
-          <Value>要克隆的档案库</Value>
-        </TranslationItem>
-        <TranslationItem Name="label2" Property="Text">
-          <Source>&amp;Destination:</Source>
-          <Value>目的地</Value>
-        </TranslationItem>
-        <TranslationItem Name="label3" Property="Text">
-          <Source>&amp;Subdirectory to create:</Source>
-          <Value>要创建的子目录</Value>
-        </TranslationItem>
-        <TranslationItem Name="Info" Property="Text" type="obsolete">
-          <Source>The repository will be cloned to a new directory located here:
-[&amp;Destination:]\GitExtensions</Source>
-          <Value>此档案库将被克隆到一个新的目录：
-     [destination]\GitExtensions\</Value>
-        </TranslationItem>
-      </translationItems>
-    </TranslationCategory>
-    <TranslationCategory Name="FormCommandlineHelp">
-      <translationItems>
-        <TranslationItem Name="$this" Property="Text">
-          <Source>Commandline usage</Source>
-          <Value>命令行使用</Value>
-        </TranslationItem>
-        <TranslationItem Name="label1" Property="Text">
-          <Source>Supported commandline arguments for
-gitex.cmd / gitex (located in the same folder as GitExtensions.exe):</Source>
-          <Value>支持的命令行参数：</Value>
-        </TranslationItem>
-      </translationItems>
-    </TranslationCategory>
-    <TranslationCategory Name="FormCommit">
-      <translationItems>
-        <TranslationItem Name="$this" Property="Text">
-          <Source>Commit</Source>
-          <Value>提交</Value>
-        </TranslationItem>
-        <TranslationItem Name="Amend" Property="Text">
-          <Source>&amp;Amend Commit</Source>
-          <Value>更改最后一次提交(&amp;A)</Value>
-        </TranslationItem>
-        <TranslationItem Name="Cancel" Property="Text">
-          <Source>Cancel</Source>
-          <Value>取消</Value>
-        </TranslationItem>
-        <TranslationItem Name="Commit" Property="Text">
-          <Source>&amp;Commit</Source>
-          <Value>提交(&amp;C)</Value>
-        </TranslationItem>
-        <TranslationItem Name="CommitAndPush" Property="Text">
-          <Source>C&amp;ommit &amp;&amp; push</Source>
-          <Value>提交并推送(&amp;o)</Value>
-        </TranslationItem>
-        <TranslationItem Name="Ok" Property="Text">
-          <Source>Commit</Source>
-          <Value>提交</Value>
-        </TranslationItem>
-        <TranslationItem Name="Reset" Property="Text">
-          <Source>Reset all changes</Source>
-<<<<<<< HEAD
-=======
-          <Value>复位更改</Value>
-        </TranslationItem>
-        <TranslationItem Name="ResetUnStaged" Property="Text" type="unfinished">
-          <Source>Reset unstaged changes</Source>
->>>>>>> cffeea08
-          <Value>复位更改</Value>
-        </TranslationItem>
-        <TranslationItem Name="SolveMergeconflicts" Property="Text">
-          <Source>There are unresolved mergeconflicts
-</Source>
-          <Value>有未解决的合并冲突</Value>
-        </TranslationItem>
-        <TranslationItem Name="StageInSuperproject" Property="Text">
-          <Source>Stage in Superproject</Source>
-          <Value>在父工程中载入</Value>
-        </TranslationItem>
-        <TranslationItem Name="_amendCommit" Property="Text">
-          <Source>You are about to rewrite history.
-Only use amend if the commit is not published yet!
-
-Do you want to continue?</Source>
-          <Value>您将要改写历史。
-如果提交还没有被发布，只用修改就可以了！
-<<<<<<< HEAD
-=======
-
->>>>>>> cffeea08
-你想继续吗？</Value>
-        </TranslationItem>
-        <TranslationItem Name="_amendCommitCaption" Property="Text">
-          <Source>Amend commit</Source>
-          <Value>修改(Amend)提交</Value>
-        </TranslationItem>
-        <TranslationItem Name="_commitMessageDisabled" Property="Text">
-          <Source>Commit Message is requested during commit</Source>
-          <Value>提交中提交信息是必须的</Value>
-        </TranslationItem>
-        <TranslationItem Name="_commitMsgFirstLineInvalid" Property="Text">
-          <Source>First line of commit message contains too many characters.
-Do you want to continue?</Source>
-          <Value>提交信息的第一行包含了太多的字符。
-你要继续吗？</Value>
-        </TranslationItem>
-        <TranslationItem Name="_commitMsgLineInvalid" Property="Text">
-          <Source>The following line of commit message contains too many characters:
-
-{0}
-
-Do you want to continue?</Source>
-          <Value>下面这行提交信息中包含太多的字符：
-
-{0}
-
-你要继续吗？</Value>
-        </TranslationItem>
-        <TranslationItem Name="_commitMsgRegExNotMatched" Property="Text">
-          <Source>Commit message does not match RegEx.
-Do you want to continue?</Source>
-          <Value>提交信息不匹配正则表达式。
-你要继续吗？</Value>
-        </TranslationItem>
-        <TranslationItem Name="_commitMsgSecondLineNotEmpty" Property="Text">
-          <Source>Second line of commit message is not empty.
-Do you want to continue?</Source>
-          <Value>提交信息的第二行是空的。
-你要继续吗？</Value>
-        </TranslationItem>
-        <TranslationItem Name="_commitTemplateSettings" Property="Text">
-          <Source>Settings</Source>
-          <Value>设置</Value>
-        </TranslationItem>
-        <TranslationItem Name="_commitValidationCaption" Property="Text">
-          <Source>Commit validation</Source>
-          <Value>提交验证</Value>
-        </TranslationItem>
-        <TranslationItem Name="_deleteFailed" Property="Text">
-          <Source>Delete file failed</Source>
-          <Value>删除文件失败</Value>
-        </TranslationItem>
-        <TranslationItem Name="_deleteSelectedFiles" Property="Text">
-          <Source>Are you sure you want delete the selected file(s)?</Source>
-          <Value>您确定要删除选中的文件吗？</Value>
-        </TranslationItem>
-        <TranslationItem Name="_deleteSelectedFilesCaption" Property="Text">
-          <Source>Delete</Source>
-          <Value>删除</Value>
-        </TranslationItem>
-        <TranslationItem Name="_deleteUntrackedFiles" Property="Text">
-          <Source>Are you sure you want to delete all untracked files?</Source>
-          <Value>你确定要删除所有未跟踪的文件吗？</Value>
-        </TranslationItem>
-        <TranslationItem Name="_deleteUntrackedFilesCaption" Property="Text">
-          <Source>Delete untracked files.</Source>
-          <Value>删除未跟踪文件。</Value>
-        </TranslationItem>
-        <TranslationItem Name="_enterCommitMessage" Property="Text">
-          <Source>Please enter commit message</Source>
-          <Value>请输入提交信息</Value>
-        </TranslationItem>
-        <TranslationItem Name="_enterCommitMessageCaption" Property="Text">
-          <Source>Commit message</Source>
-          <Value>提交信息</Value>
-        </TranslationItem>
-        <TranslationItem Name="_enterCommitMessageHint" Property="Text">
-          <Source>Enter commit message</Source>
-          <Value>输入提交信息</Value>
-        </TranslationItem>
-        <TranslationItem Name="_formTitle" Property="Text">
-          <Source>Commit to {0} ({1})</Source>
-          <Value>提交到 {0} ({1})</Value>
-        </TranslationItem>
-        <TranslationItem Name="_mergeConflicts" Property="Text">
-          <Source>There are unresolved mergeconflicts, solve mergeconflicts before committing.</Source>
-          <Value>有未解决的合并冲突，提交之前要先结果合并冲突。</Value>
-        </TranslationItem>
-        <TranslationItem Name="_mergeConflictsCaption" Property="Text">
-          <Source>Merge conflicts</Source>
-          <Value>合并冲突</Value>
-        </TranslationItem>
-        <TranslationItem Name="_noFilesStagedAndConfirmAnEmptyMergeCommit" Property="Text">
-<<<<<<< HEAD
-          <Source>There are no files staged for this commit.
-=======
-          <Source>There are no files staged for this commit.
->>>>>>> cffeea08
-Are you sure you want to commit?</Source>
-          <Value>此次提交没有载入任何文件。您确认要提交吗？</Value>
-        </TranslationItem>
-        <TranslationItem Name="_noFilesStagedAndNothingToCommit" Property="Text">
-          <Source>There are no files staged for this commit.</Source>
-          <Value>此次提交没有载入任何文件。</Value>
-        </TranslationItem>
-        <TranslationItem Name="_noFilesStagedButSuggestToCommitAllUnstaged" Property="Text">
-          <Source>There are no files staged for this commit. Stage and commit all unstaged files?</Source>
-          <Value>没有确定载入的文件去提交。载入并提交所有未被载入的文件吗？</Value>
-        </TranslationItem>
-        <TranslationItem Name="_noStagedChanges" Property="Text">
-          <Source>There are no staged changes</Source>
-          <Value>没有载入的更改</Value>
-        </TranslationItem>
-        <TranslationItem Name="_noUnstagedChanges" Property="Text">
-          <Source>There are no unstaged changes</Source>
-          <Value>没有反载入的更改</Value>
-        </TranslationItem>
-        <TranslationItem Name="_notOnBranch" Property="Text">
-          <Source>This commit will be unreferenced when switching to another branch and can be lost.
-
-Do you want to continue?</Source>
-          <Value>您没有在一个分支下工作。
-当切换到另一分支时，此次提交将变得不会被任何分支引用且有可能丢失。
-
-您想继续吗？</Value>
-        </TranslationItem>
-        <TranslationItem Name="_notOnBranchButtons" Property="Text">
-          <Source>Checkout branch|Continue</Source>
-          <Value>登出分支并继续</Value>
-        </TranslationItem>
-        <TranslationItem Name="_notOnBranchCaption" Property="Text">
-          <Source>Not on a branch</Source>
-          <Value>不在一个分支。</Value>
-        </TranslationItem>
-        <TranslationItem Name="_notOnBranchMainInstruction" Property="Text">
-          <Source>You are not working on a branch</Source>
-          <Value>你未在这个分支上</Value>
-        </TranslationItem>
-        <TranslationItem Name="_onlyStageChunkOfSingleFileError" Property="Text">
-          <Source>You can only use this option when selecting a single file</Source>
-          <Value>只有在选择单一文件的时候，您才能使用此选项。</Value>
-        </TranslationItem>
-        <TranslationItem Name="_resetChangesCaption" Property="Text">
-          <Source>Reset changes</Source>
-          <Value>复位变化</Value>
-        </TranslationItem>
-        <TranslationItem Name="_resetSelectedChangesText" Property="Text">
-          <Source>Are you sure you want to reset all selected files?</Source>
-          <Value>你确定要重置所有选定的文件？</Value>
-        </TranslationItem>
-        <TranslationItem Name="_resetSelectedLines" Property="Text">
-          <Source>Reset selected line(s)</Source>
-          <Value>复位选择的行</Value>
-        </TranslationItem>
-        <TranslationItem Name="_resetSelectedLinesConfirmation" Property="Text">
-          <Source>Are you sure you want to reset the changes to the selected lines?</Source>
-          <Value>您确定您要复位选择的行吗？</Value>
-        </TranslationItem>
-        <TranslationItem Name="_resetSelectedLinesToolStripMenuItem" Property="Text">
-          <Source>Reset selected line(s)</Source>
-          <Value>复位选择的行</Value>
-        </TranslationItem>
-        <TranslationItem Name="_resetStageChunkOfFileCaption" Property="Text">
-          <Source>Unstage chunk of file</Source>
-          <Value>反载入文件块</Value>
-        </TranslationItem>
-        <TranslationItem Name="_selectOnlyOneFile" Property="Text">
-          <Source>You must have only one file selected.</Source>
-          <Value>你必须选择至少一个文件</Value>
-        </TranslationItem>
-        <TranslationItem Name="_selectOnlyOneFileCaption" Property="Text">
-          <Source>Error</Source>
-          <Value>错误</Value>
-        </TranslationItem>
-        <TranslationItem Name="_selectionFilterErrorToolTip" Property="Text">
-          <Source>Error {0}</Source>
-          <Value>错误 {0}</Value>
-        </TranslationItem>
-        <TranslationItem Name="_selectionFilterToolTip" Property="Text">
-          <Source>Enter a regular expression to select unstaged files.</Source>
-          <Value>输入一个正则表达式来选择未载入的文件。</Value>
-        </TranslationItem>
-        <TranslationItem Name="_stageDetails" Property="Text">
-          <Source>Stage Details</Source>
-          <Value>载入详情</Value>
-        </TranslationItem>
-        <TranslationItem Name="_stageFiles" Property="Text">
-          <Source>Stage {0} files</Source>
-          <Value>载入{0}个文件</Value>
-        </TranslationItem>
-        <TranslationItem Name="_stageSelectedLines" Property="Text">
-          <Source>Stage selected line(s)</Source>
-          <Value>载入选择的行</Value>
-        </TranslationItem>
-        <TranslationItem Name="_stageSelectedLinesToolStripMenuItem" Property="Text">
-          <Source>Stage selected line(s)</Source>
-          <Value>载入选择的行</Value>
-        </TranslationItem>
-        <TranslationItem Name="_unstageSelectedLines" Property="Text">
-          <Source>Unstage selected line(s)</Source>
-          <Value>反载入选择的行</Value>
-        </TranslationItem>
-        <TranslationItem Name="addFileTogitignoreToolStripMenuItem" Property="Text">
-          <Source>Add file to .gitignore</Source>
-          <Value>添加文件到.gitignore</Value>
-        </TranslationItem>
-        <TranslationItem Name="closeDialogAfterAllFilesCommittedToolStripMenuItem" Property="Text">
-          <Source>Close dialog when all changes are committed</Source>
-          <Value>所有提交完成后关闭对话框</Value>
-        </TranslationItem>
-        <TranslationItem Name="closeDialogAfterEachCommitToolStripMenuItem" Property="Text">
-          <Source>Close dialog after each commit</Source>
-          <Value>每一个提交完成后关闭对话框</Value>
-        </TranslationItem>
-        <TranslationItem Name="commitCursorColumnLabel" Property="Text">
-          <Source>Col</Source>
-          <Value>列</Value>
-        </TranslationItem>
-        <TranslationItem Name="commitCursorLineLabel" Property="Text">
-          <Source>Ln</Source>
-          <Value>行</Value>
-        </TranslationItem>
-        <TranslationItem Name="commitMessageToolStripMenuItem" Property="Text">
-          <Source>Commit &amp;message</Source>
-          <Value>提交信息(&amp;m)</Value>
-        </TranslationItem>
-        <TranslationItem Name="commitSubmoduleChanges" Property="Text">
-          <Source>Commit submodule changes</Source>
-          <Value>提交子模块的更改</Value>
-        </TranslationItem>
-        <TranslationItem Name="commitTemplatesToolStripMenuItem" Property="Text">
-          <Source>Commit &amp;templates</Source>
-          <Value>提交模板(&amp;t)</Value>
-        </TranslationItem>
-        <TranslationItem Name="copyFolderNameMenuItem" Property="Text">
-          <Source>Copy folder name</Source>
-          <Value>辅助路径名</Value>
-        </TranslationItem>
-        <TranslationItem Name="deleteAllUntrackedFilesToolStripMenuItem" Property="Text">
-          <Source>Delete all untracked files</Source>
-          <Value>删除所有未跟踪文件</Value>
-        </TranslationItem>
-        <TranslationItem Name="deleteFileToolStripMenuItem" Property="Text">
-          <Source>Delete file</Source>
-          <Value>删除文件</Value>
-        </TranslationItem>
-        <TranslationItem Name="deleteSelectedFilesToolStripMenuItem" Property="Text">
-          <Source>Delete selected files</Source>
-          <Value>删除选中的文件</Value>
-        </TranslationItem>
-        <TranslationItem Name="editFileToolStripMenuItem" Property="Text">
-          <Source>Edit file</Source>
-          <Value>编辑文件</Value>
-        </TranslationItem>
-        <TranslationItem Name="editGitIgnoreToolStripMenuItem" Property="Text">
-          <Source>Edit ignored files</Source>
-          <Value>编辑忽略的文件</Value>
-        </TranslationItem>
-        <TranslationItem Name="filenameToClipboardToolStripMenuItem" Property="Text">
-          <Source>Copy full path</Source>
-          <Value>文件名复制到剪贴板</Value>
-        </TranslationItem>
-        <TranslationItem Name="generateListOfChangesInSubmodulesChangesToolStripMenuItem" Property="Text">
-          <Source>Generate a list of changes in submodules</Source>
-          <Value>生成子模块更改清单</Value>
-        </TranslationItem>
-        <TranslationItem Name="interactiveAddtoolStripMenuItem" Property="Text">
-          <Source>Interactive Add</Source>
-          <Value>互动添加</Value>
-        </TranslationItem>
-        <TranslationItem Name="llShowPreview" Property="Text">
-          <Source>This file is over 5 MB. Click to show preview</Source>
-          <Value>这个文件大小超过5MB.单击来显示预览</Value>
-        </TranslationItem>
-        <TranslationItem Name="openContainingFolderToolStripMenuItem" Property="Text">
-          <Source>Open containing folder</Source>
-          <Value>打开所在文件夹</Value>
-        </TranslationItem>
-        <TranslationItem Name="openDiffMenuItem" Property="Text">
-          <Source>Open with Difftool</Source>
-          <Value>用Difftool打开</Value>
-        </TranslationItem>
-        <TranslationItem Name="openFolderMenuItem" Property="Text">
-          <Source>Open folder</Source>
-          <Value>打开文件夹</Value>
-        </TranslationItem>
-        <TranslationItem Name="openSubmoduleMenuItem" Property="Text">
-          <Source>Open with Git Extensions</Source>
-          <Value>用Git Extensions打开</Value>
-        </TranslationItem>
-        <TranslationItem Name="openToolStripMenuItem" Property="Text">
-          <Source>Open</Source>
-          <Value>打开</Value>
-        </TranslationItem>
-        <TranslationItem Name="openWithDifftoolToolStripMenuItem" Property="Text">
-          <Source>Open with difftool</Source>
-          <Value>用Difftool打开</Value>
-        </TranslationItem>
-        <TranslationItem Name="openWithToolStripMenuItem" Property="Text">
-          <Source>Open with</Source>
-          <Value>打开方式</Value>
-        </TranslationItem>
-        <TranslationItem Name="refreshDialogOnFormFocusToolStripMenuItem" Property="Text">
-          <Source>Refresh dialog on form focus</Source>
-          <Value>刷新对话框的焦点</Value>
-        </TranslationItem>
-        <TranslationItem Name="resetAlltrackedChangesToolStripMenuItem" Property="Text">
-          <Source>Reset all (tracked) changes</Source>
-          <Value>复位所有（跟踪的）的变化</Value>
-        </TranslationItem>
-        <TranslationItem Name="resetChanges" Property="Text">
-          <Source>Reset file or directory changes</Source>
-          <Value>重置文件的更改</Value>
-        </TranslationItem>
-        <TranslationItem Name="resetPartOfFileToolStripMenuItem" Property="Text">
-          <Source>Reset chunk of file</Source>
-          <Value>复位文件块</Value>
-        </TranslationItem>
-        <TranslationItem Name="resetSelectedFilesToolStripMenuItem" Property="Text">
-          <Source>Reset selected files</Source>
-          <Value>重置选中的文件</Value>
-        </TranslationItem>
-        <TranslationItem Name="resetSubmoduleChanges" Property="Text">
-          <Source>Reset submodule changes</Source>
-          <Value>重置子模块的更改</Value>
-        </TranslationItem>
-<<<<<<< HEAD
-=======
-        <TranslationItem Name="resetUnstagedChangesToolStripMenuItem" Property="Text" type="unfinished">
-          <Source>Reset unstaged changes</Source>
-          <Value>重置未载入的更改</Value>
-        </TranslationItem>
->>>>>>> cffeea08
-        <TranslationItem Name="selectionFilterToolStripMenuItem" Property="Text">
-          <Source>Selection filter</Source>
-          <Value>选择过滤器</Value>
-        </TranslationItem>
-        <TranslationItem Name="showIgnoredFilesToolStripMenuItem" Property="Text">
-          <Source>Show ignored files</Source>
-          <Value>显示被忽略的文件</Value>
-        </TranslationItem>
-        <TranslationItem Name="showUntrackedFilesToolStripMenuItem" Property="Text">
-          <Source>Show untracked files</Source>
-          <Value>显示未跟踪文件</Value>
-        </TranslationItem>
-        <TranslationItem Name="signOffToolStripMenuItem" Property="Text">
-          <Source>Sign-off commit</Source>
-          <Value>Sign-off提交</Value>
-        </TranslationItem>
-        <TranslationItem Name="stashSubmoduleChangesToolStripMenuItem" Property="Text">
-          <Source>Stash submodule changes</Source>
-          <Value>暂存子模块的更改</Value>
-        </TranslationItem>
-        <TranslationItem Name="submoduleSummaryMenuItem" Property="Text">
-          <Source>View summary</Source>
-          <Value>查看摘要</Value>
-        </TranslationItem>
-        <TranslationItem Name="toolAuthorLabelItem" Property="Text">
-          <Source>Author: (Format: "name &lt;mail&gt;")</Source>
-          <Value>作者: (格式: "姓名 &lt;右键地址&gt;")</Value>
-        </TranslationItem>
-        <TranslationItem Name="toolRefreshItem" Property="Text">
-          <Source>Refresh</Source>
-          <Value>刷新</Value>
-        </TranslationItem>
-        <TranslationItem Name="toolStageAllItem" Property="Text">
-          <Source>Stage All</Source>
-          <Value>载入全部</Value>
-        </TranslationItem>
-        <TranslationItem Name="toolStageItem" Property="Text">
-          <Source>&amp;Stage</Source>
-          <Value>载入（&amp;S)</Value>
-        </TranslationItem>
-        <TranslationItem Name="toolStripLabel1" Property="Text">
-          <Source>Selection Filter</Source>
-          <Value>选择过滤器</Value>
-        </TranslationItem>
-        <TranslationItem Name="toolStripMenuItem10" Property="Text">
-          <Source>Open containing folder</Source>
-          <Value>打开所在文件夹</Value>
-        </TranslationItem>
-        <TranslationItem Name="toolStripMenuItem11" Property="Text">
-          <Source>Edit file</Source>
-          <Value>编辑文件</Value>
-        </TranslationItem>
-        <TranslationItem Name="toolStripMenuItem14" Property="Text">
-          <Source>Copy full path</Source>
-          <Value>文件名复制到剪贴板</Value>
-        </TranslationItem>
-        <TranslationItem Name="toolStripMenuItem3" Property="Text">
-          <Source>Options</Source>
-          <Value>选项</Value>
-        </TranslationItem>
-        <TranslationItem Name="toolStripMenuItem6" Property="Text">
-          <Source>View file history</Source>
-          <Value>查看文件历史</Value>
-        </TranslationItem>
-        <TranslationItem Name="toolStripMenuItem7" Property="Text">
-          <Source>Open</Source>
-          <Value>打开</Value>
-        </TranslationItem>
-        <TranslationItem Name="toolStripMenuItem8" Property="Text">
-          <Source>Open with</Source>
-          <Value>打开方式</Value>
-        </TranslationItem>
-        <TranslationItem Name="toolStripMenuItem9" Property="Text">
-          <Source>Open with difftool</Source>
-          <Value>用difftool打开</Value>
-        </TranslationItem>
-        <TranslationItem Name="toolUnstageAllItem" Property="Text">
-          <Source>Unstage All</Source>
-          <Value>反载入全部</Value>
-        </TranslationItem>
-        <TranslationItem Name="toolUnstageItem" Property="Text">
-          <Source>&amp;Unstage</Source>
-          <Value>反载入(&amp;U)</Value>
-        </TranslationItem>
-        <TranslationItem Name="updateSubmoduleMenuItem" Property="Text">
-          <Source>Update submodule</Source>
-          <Value>更新子模块</Value>
-        </TranslationItem>
-        <TranslationItem Name="viewFileHistoryToolStripItem" Property="Text">
-          <Source>View file history</Source>
-          <Value>查看文件历史</Value>
-        </TranslationItem>
-        <TranslationItem Name="viewHistoryMenuItem" Property="Text">
-          <Source>View history</Source>
-          <Value>查看历史</Value>
-        </TranslationItem>
-        <TranslationItem Name="workingToolStripMenuItem" Property="Text">
-          <Source>Working dir changes</Source>
-          <Value>工作目录更改</Value>
-        </TranslationItem>
-        <TranslationItem Name="_resetChangesText" Property="Text" type="obsolete">
-          <Source>Are you sure you want to reset the changes to the selected files?</Source>
-          <Value>您确定要重置对选定文件的更改？</Value>
-        </TranslationItem>
-      </translationItems>
-    </TranslationCategory>
-    <TranslationCategory Name="FormCommitCount">
-      <translationItems>
-        <TranslationItem Name="$this" Property="Text">
-          <Source>Commit count</Source>
-          <Value>提交数</Value>
-        </TranslationItem>
-        <TranslationItem Name="cbIncludeSubmodules" Property="Text">
-          <Source>Include submodules</Source>
-          <Value>包含子模块</Value>
-        </TranslationItem>
-      </translationItems>
-    </TranslationCategory>
-    <TranslationCategory Name="FormCommitDiff">
-      <translationItems>
-        <TranslationItem Name="$this" Property="Text">
-          <Source>Diff</Source>
-          <Value>差异</Value>
-        </TranslationItem>
-      </translationItems>
-    </TranslationCategory>
-    <TranslationCategory Name="FormCommitTemplateSettings">
-      <translationItems>
-        <TranslationItem Name="$this" Property="Text">
-          <Source>Commit template settings</Source>
-          <Value>提交模板设置</Value>
-        </TranslationItem>
-        <TranslationItem Name="_emptyTemplate" Property="Text">
-          <Source>empty</Source>
-          <Value>空</Value>
-        </TranslationItem>
-        <TranslationItem Name="buttonCancel" Property="Text">
-          <Source>Cancel</Source>
-          <Value>取消</Value>
-        </TranslationItem>
-        <TranslationItem Name="buttonOk" Property="Text">
-          <Source>OK</Source>
-          <Value>确定</Value>
-        </TranslationItem>
-        <TranslationItem Name="groupBoxCommitTemplates" Property="Text">
-          <Source>Commit templates</Source>
-          <Value>提交模板</Value>
-        </TranslationItem>
-        <TranslationItem Name="groupBoxCommitValidation" Property="Text">
-          <Source>Commit validation</Source>
-          <Value>提交验证</Value>
-        </TranslationItem>
-        <TranslationItem Name="labelAutoWrap" Property="Text">
-          <Source>Auto-wrap commit message (except subject line)</Source>
-          <Value>提交消息自动换行（除主题行）</Value>
-        </TranslationItem>
-        <TranslationItem Name="labelCommitTemplate" Property="Text">
-          <Source>Commit template:</Source>
-          <Value>提交模板</Value>
-        </TranslationItem>
-        <TranslationItem Name="labelCommitTemplateName" Property="Text">
-          <Source>Name:</Source>
-          <Value>名称</Value>
-        </TranslationItem>
-        <TranslationItem Name="labelMaxFirstLineLength" Property="Text">
-          <Source>Maximum numbers of characters in first line (0 = check disabled):</Source>
-          <Value>第一行中的最大的字符数（0=禁用）</Value>
-        </TranslationItem>
-        <TranslationItem Name="labelMaxLineLength" Property="Text">
-          <Source>Maximum numbers of characters per line (0 = check disabled):</Source>
-          <Value>每行中的最大的字符数（0=禁用）</Value>
-        </TranslationItem>
-        <TranslationItem Name="labelRegExCheck" Property="Text">
-          <Source>Commit must match following RegEx (Empty = check disabled):</Source>
-          <Value>提交必须符合以下的正则表达式（Empty = 禁用）</Value>
-        </TranslationItem>
-        <TranslationItem Name="labelSecondLineEmpty" Property="Text">
-          <Source>Second line must be empty:</Source>
-          <Value>第二行必须为空：</Value>
-        </TranslationItem>
-        <TranslationItem Name="labelUseIndent" Property="Text">
-          <Source>Indent lines after first line:</Source>
-          <Value>第一行后缩进字符数：</Value>
-        </TranslationItem>
-      </translationItems>
-    </TranslationCategory>
-    <TranslationCategory Name="FormContributors">
-      <translationItems>
-        <TranslationItem Name="$this" Property="Text">
-          <Source>Contributors</Source>
-          <Value>贡献者</Value>
-        </TranslationItem>
-        <TranslationItem Name="codersLabel" Property="Text">
-          <Source>Coders</Source>
-          <Value>编码者</Value>
-        </TranslationItem>
-        <TranslationItem Name="designersLabel" Property="Text">
-          <Source>Designers</Source>
-          <Value>设计者</Value>
-        </TranslationItem>
-        <TranslationItem Name="label1" Property="Text">
-          <Source>Coders:</Source>
-          <Value>编码者：</Value>
-        </TranslationItem>
-        <TranslationItem Name="label2" Property="Text">
-          <Source>Translators:</Source>
-          <Value>翻译：</Value>
-        </TranslationItem>
-        <TranslationItem Name="label4" Property="Text">
-          <Source>Logo design:</Source>
-          <Value>Logo设计：</Value>
-        </TranslationItem>
-        <TranslationItem Name="translatorsLabel" Property="Text">
-          <Source>Translators</Source>
-          <Value>翻译</Value>
-        </TranslationItem>
-      </translationItems>
-    </TranslationCategory>
-    <TranslationCategory Name="FormCreateBranch">
-      <translationItems>
-        <TranslationItem Name="$this" Property="Text">
-          <Source>Create branch</Source>
-          <Value>创建分支</Value>
-        </TranslationItem>
-        <TranslationItem Name="CheckoutAfterCreate" Property="Text">
-          <Source>Checkout after create</Source>
-          <Value>创建后登出</Value>
-        </TranslationItem>
-        <TranslationItem Name="ClearOrphan" Property="Text">
-          <Source>Clear working dir and index</Source>
-          <Value>清空工作目录及其索引</Value>
-        </TranslationItem>
-        <TranslationItem Name="Ok" Property="Text">
-          <Source>Create branch</Source>
-          <Value>创建分支</Value>
-        </TranslationItem>
-        <TranslationItem Name="Orphan" Property="Text">
-          <Source>Create orphan</Source>
-          <Value>创建空分支</Value>
-        </TranslationItem>
-        <TranslationItem Name="_branchNameIsEmpty" Property="Text">
-          <Source>Enter branch name.</Source>
-          <Value>输入分支名称。</Value>
-        </TranslationItem>
-        <TranslationItem Name="_branchNameIsNotValud" Property="Text">
-          <Source>“{0}” is not valid branch name.</Source>
-          <Value>“{0}” 不是有效分支名称。</Value>
-        </TranslationItem>
-        <TranslationItem Name="_noRevisionSelected" Property="Text">
-          <Source>Select 1 revision to create the branch on.</Source>
-          <Value>选择修订1来创建分支</Value>
-        </TranslationItem>
-        <TranslationItem Name="groupBox1" Property="Text">
-          <Source>Orphan</Source>
-          <Value>空分支</Value>
-        </TranslationItem>
-        <TranslationItem Name="label1" Property="Text">
-          <Source>Branch name</Source>
-          <Value>分支名称</Value>
-        </TranslationItem>
-        <TranslationItem Name="label2" Property="Text">
-          <Source>Create branch at this revision</Source>
-          <Value>从这个修订创建分支</Value>
-        </TranslationItem>
-        <TranslationItem Name="label3" Property="Text">
-          <Source>or choose another one.</Source>
-          <Value>或者选择另一个修订</Value>
-        </TranslationItem>
-      </translationItems>
-    </TranslationCategory>
-    <TranslationCategory Name="FormCreateTag">
-      <translationItems>
-        <TranslationItem Name="$this" Property="Text" type="unfinished">
-          <Source>Create tag</Source>
-          <Value>创建标签</Value>
-        </TranslationItem>
-        <TranslationItem Name="ForceTag" Property="Text" type="unfinished">
-          <Source>Force</Source>
-          <Value>强制</Value>
-        </TranslationItem>
-        <TranslationItem Name="Ok" Property="Text" type="unfinished">
-          <Source>Create tag</Source>
-          <Value>创建标签</Value>
-        </TranslationItem>
-        <TranslationItem Name="_messageCaption" Property="Text" type="unfinished">
-          <Source>Tag</Source>
-          <Value>标签</Value>
-        </TranslationItem>
-        <TranslationItem Name="_noRevisionSelected" Property="Text" type="unfinished">
-          <Source>Select 1 revision to create the tag on.</Source>
-          <Value>选择一个版本来标记</Value>
-        </TranslationItem>
-        <TranslationItem Name="_noTagMessage" Property="Text">
-          <Source>Please enter a tag message</Source>
-          <Value>请输入标签的信息</Value>
-        </TranslationItem>
-        <TranslationItem Name="_pushToCaption" Property="Text" type="unfinished">
-          <Source>Push tag to '{0}'</Source>
-          <Value>推送到{0}</Value>
-        </TranslationItem>
-        <TranslationItem Name="annotate" Property="Text" type="unfinished">
-          <Source>Create annotated tag</Source>
-          <Value>创建带注解的标记</Value>
-        </TranslationItem>
-        <TranslationItem Name="label1" Property="Text" type="unfinished">
-          <Source>Tag name</Source>
-          <Value>标签名称</Value>
-        </TranslationItem>
-        <TranslationItem Name="label2" Property="Text" type="unfinished">
-          <Source>Message</Source>
-          <Value>消息</Value>
-        </TranslationItem>
-        <TranslationItem Name="label3" Property="Text">
-          <Source>Create tag at this revision</Source>
-          <Value>从这个修订创建标签</Value>
-        </TranslationItem>
-        <TranslationItem Name="label4" Property="Text">
-          <Source>or choose another one.</Source>
-          <Value>或者选择另一个修订</Value>
-        </TranslationItem>
-        <TranslationItem Name="pushTag" Property="Text" type="unfinished">
-          <Source>Push tag to '{0}'</Source>
-          <Value>推送到{0}</Value>
-        </TranslationItem>
-      </translationItems>
-    </TranslationCategory>
-    <TranslationCategory Name="FormDashboardCategoryTitle">
-      <translationItems>
-        <TranslationItem Name="$this" Property="Text">
-          <Source>Enter Caption</Source>
-          <Value>输入标题</Value>
-        </TranslationItem>
-        <TranslationItem Name="OkButton" Property="Text">
-          <Source>OK</Source>
-          <Value>确定</Value>
-        </TranslationItem>
-        <TranslationItem Name="_needEnterCaptionText" Property="Text">
-          <Source>You need to enter a caption.</Source>
-          <Value>你需要输入一个标题</Value>
-        </TranslationItem>
-        <TranslationItem Name="_needEnterCaptionTextCaption" Property="Text">
-          <Source>Enter caption</Source>
-          <Value>输入标题</Value>
-        </TranslationItem>
-        <TranslationItem Name="label1" Property="Text">
-          <Source>Enter caption</Source>
-          <Value>输入标题</Value>
-        </TranslationItem>
-      </translationItems>
-    </TranslationCategory>
-    <TranslationCategory Name="FormDashboardEditor">
-      <translationItems>
-        <TranslationItem Name="$this" Property="Text">
-          <Source>Start Page</Source>
-          <Value>起始页</Value>
-        </TranslationItem>
-      </translationItems>
-    </TranslationCategory>
-    <TranslationCategory Name="FormDeleteBranch">
-      <translationItems>
-        <TranslationItem Name="$this" Property="Text">
-          <Source>Delete branch</Source>
-          <Value>删除分支</Value>
-        </TranslationItem>
-        <TranslationItem Name="ForceDelete" Property="Text">
-          <Source>Force delete</Source>
-          <Value>强制删除</Value>
-        </TranslationItem>
-        <TranslationItem Name="Ok" Property="Text">
-          <Source>Delete</Source>
-          <Value>删除</Value>
-        </TranslationItem>
-        <TranslationItem Name="_cannotDeleteCurrentBranchMessage" Property="Text">
-          <Source>Cannot delete the branch “{0}” which you are currently on.</Source>
-          <Value>分支"{0}"不能删除，你真在这个分支上。</Value>
-        </TranslationItem>
-        <TranslationItem Name="_deleteBranchCaption" Property="Text">
-          <Source>Delete branches</Source>
-          <Value>删除分支</Value>
-        </TranslationItem>
-        <TranslationItem Name="_deleteBranchQuestion" Property="Text">
-          <Source>Are you sure you want to delete selected branches?
-Deleting a branch can cause commits to be deleted too!</Source>
-          <Value>你确定要删除此分支？
-如果删除一个分支，它对应的提交也会被被删除！</Value>
-        </TranslationItem>
-        <TranslationItem Name="_deleteUnmergedBranchForcingSuggestion" Property="Text">
-          <Source>You cannot delete unmerged branch until you set “force delete” mode.</Source>
-          <Value>您不能删除未合并的分支，除非你设置了“强制删除”。</Value>
-        </TranslationItem>
-        <TranslationItem Name="label1" Property="Text">
-          <Source>Select branches</Source>
-          <Value>选择分支</Value>
-        </TranslationItem>
-<<<<<<< HEAD
-        <TranslationItem Name="label2" Property="Text" type="unfinished">
-          <Source>You can only delete branches when they are fully merged in HEAD. 
-When you delete a branch the commits can get lost because nothing point to them.
-When you want to delete a not-fully merged branch, you can override
-this using `force delete´.
-=======
-        <TranslationItem Name="label2" Property="Text">
-          <Source>You can only delete branches when they are fully merged in HEAD. 
-When you delete a branch the commits can get lost because nothing point to them.
-When you want to delete a not-fully merged branch, you can override
-this using `force delete´.
->>>>>>> cffeea08
-</Source>
-          <OldSource>You can only delete branches when they are fully merged in HEAD. 
-When you delete a branch the commits can get lost because nothing point to them.
-When you want to delete a not-fully merged branch, you can override
-this using `force delete′.
-</OldSource>
-          <Value>您只能删除已经在HEAD中完全合并的分支。
-如果您删除一分支，对应的提交会丢失，因为已经没有分支指向它们了。
-如果您想删除一个没有完全合并的分支，请选中“强制删除”</Value>
-        </TranslationItem>
-      </translationItems>
-    </TranslationCategory>
-    <TranslationCategory Name="FormDeleteTag">
-      <translationItems>
-        <TranslationItem Name="$this" Property="Text">
-          <Source>Delete tag</Source>
-          <Value>删除标签</Value>
-        </TranslationItem>
-        <TranslationItem Name="Ok" Property="Text">
-          <Source>Delete</Source>
-          <Value>删除</Value>
-        </TranslationItem>
-        <TranslationItem Name="deleteTag" Property="Text">
-          <Source>Delete tag also from the following remote(s):</Source>
-          <Value>删除标签，同时也从以下远程删除：</Value>
-        </TranslationItem>
-        <TranslationItem Name="label1" Property="Text">
-          <Source>Select tag</Source>
-          <Value>选择标签</Value>
-        </TranslationItem>
-        <TranslationItem Name="label2" Property="Text">
-          <Source>This will delete the selected tag from the (local) repository.</Source>
-          <Value>这将从（本地）档案库删除选定的标签。</Value>
-        </TranslationItem>
-        <TranslationItem Name="label3" Property="Text">
-          <Source>(includes information about deleting tags which are already pushed)</Source>
-          <Value>（包括已推送的删除标签的信息）</Value>
-<<<<<<< HEAD
-        </TranslationItem>
-        <TranslationItem Name="_deleteFromCaption" Property="Text" type="obsolete">
-          <Source>Delete from '{0}'</Source>
-          <Value>从{0}删除</Value>
-=======
->>>>>>> cffeea08
-        </TranslationItem>
-      </translationItems>
-    </TranslationCategory>
-    <TranslationCategory Name="FormDiff">
-      <translationItems>
-        <TranslationItem Name="$this" Property="Text">
-          <Source>Diff</Source>
-          <Value>差异</Value>
-        </TranslationItem>
-      </translationItems>
-    </TranslationCategory>
-    <TranslationCategory Name="FormDonate">
-      <translationItems>
-        <TranslationItem Name="$this" Property="Text">
-          <Source>Donate</Source>
-          <Value>捐赠</Value>
-        </TranslationItem>
-        <TranslationItem Name="richTextBox1" Property="Text">
-          <Source>Donate
-
-You can help by making a financial contribution to the project. Donations will be used to cover the costs of hosting a website and to get the resources needed to keep the project running. 
-
-Click on the "Support this project" button to get more information about making a donation.</Source>
-          <Value>捐赠
-
-你可以通过捐赠对此项目作出财政方面的贡献。捐款将用于支付架设网站的成本和该项目保持运行的资源。点击“支持这一项目”按钮来获取有关捐赠的更多信息。</Value>
-        </TranslationItem>
-      </translationItems>
-    </TranslationCategory>
-    <TranslationCategory Name="FormEdit">
-      <translationItems>
-        <TranslationItem Name="$this" Property="Text">
-          <Source>View</Source>
-          <Value>查看</Value>
-        </TranslationItem>
-      </translationItems>
-    </TranslationCategory>
-    <TranslationCategory Name="FormEditor">
-      <translationItems>
-        <TranslationItem Name="$this" Property="Text">
-          <Source>Editor</Source>
-          <Value>编辑者</Value>
-        </TranslationItem>
-        <TranslationItem Name="_cannotOpenFile" Property="Text">
-          <Source>Cannot open file: </Source>
-          <Value>不能打开文件：</Value>
-        </TranslationItem>
-        <TranslationItem Name="_cannotSaveFile" Property="Text">
-          <Source>Cannot save file: </Source>
-          <Value>不能保存文件：</Value>
-        </TranslationItem>
-        <TranslationItem Name="_error" Property="Text">
-          <Source>Error</Source>
-          <Value>错误</Value>
-        </TranslationItem>
-        <TranslationItem Name="_saveChanges" Property="Text">
-          <Source>Do you want to save changes?</Source>
-          <Value>你要保存更改吗？</Value>
-        </TranslationItem>
-        <TranslationItem Name="_saveChangesCaption" Property="Text">
-          <Source>Save changes</Source>
-          <Value>保存更改</Value>
-        </TranslationItem>
-        <TranslationItem Name="labelWarning" Property="Text" type="unfinished">
-          <Source>Here be dragons!
-Changing this file by hand can be harmful and might break something.
-If you are not sure just close this window.</Source>
-          <Value>这很危险！
-手工更改这个文件损坏或部分损坏本地档案库。
-如果你不知道怎么做，最好关闭它。</Value>
-        </TranslationItem>
-        <TranslationItem Name="toolStripSaveButton" Property="ToolTipText">
-          <Source>Save</Source>
-          <Value>保存</Value>
-        </TranslationItem>
-      </translationItems>
-    </TranslationCategory>
-    <TranslationCategory Name="FormFileHistory">
-      <translationItems>
-        <TranslationItem Name="$this" Property="Text">
-          <Source>File History</Source>
-          <Value>文件历史</Value>
-        </TranslationItem>
-        <TranslationItem Name="BlameTab" Property="Text">
-          <Source>Blame</Source>
-          <Value>文件记录</Value>
-        </TranslationItem>
-        <TranslationItem Name="DiffTab" Property="Text">
-          <Source>Diff</Source>
-          <Value>差异</Value>
-        </TranslationItem>
-        <TranslationItem Name="ViewTab" Property="Text">
-          <Source>View</Source>
-          <Value>查看</Value>
-        </TranslationItem>
-        <TranslationItem Name="cherryPickThisCommitToolStripMenuItem" Property="Text">
-          <Source>Cherry pick commit</Source>
-          <Value>最优化提交（Cherry pick commit）</Value>
-        </TranslationItem>
-        <TranslationItem Name="diffToolremotelocalStripMenuItem" Property="Text">
-          <Source>Difftool selected &lt; - &gt; local</Source>
-          <Value>Difftool 已选择的 &lt; - &gt; 本地</Value>
-        </TranslationItem>
-        <TranslationItem Name="followFileHistoryToolStripMenuItem" Property="Text">
-          <Source>Detect and follow renames</Source>
-          <Value>检测和重命名</Value>
-        </TranslationItem>
-        <TranslationItem Name="fullHistoryToolStripMenuItem" Property="Text">
-          <Source>Full history</Source>
-          <Value>完成的历史</Value>
-        </TranslationItem>
-        <TranslationItem Name="loadBlameOnShowToolStripMenuItem" Property="Text">
-          <Source>Load blame on show</Source>
-          <Value>显示时加载Blame</Value>
-        </TranslationItem>
-        <TranslationItem Name="loadHistoryOnShowToolStripMenuItem" Property="Text">
-          <Source>Load history on show</Source>
-          <Value>显示时加载历史</Value>
-        </TranslationItem>
-        <TranslationItem Name="manipuleerCommitToolStripMenuItem" Property="Text">
-          <Source>Manipulate commit</Source>
-          <Value>操纵提交</Value>
-        </TranslationItem>
-        <TranslationItem Name="openWithDifftoolToolStripMenuItem" Property="Text">
-          <Source>Open with difftool</Source>
-          <Value>用difftool打开</Value>
-        </TranslationItem>
-        <TranslationItem Name="revertCommitToolStripMenuItem" Property="Text">
-          <Source>Revert commit</Source>
-          <Value>还原提交</Value>
-        </TranslationItem>
-        <TranslationItem Name="saveAsToolStripMenuItem" Property="Text">
-          <Source>Save as</Source>
-          <Value>另存为</Value>
-        </TranslationItem>
-        <TranslationItem Name="toolStripLabel1" Property="Text">
-          <Source>Branches:</Source>
-          <Value>分支：</Value>
-        </TranslationItem>
-        <TranslationItem Name="toolStripLabel2" Property="Text">
-          <Source>Filter:</Source>
-          <Value>过滤器：</Value>
-        </TranslationItem>
-        <TranslationItem Name="toolStripSplitLoad" Property="ToolTipText">
-          <Source>Load file history</Source>
-          <Value>载入文件历史</Value>
-        </TranslationItem>
-        <TranslationItem Name="viewCommitToolStripMenuItem" Property="Text">
-          <Source>View commit</Source>
-          <Value>查看提交</Value>
-        </TranslationItem>
-      </translationItems>
-    </TranslationCategory>
-    <TranslationCategory Name="FormFixHome">
-      <translationItems>
-        <TranslationItem Name="$this" Property="Text">
-          <Source>Home</Source>
-          <Value>首页</Value>
-        </TranslationItem>
-        <TranslationItem Name="_gitGlobalConfigNotFound" Property="Text">
-          <Source>The environment variable HOME does not point to a directory that contains the global git config file:
-" {0} "
-
-Do you want Git Extensions to help locate the correct folder?</Source>
-          <Value>环境变量 HOME 不包含存在 git config文件的路径：
-“{0}”
-
-你想让Git Extensions来帮助你找到这样的文件夹吗？</Value>
-        </TranslationItem>
-        <TranslationItem Name="_gitGlobalConfigNotFoundCaption" Property="Text">
-          <Source>Global config</Source>
-          <Value>全局配置</Value>
-        </TranslationItem>
-        <TranslationItem Name="_gitconfigFoundHome" Property="Text">
-          <Source>Located .gitconfig in %HOME% ({0}). This setting has been chosen automatically.</Source>
-          <Value>.gitconfig 在 %HOME% ({0})。这个设置将被自动保存。 </Value>
-        </TranslationItem>
-        <TranslationItem Name="_gitconfigFoundHomedrive" Property="Text">
-          <Source>Located .gitconfig in %HOMEDRIVE%%HOMEPATH% ({0}). This setting has been chosen automatically.</Source>
-          <Value>.gitconfig 在 %HOMEDRIVE%%HOMEPATH% ({0})。这个设置将被自动保存。</Value>
-        </TranslationItem>
-        <TranslationItem Name="_gitconfigFoundPersonalFolder" Property="Text">
-          <Source>Located .gitconfig in personal folder ({0}). This setting has been chosen automatically.</Source>
-          <Value>.gitconfig 在用户文件夹 ({0})。这个设置将被自动保存。</Value>
-        </TranslationItem>
-        <TranslationItem Name="_gitconfigFoundUserprofile" Property="Text">
-          <Source>Located .gitconfig in %USERPROFILE% ({0}). This setting has been chosen automatically.</Source>
-          <Value>.gitconfig 在 %USERPROFILE% ({0})。这个设置将被自动保存。</Value>
-        </TranslationItem>
-        <TranslationItem Name="_homeNotAccessible" Property="Text">
-          <Source>The environment variable HOME points to a directory that is not accessible:
-"{0}"</Source>
-          <Value>环境变量 HOME 指向的以下目录无法访问：
-“{0}”</Value>
-        </TranslationItem>
-        <TranslationItem Name="_noHomeDirectorySpecified" Property="Text">
-          <Source>Please enter a HOME directory.</Source>
-          <Value>请输入 HOME 路径。</Value>
-        </TranslationItem>
-        <TranslationItem Name="defaultHome" Property="Text">
-          <Source>Use default for HOME</Source>
-          <Value>使用预设的HOME</Value>
-        </TranslationItem>
-        <TranslationItem Name="groupBox8" Property="Text">
-          <Source>Environment</Source>
-          <Value>环境</Value>
-        </TranslationItem>
-        <TranslationItem Name="label51" Property="Text">
-          <Source>The global config file located in the location stored environment variable %HOME%. By default %HOME% will be set 
-to %HOMEDRIVE%%HOMEPATH% if empty. Change the default behaviour only if you experience problems. </Source>
-          <Value>全局配置文件位于%HOME%的位置。默认设置下，如果%HOME%为空，%HOME%将被设置为%HOMEDRIVE%%HOMEPATH%。
-你应该只在遇到问题的时候才考虑改变默认设置。</Value>
-        </TranslationItem>
-        <TranslationItem Name="ok" Property="Text">
-          <Source>OK</Source>
-          <Value>确定</Value>
-        </TranslationItem>
-        <TranslationItem Name="otherHome" Property="Text">
-          <Source>Other</Source>
-          <Value>其他</Value>
-        </TranslationItem>
-        <TranslationItem Name="otherHomeBrowse" Property="Text">
-          <Source>Browse</Source>
-          <Value>浏览</Value>
-        </TranslationItem>
-        <TranslationItem Name="userprofileHome" Property="Text">
-          <Source>Set HOME to USERPROFILE</Source>
-          <Value>把USERPROFILE设为HOME</Value>
-        </TranslationItem>
-      </translationItems>
-    </TranslationCategory>
-    <TranslationCategory Name="FormFormatPatch">
-      <translationItems>
-        <TranslationItem Name="$this" Property="Text">
-          <Source>Format patch</Source>
-          <Value>格式补丁</Value>
-        </TranslationItem>
-        <TranslationItem Name="Browse" Property="Text">
-          <Source>Browse</Source>
-          <Value>浏览</Value>
-        </TranslationItem>
-        <TranslationItem Name="FormatPatch" Property="Text">
-          <Source>Create patch(es)</Source>
-          <Value>创建补丁文件</Value>
-        </TranslationItem>
-        <TranslationItem Name="SaveToDir" Property="Text">
-          <Source>Save patches in directory</Source>
-          <Value>保存补丁文件夹到目录</Value>
-        </TranslationItem>
-        <TranslationItem Name="SelectedBranch" Property="Text">
-          <Source>Branch</Source>
-          <Value>分支</Value>
-        </TranslationItem>
-        <TranslationItem Name="_currentBranchText" Property="Text">
-          <Source>Current branch:</Source>
-          <Value>当前分支：</Value>
-        </TranslationItem>
-        <TranslationItem Name="_noEmailEnteredText" Property="Text">
-          <Source>You need to enter an email address.</Source>
-          <Value>你需要输入电子邮件地址。</Value>
-        </TranslationItem>
-        <TranslationItem Name="_noGitMailConfigured" Property="Text">
-          <Source>There is no email address configured in the settings dialog.</Source>
-          <Value>配置对话框未配置电子邮件地址。</Value>
-        </TranslationItem>
-        <TranslationItem Name="_noOutputPathEnteredText" Property="Text">
-          <Source>You need to enter an output path.</Source>
-          <Value>你需要输入输出路径。</Value>
-        </TranslationItem>
-        <TranslationItem Name="_noSubjectEnteredText" Property="Text">
-          <Source>You need to enter a mail subject.</Source>
-          <Value>你需要输入邮件的标题信息。</Value>
-        </TranslationItem>
-        <TranslationItem Name="_patchResultCaption" Property="Text">
-          <Source>Patch result</Source>
-          <Value>补丁结果</Value>
-        </TranslationItem>
-        <TranslationItem Name="_sendMailResult" Property="Text">
-          <Source>Send to:</Source>
-          <Value>发送到：</Value>
-        </TranslationItem>
-        <TranslationItem Name="_sendMailResultFailed" Property="Text">
-          <Source>Failed to send mail.</Source>
-          <Value>发送电子邮件失败。</Value>
-        </TranslationItem>
-        <TranslationItem Name="_twoRevisionsNeededCaption" Property="Text">
-          <Source>Patch error</Source>
-          <Value>补丁错误</Value>
-        </TranslationItem>
-        <TranslationItem Name="_twoRevisionsNeededText" Property="Text">
-          <Source>You need to select two revisions</Source>
-          <Value>你需要选择两个修订版本</Value>
-        </TranslationItem>
-        <TranslationItem Name="_wrongSmtpSettingsText" Property="Text">
-          <Source>You need to enter a valid smtp in the settings dialog.</Source>
-          <Value>你需要在设置对话框输入一个有效的smtp。</Value>
-        </TranslationItem>
-        <TranslationItem Name="label1" Property="Text">
-          <Source>Subject</Source>
-          <Value>标题</Value>
-        </TranslationItem>
-        <TranslationItem Name="label2" Property="Text">
-          <Source>Body</Source>
-          <Value>内容</Value>
-        </TranslationItem>
-        <TranslationItem Name="label3" Property="Text">
-          <Source>To</Source>
-          <Value>到</Value>
-        </TranslationItem>
-        <TranslationItem Name="radioButton1" Property="Text">
-          <Source>Mail patches from</Source>
-          <Value>邮件补丁从</Value>
-<<<<<<< HEAD
-        </TranslationItem>
-        <TranslationItem Name="SendToMail" Property="Text" type="obsolete">
-          <Source>Mail patches to</Source>
-          <Value>从邮件打补丁</Value>
-=======
->>>>>>> cffeea08
-        </TranslationItem>
-      </translationItems>
-    </TranslationCategory>
-    <TranslationCategory Name="FormGerritChangeSubmitted">
-      <translationItems>
-        <TranslationItem Name="$this" Property="Text">
-          <Source>Change Submitted</Source>
-          <Value>更改已提交</Value>
-        </TranslationItem>
-        <TranslationItem Name="btnClose" Property="Text">
-          <Source>Close</Source>
-          <Value>关闭</Value>
-        </TranslationItem>
-        <TranslationItem Name="labelSubmitted" Property="Text">
-          <Source>Your change has been submitted for review at the following location:</Source>
-          <Value>您的更改已在以下位置提交审查：</Value>
-        </TranslationItem>
-      </translationItems>
-    </TranslationCategory>
-    <TranslationCategory Name="FormGerritDownload">
-      <translationItems>
-        <TranslationItem Name="$this" Property="Text">
-          <Source>Download Gerrit Change</Source>
-          <Value>下载Gerrit更改</Value>
-        </TranslationItem>
-        <TranslationItem Name="AddRemote" Property="Text">
-          <Source>Manage remotes</Source>
-          <Value>管理远程</Value>
-        </TranslationItem>
-        <TranslationItem Name="Download" Property="Text">
-          <Source>&amp;Download</Source>
-          <Value>下载(&amp;D)</Value>
-        </TranslationItem>
-        <TranslationItem Name="_cannotGetChangeDetails" Property="Text">
-          <Source>Could not retrieve the change details</Source>
-          <Value>无法检索的变化细节</Value>
-        </TranslationItem>
-        <TranslationItem Name="_downloadCaption" Property="Text">
-          <Source>Download change {0}</Source>
-          <Value>下载更改{0}</Value>
-        </TranslationItem>
-        <TranslationItem Name="_downloadGerritChangeCaption" Property="Text">
-          <Source>Download Gerrit Change</Source>
-          <Value>下载Gerrit更改</Value>
-        </TranslationItem>
-        <TranslationItem Name="_selectChange" Property="Text">
-          <Source>Please enter a change</Source>
-          <Value>请输入一个更改</Value>
-        </TranslationItem>
-        <TranslationItem Name="_selectRemote" Property="Text">
-          <Source>Please select a remote repository</Source>
-          <Value>请选择一个远程档案库</Value>
-        </TranslationItem>
-        <TranslationItem Name="labelChange" Property="Text">
-          <Source>Change:</Source>
-          <Value>更改：</Value>
-        </TranslationItem>
-        <TranslationItem Name="labelEnterChangeIdOrNumber" Property="Text">
-          <Source>Enter the Change-Id or the number from the Gerrit URL</Source>
-          <Value>输入Change-Id或Gerrit URL 编号</Value>
-        </TranslationItem>
-        <TranslationItem Name="labelRemote" Property="Text">
-          <Source>Remote:</Source>
-          <Value>远程：</Value>
-        </TranslationItem>
-        <TranslationItem Name="labelTopicBranch" Property="Text">
-          <Source>Topic branch:</Source>
-          <Value>主题分支：</Value>
-        </TranslationItem>
-      </translationItems>
-    </TranslationCategory>
-    <TranslationCategory Name="FormGerritPublish">
-      <translationItems>
-        <TranslationItem Name="$this" Property="Text">
-          <Source>Publish Gerrit Change</Source>
-          <Value>发布Gerrit更改</Value>
-        </TranslationItem>
-        <TranslationItem Name="AddRemote" Property="Text">
-          <Source>Manage remotes</Source>
-          <Value>管理远程</Value>
-        </TranslationItem>
-        <TranslationItem Name="Publish" Property="Text">
-          <Source>&amp;Publish</Source>
-          <Value>发布(&amp;P)</Value>
-        </TranslationItem>
-        <TranslationItem Name="PublishDraft" Property="Text">
-          <Source>Submit review as draft</Source>
-          <Value>提交审阅草稿</Value>
-<<<<<<< HEAD
-        </TranslationItem>
-        <TranslationItem Name="_downloadGerritChangeCaption" Property="Text">
-          <Source>Download Gerrit Change</Source>
-          <Value>下载 Gerrit 变更</Value>
-=======
->>>>>>> cffeea08
-        </TranslationItem>
-        <TranslationItem Name="_publishCaption" Property="Text">
-          <Source>Publish change</Source>
-          <Value>发布更改</Value>
-<<<<<<< HEAD
-=======
-        </TranslationItem>
-        <TranslationItem Name="_publishGerritChangeCaption" Property="Text">
-          <Source>Publish Gerrit Change</Source>
-          <Value>发布Gerrit更改</Value>
->>>>>>> cffeea08
-        </TranslationItem>
-        <TranslationItem Name="_selectBranch" Property="Text">
-          <Source>Please enter a branch</Source>
-          <Value>请输入分支名称</Value>
-        </TranslationItem>
-        <TranslationItem Name="_selectRemote" Property="Text">
-          <Source>Please select a remote repository</Source>
-          <Value>请选择一个远程档案库</Value>
-        </TranslationItem>
-        <TranslationItem Name="labelBranch" Property="Text">
-          <Source>Branch:</Source>
-          <Value>分支：</Value>
-        </TranslationItem>
-        <TranslationItem Name="labelRemote" Property="Text">
-          <Source>Remote:</Source>
-          <Value>远程：</Value>
-        </TranslationItem>
-        <TranslationItem Name="labelTopic" Property="Text">
-          <Source>Topic:</Source>
-          <Value>主题：</Value>
-        </TranslationItem>
-      </translationItems>
-    </TranslationCategory>
-    <TranslationCategory Name="FormGitAttributes">
-      <translationItems>
-        <TranslationItem Name="$this" Property="Text">
-          <Source>Edit .gitattributes</Source>
-          <Value>编辑.gitattributes文件</Value>
-        </TranslationItem>
-        <TranslationItem Name="Save" Property="Text">
-          <Source>Save</Source>
-          <Value>保存</Value>
-        </TranslationItem>
-        <TranslationItem Name="_cannotAccessGitattributes" Property="Text">
-          <Source>Failed to save .gitattributes.
-Check if file is accessible.</Source>
-          <Value>无法保存 .gitattributes。
-检查该文件是否可读写。</Value>
-        </TranslationItem>
-        <TranslationItem Name="_cannotAccessGitattributesCaption" Property="Text">
-          <Source>Failed to save .gitattributes</Source>
-          <Value>无法保存 .gitattributes.</Value>
-        </TranslationItem>
-        <TranslationItem Name="_noWorkingDirCaption" Property="Text">
-          <Source>No working dir</Source>
-          <Value>无工作目录</Value>
-        </TranslationItem>
-        <TranslationItem Name="_saveFileQuestion" Property="Text">
-          <Source>Save changes to .gitattributes?</Source>
-          <Value>保存 .gitattributes？</Value>
-        </TranslationItem>
-        <TranslationItem Name="_saveFileQuestionCaption" Property="Text">
-          <Source>Save changes?</Source>
-          <Value>保存改变？</Value>
-        </TranslationItem>
-        <TranslationItem Name="label1" Property="Text">
-          <Source>Edit the git attributes
-Define attributes per path
-
-Examples
-Mark all jpg files as binary:
-*.jpg binary
-
-Mark sln files as binary:
-*.sln binary
-
-Mark single file as text:
-weirdchars.txt text
-
-For more information run
-command "git help gitattributes"
-</Source>
-          <Value>编辑git的属性
-按路径定义属性
-
-举例：
-标记所有jpg文件为二进制：
-*.jpg binary
-
-标记所有sln文件为二进制：
-*.sln binary
-
-标记单个文件为文本
-weirdchars.txt text
-
-更多信息请看git帮助 
-通过命令"git help gitattributes"
-</Value>
-        </TranslationItem>
-        <TranslationItem Name="noWorkingDir" Property="Text">
-          <Source>.gitattributes is only supported when there is a working dir.</Source>
-          <Value>.gitattributes 只在工作目录下支持。</Value>
-        </TranslationItem>
-      </translationItems>
-    </TranslationCategory>
-    <TranslationCategory Name="FormGitIgnore">
-      <translationItems>
-        <TranslationItem Name="$this" Property="Text">
-          <Source>Edit .gitignore</Source>
-          <Value>编辑 .gitignore 文件</Value>
-        </TranslationItem>
-        <TranslationItem Name="AddDefault" Property="Text">
-          <Source>Add default ignores</Source>
-          <Value>添加默认的忽略项</Value>
-        </TranslationItem>
-        <TranslationItem Name="AddPattern" Property="Text">
-          <Source>Add pattern</Source>
-          <Value>添加模板</Value>
-        </TranslationItem>
-        <TranslationItem Name="Save" Property="Text">
-          <Source>Save</Source>
-          <Value>保存</Value>
-        </TranslationItem>
-        <TranslationItem Name="_cannotAccessGitignore" Property="Text">
-          <Source>Failed to save .gitignore.
-Check if file is accessible.</Source>
-          <Value>无法保存 .gitignore。
-检查该文件是否可读写。</Value>
-        </TranslationItem>
-        <TranslationItem Name="_cannotAccessGitignoreCaption" Property="Text">
-          <Source>Failed to save .gitignore</Source>
-          <Value>无法保存 .gitignore</Value>
-        </TranslationItem>
-        <TranslationItem Name="_gitignoreOnlyInWorkingDirSupported" Property="Text">
-          <Source>.gitignore is only supported when there is a working dir.</Source>
-          <Value>.gitignore只在工作目录下支持。</Value>
-        </TranslationItem>
-        <TranslationItem Name="_gitignoreOnlyInWorkingDirSupportedCaption" Property="Text">
-          <Source>No working dir</Source>
-          <Value>无工作目录</Value>
-        </TranslationItem>
-        <TranslationItem Name="_saveFileQuestion" Property="Text">
-          <Source>Save changes to .gitignore?</Source>
-          <Value>保存 .gitignore？</Value>
-        </TranslationItem>
-        <TranslationItem Name="_saveFileQuestionCaption" Property="Text">
-          <Source>Save changes?</Source>
-          <Value>保存更改？</Value>
-        </TranslationItem>
-        <TranslationItem Name="label1" Property="Text">
-          <Source>Specify filepatterns you want git to ignore.
-
-Example:
-#ignore thumbnails created by windows
-Thumbs.db
-#Ignore files build by Visual Studio
-*.user
-*.aps
-*.pch
-*.vspscc
-*_i.c
-*_p.c
-*.ncb
-*.suo
-*.bak
-*.cache
-*.ilk
-*.log
-[Bb]in
-[Dd]ebug*/
-*.sbr
-obj/
-[Rr]elease*/
-_ReSharper*/</Source>
-          <Value>指定你想让git忽略的文件模板。
-
-举例
-#忽略windows生成的缩略图文件
-Thunbs.db
-#忽略Visual Studio生成时的产生的文件
-*.obj
-*.exe
-*.pdb
-*.user
-*.aps
-*.pch
-*.vspscc
-*_i.c
-*_p.c
-*.ncb
-*.suo
-*.tlb
-*.tlh
-*.bak
-*.cache
-*.ilk
-*.log
-[Bb]in
-[Dd]ebug*/
-*.lib
-*.sbr
-obj/
-[Rr]elease*/
-_ReSharper*/</Value>
-        </TranslationItem>
-        <TranslationItem Name="lnkGitIgnorePatterns" Property="Text">
-          <Source>More gitignore patterns</Source>
-          <Value>更多 gitignore 模板</Value>
-        </TranslationItem>
-      </translationItems>
-    </TranslationCategory>
-    <TranslationCategory Name="FormGitLog">
-      <translationItems>
-        <TranslationItem Name="$this" Property="Text">
-          <Source>Log</Source>
-          <Value>日志</Value>
-        </TranslationItem>
-        <TranslationItem Name="alwaysOnTopCheckBox" Property="Text">
-          <Source>Always on top</Source>
-          <Value>总是在前台</Value>
-        </TranslationItem>
-        <TranslationItem Name="tabPageCommandCache" Property="Text">
-          <Source>Command cache</Source>
-          <Value>命令缓存</Value>
-        </TranslationItem>
-        <TranslationItem Name="tabPageCommandLog" Property="Text">
-          <Source>Command log</Source>
-          <Value>命令日志</Value>
-        </TranslationItem>
-      </translationItems>
-    </TranslationCategory>
-    <TranslationCategory Name="FormGitReview">
-      <translationItems>
-        <TranslationItem Name="$this" Property="Text">
-          <Source>Edit .gitreview</Source>
-          <Value>编辑 .gitreview</Value>
-        </TranslationItem>
-        <TranslationItem Name="Save" Property="Text">
-          <Source>Save</Source>
-          <Value>保存</Value>
-        </TranslationItem>
-        <TranslationItem Name="_cannotAccessGitreview" Property="Text">
-          <Source>Failed to save .gitreview.
-Check if file is accessible.</Source>
-          <Value>无法保存 .gitreview。
-检查该文件是否可读写。</Value>
-        </TranslationItem>
-        <TranslationItem Name="_cannotAccessGitreviewCaption" Property="Text">
-          <Source>Failed to save .gitreview</Source>
-          <Value>无法保存 .gitreview</Value>
-        </TranslationItem>
-        <TranslationItem Name="_gitreviewOnlyInWorkingDirSupported" Property="Text">
-          <Source>.gitreview is only supported when there is a working dir.</Source>
-          <Value>.gitreview 只在工作目录下支持。</Value>
-        </TranslationItem>
-        <TranslationItem Name="_gitreviewOnlyInWorkingDirSupportedCaption" Property="Text">
-          <Source>No working dir</Source>
-          <Value>无工作目录</Value>
-        </TranslationItem>
-        <TranslationItem Name="_saveFileQuestion" Property="Text">
-          <Source>Save changes to .gitreview?</Source>
-          <Value>保存 .gitreview？</Value>
-        </TranslationItem>
-        <TranslationItem Name="_saveFileQuestionCaption" Property="Text">
-          <Source>Save changes?</Source>
-          <Value>保存更改？</Value>
-        </TranslationItem>
-        <TranslationItem Name="label1" Property="Text">
-<<<<<<< HEAD
-          <Source>Provide the configuration for
-.gitreview to setup Gerrit.
-=======
-          <Source>Provide the configuration for
-.gitreview to setup Gerrit.
-
-Example configuration:
-
-[gerrit]
-host=review.example.com
-port=29418
-project=department/project.git
-defaultbranch=master
-defaultremote=review
-defaultrebase=0</Source>
-          <Value>提供配置.gitreview示例
-来设置Gerrit。
->>>>>>> cffeea08
-
-配置示例：
-
-[gerrit]
-host=review.example.com
-port=29418
-project=department/project.git
-defaultbranch=master
-defaultremote=review
-<<<<<<< HEAD
-defaultrebase=0</Source>
-          <Value>提供配置.gitreview示例
-来设置Gerrit。
-
-配置示例：
-
-[gerrit]
-host=review.example.com
-port=29418
-project=department/project.git
-defaultbranch=master
-defaultremote=review
-=======
->>>>>>> cffeea08
-defaultrebase=0</Value>
-        </TranslationItem>
-        <TranslationItem Name="lnkGitReviewHelp" Property="Text">
-          <Source>GitHub page for git-review</Source>
-          <Value>GitHub 的git-review网页</Value>
-        </TranslationItem>
-      </translationItems>
-    </TranslationCategory>
-    <TranslationCategory Name="FormGoToCommit">
-      <translationItems>
-        <TranslationItem Name="$this" Property="Text">
-          <Source>Go to commit</Source>
-          <Value>进行提交</Value>
-        </TranslationItem>
-        <TranslationItem Name="goButton" Property="Text">
-          <Source>Go</Source>
-          <Value>进行</Value>
-        </TranslationItem>
-        <TranslationItem Name="groupBox1" Property="Text">
-          <Source>Help</Source>
-          <Value>帮助</Value>
-        </TranslationItem>
-        <TranslationItem Name="label1" Property="Text">
-          <Source>Commit expression:</Source>
-          <Value>提交表达式：</Value>
-        </TranslationItem>
-        <TranslationItem Name="label2" Property="Text">
-          <Source>Commit expression examples:
-- complete commit hash: e. g.: 8eab51fcb9c4538eb74c4dcd4c31ffd693ad25c9
-- partial commit hash (if unique): e. g.: 8eab51fcb9c453
-- tag name
-- branch name</Source>
-          <Value>提交表达的例子：
-- complete commit hash: e. g.: 8eab51fcb9c4538eb74c4dcd4c31ffd693ad25c9
-- partial commit hash (if unique): e. g.: 8eab51fcb9c453
-- tag name</Value>
-        </TranslationItem>
-        <TranslationItem Name="label3" Property="Text">
-          <Source>Go to tag:</Source>
-          <Value>到标签：</Value>
-        </TranslationItem>
-        <TranslationItem Name="label4" Property="Text">
-          <Source>Go to branch:</Source>
-          <Value>到分支：</Value>
-        </TranslationItem>
-        <TranslationItem Name="linkGitRevParse" Property="Text">
-          <Source>More see git-rev-parse</Source>
-          <Value>更多请看git-rev-parse</Value>
-        </TranslationItem>
-      </translationItems>
-    </TranslationCategory>
-    <TranslationCategory Name="FormGoToLine">
-      <translationItems>
-        <TranslationItem Name="$this" Property="Text">
-          <Source>Go to line</Source>
-          <Value>到行</Value>
-        </TranslationItem>
-        <TranslationItem Name="cancelBtn" Property="Text">
-          <Source>Cancel</Source>
-          <Value>取消</Value>
-        </TranslationItem>
-        <TranslationItem Name="lineLabel" Property="Text">
-          <Source>Line number</Source>
-          <Value>行</Value>
-        </TranslationItem>
-        <TranslationItem Name="okBtn" Property="Text">
-          <Source>OK</Source>
-          <Value>确定</Value>
-        </TranslationItem>
-      </translationItems>
-    </TranslationCategory>
-    <TranslationCategory Name="FormInit">
-      <translationItems>
-        <TranslationItem Name="$this" Property="Text">
-          <Source>Initialize new repository</Source>
-          <Value>初始化新的版本库</Value>
-        </TranslationItem>
-        <TranslationItem Name="Browse" Property="Text">
-          <Source>Browse</Source>
-          <Value>浏览</Value>
-        </TranslationItem>
-        <TranslationItem Name="Central" Property="Text">
-          <Source>Central repository, no working dir  (--bare --shared=all)</Source>
-          <Value>中央资料库，没有工作目录 (--bare --shared=all)
-</Value>
-        </TranslationItem>
-        <TranslationItem Name="Init" Property="Text">
-          <Source>Initialize</Source>
-          <Value>初始化</Value>
-        </TranslationItem>
-        <TranslationItem Name="Personal" Property="Text">
-          <Source>Personal repository</Source>
-          <Value>个人档案库</Value>
-        </TranslationItem>
-        <TranslationItem Name="_chooseDirectory" Property="Text">
-          <Source>Please choose a directory.</Source>
-          <Value>请选择一个目录。</Value>
-        </TranslationItem>
-        <TranslationItem Name="_chooseDirectoryCaption" Property="Text">
-          <Source>Choose directory</Source>
-          <Value>选择目录</Value>
-        </TranslationItem>
-        <TranslationItem Name="_chooseDirectoryNotFile" Property="Text">
-<<<<<<< HEAD
-          <Source>Cannot initialize a new repository on a file.
-=======
-          <Source>Cannot initialize a new repository on a file.
->>>>>>> cffeea08
-Please choose a directory.</Source>
-          <Value>不能初始化一个新的档案库。请选择一个目录。</Value>
-        </TranslationItem>
-        <TranslationItem Name="_chooseDirectoryNotFileCaption" Property="Text">
-          <Source>Error</Source>
-          <Value>错误</Value>
-        </TranslationItem>
-        <TranslationItem Name="_initMsgBoxCaption" Property="Text">
-          <Source>Initialize new repository</Source>
-          <Value>初始化新的版本库</Value>
-        </TranslationItem>
-        <TranslationItem Name="groupBox1" Property="Text">
-          <Source>Repository type</Source>
-          <Value>档案库类型</Value>
-        </TranslationItem>
-        <TranslationItem Name="label1" Property="Text">
-          <Source>Directory</Source>
-          <Value>目录</Value>
-        </TranslationItem>
-      </translationItems>
-    </TranslationCategory>
-    <TranslationCategory Name="FormMailMap">
-      <translationItems>
-        <TranslationItem Name="$this" Property="Text">
-          <Source>Edit .mailmap</Source>
-          <Value>编辑.mailmap文件</Value>
-        </TranslationItem>
-        <TranslationItem Name="Save" Property="Text">
-          <Source>Save</Source>
-          <Value>保存</Value>
-        </TranslationItem>
-        <TranslationItem Name="_cannotAccessMailmap" Property="Text">
-          <Source>Failed to save .mailmap.
-Check if file is accessible.</Source>
-          <Value>无法保存 .mailmap。
-检查该文件是否可读写。</Value>
-        </TranslationItem>
-        <TranslationItem Name="_cannotAccessMailmapCaption" Property="Text">
-          <Source>Failed to save .mailmap</Source>
-          <Value>无法保存 .mailmap</Value>
-        </TranslationItem>
-        <TranslationItem Name="_mailmapOnlyInWorkingDirSupported" Property="Text">
-          <Source>.mailmap is only supported when there is a working dir.</Source>
-          <Value>.mailmap 只在工作目录下支持。</Value>
-        </TranslationItem>
-        <TranslationItem Name="_mailmapOnlyInWorkingDirSupportedCaption" Property="Text">
-          <Source>No working dir</Source>
-          <Value>无工作目录</Value>
-        </TranslationItem>
-        <TranslationItem Name="_saveFileQuestion" Property="Text">
-          <Source>Save changes to .mailmap?</Source>
-          <Value>保存 .mailmap？</Value>
-        </TranslationItem>
-        <TranslationItem Name="_saveFileQuestionCaption" Property="Text">
-          <Source>Save changes?</Source>
-          <Value>保存更改？</Value>
-        </TranslationItem>
-        <TranslationItem Name="label1" Property="Text">
-          <Source>Edit the mailmap.
-This file is meant to correct usernames.
-
-Example:
-Henk Westhuis &lt;Henk@.(none)&gt;
-Henk Westhuis &lt;henk_westhuis@hotmail.com&gt;
-
-For more information run
-command "git help shortlog"</Source>
-          <Value>编辑mailmap文件。
-此文件用来给改正用户名。
-
-例如：
-Henk Westhuis &lt;Henk@.(none)&gt;
-Henk Westhuis &lt;henk_westhuis@hotmail.com&gt;</Value>
-        </TranslationItem>
-      </translationItems>
-    </TranslationCategory>
-    <TranslationCategory Name="FormMergeBranch">
-      <translationItems>
-        <TranslationItem Name="$this" Property="Text">
-          <Source>Merge branches</Source>
-          <Value>合并分行</Value>
-        </TranslationItem>
-        <TranslationItem Name="Currentbranch" Property="Text">
-          <Source>Current branch</Source>
-          <Value>当前分支</Value>
-        </TranslationItem>
-        <TranslationItem Name="NonDefaultMergeStrategy" Property="Text">
-          <Source>Use non-default merge strategy</Source>
-          <Value>使用非默认的合并策略</Value>
-        </TranslationItem>
-        <TranslationItem Name="Ok" Property="Text">
-          <Source>&amp;Merge</Source>
-          <Value>合并(&amp;M)</Value>
-        </TranslationItem>
-        <TranslationItem Name="_strategyTooltipText" Property="Text">
-          <Source>resolve 
-This can only resolve two heads (i.e. the current branch and another branch you pulled from) using a 3-way merge algorithm.
-It tries to carefully detect criss-cross merge ambiguities and is considered generally safe and fast. 
-
-recursive 
-This can only resolve two heads using a 3-way merge algorithm. When there is more than one common ancestor that can be 
-used for 3-way merge, it creates a merged tree of the common ancestors and uses that as the reference tree for the 3-way
-merge. Additionally this can detect and handle merges involving renames. This is the default merge strategy when pulling or 
-merging one branch. 
-
-octopus 
-This resolves cases with more than two heads, but refuses to do a complex merge that needs manual resolution. It is 
-primarily meant to be used for bundling topic branch heads together. This is the default merge strategy when pulling or 
-merging more than one branch. 
-
-ours 
-This resolves any number of heads, but the resulting tree of the merge is always that of the current branch head, effectively 
-ignoring all changes from all other branches. It is meant to be used to supersede old development history of side branches.
-
-subtree 
-This is a modified recursive strategy. When merging trees A and B, if B corresponds to a subtree of A, B is first adjusted to 
-match the tree structure of A, instead of reading the trees at the same level. This adjustment is also done to the common 
-ancestor tree. </Source>
-          <Value>解析（resolve）
-使用三向合并算法，只能解决两头合并（比如当前分支和你“拉”操作的源分支）。
-此策略会小心的检测出交叉合并的二义性，总体来说是安全且快速的。
-
-递归（recursive）
-使用三向合并算法，只能解决两头合并。当两个分支至少有一个公共祖先能够使用三向合并的时候，此策略会为所有公共祖先建立一个合并树并且把这棵树当做三向合并的引用树。除此以外，此策略还可以检测和处理重命名的的合并。此策略是“拉”操作和合并单个分支的默认策略。
-
-章鱼（octopus）
-此策略可以解决大于两头的合并，但是会拒绝需要手动解析的复杂合并。主要的作用是把几个主要的功用分支绑在一起。此策略是“拉”操作和合并多个分支的默认策略。
-
-排外（ours）
-此策略可以解决任意头合并，但是在合并的结果树中总是保持当前分支的头，对于忽略一切其他分支的改变的情况来说极其有效。此策略可以用来接替旧的开发历史中的副分支。
-
-子树（subtree）
-此策略是修改的递归策略。当合并A树和B树时，如果B树对应A的一个子树，B首先会被调整到设和A树结构的位置，而不是进行同级别的对比。这种调整也会应用在公共祖先树上。</Value>
-        </TranslationItem>
-        <TranslationItem Name="advanced" Property="Text">
-          <Source>Show advanced options</Source>
-          <Value>显示高级选项</Value>
-        </TranslationItem>
-        <TranslationItem Name="fastForward" Property="Text">
-          <Source>Keep a single branch line if possible (fast forward)</Source>
-          <Value>如果可能的话，建立一个单一分支线(快进)</Value>
-        </TranslationItem>
-        <TranslationItem Name="groupBox1" Property="Text">
-          <Source>Merge</Source>
-          <Value>合并</Value>
-        </TranslationItem>
-        <TranslationItem Name="label1" Property="Text">
-          <Source>Merge branch into current branch</Source>
-          <Value>把当前分支和另一分支合并</Value>
-        </TranslationItem>
-        <TranslationItem Name="label2" Property="Text">
-          <Source>Merge with</Source>
-          <Value>和...合并</Value>
-        </TranslationItem>
-        <TranslationItem Name="noCommit" Property="Text">
-          <Source>Do not commit</Source>
-          <Value>不提交</Value>
-        </TranslationItem>
-        <TranslationItem Name="noFastForward" Property="Text">
-          <Source>Always create a new merge commit</Source>
-          <Value>总是建立一个新的合并提交(merge commit)</Value>
-        </TranslationItem>
-        <TranslationItem Name="squash" Property="Text">
-          <Source>Squash commits</Source>
-          <Value>Squash提交</Value>
-        </TranslationItem>
-        <TranslationItem Name="strategyHelp" Property="Text">
-          <Source>Help</Source>
-          <Value>帮助</Value>
-        </TranslationItem>
-      </translationItems>
-    </TranslationCategory>
-    <TranslationCategory Name="FormModifiedDeletedCreated">
-      <translationItems>
-        <TranslationItem Name="$this" Property="Text">
-          <Source>Solve mergeconflict</Source>
-          <Value>解决合并冲突</Value>
-        </TranslationItem>
-        <TranslationItem Name="Abort" Property="Text">
-          <Source>Abort</Source>
-          <Value>终止</Value>
-        </TranslationItem>
-      </translationItems>
-    </TranslationCategory>
-    <TranslationCategory Name="FormOpenDirectory">
-      <translationItems>
-        <TranslationItem Name="$this" Property="Text">
-          <Source>Open local repository</Source>
-          <Value>开启档案库</Value>
-        </TranslationItem>
-        <TranslationItem Name="Load" Property="Text">
-          <Source>Open</Source>
-          <Value>打开</Value>
-        </TranslationItem>
-        <TranslationItem Name="_warningOpenFailed" Property="Text">
-          <Source>Directory does not exist.</Source>
-          <Value>目录不存在。</Value>
-        </TranslationItem>
-        <TranslationItem Name="_warningOpenFailedCaption" Property="Text">
-          <Source>Error</Source>
-          <Value>错误</Value>
-        </TranslationItem>
-        <TranslationItem Name="label1" Property="Text">
-          <Source>Directory</Source>
-          <Value>目录</Value>
-        </TranslationItem>
-      </translationItems>
-    </TranslationCategory>
-    <TranslationCategory Name="FormPluginInformation">
-      <translationItems>
-        <TranslationItem Name="$this" Property="Text">
-          <Source>Gerrit Plugin</Source>
-          <Value>Gerrit 插件</Value>
-        </TranslationItem>
-        <TranslationItem Name="btnClose" Property="Text">
-          <Source>Close</Source>
-          <Value>关闭</Value>
-        </TranslationItem>
-<<<<<<< HEAD
-        <TranslationItem Name="informationLabel" Property="Text">
-          <Source>The Gerrit plugin for GitExtensions provides integration with Gerrit for GitExtensions. This plugin has been based on the git-review tool.
-
-To enable Gerrit support for a repository, a .gitreview file must be created. This can be done through the Repository | Edit .gitreview menu option. See the link below for more information on the .gitreview file and the git-review tool.</Source>
-          <Value>Gerrit插件可GitExtensions的提供Gerrit操作。这个插件源自git-review命令。
-
-=======
-        <TranslationItem Name="informationLabel" Property="Text" type="unfinished">
-          <Source>The Gerrit plugin for GitExtensions provides integration with Gerrit for GitExtensions. This plugin has been based on the git-review tool.
-
-To enable Gerrit support for a repository, a .gitreview file must be created. This can be done through the Repository | Edit .gitreview menu option. See the link below for more information on the .gitreview file and the git-review tool.</Source>
-          <Value>Gerrit插件可GitExtensions的提供Gerrit操作。这个插件源自git-review命令。
-
->>>>>>> cffeea08
-要使档案库启用Gerrit支持，.gitreview文件必须被创建。这是可以通过菜单“档案库|编辑.gitreview”选项。更多关于.gitreview文件和git-review信息，请参阅下面的链接。</Value>
-        </TranslationItem>
-      </translationItems>
-    </TranslationCategory>
-    <TranslationCategory Name="FormPull">
-      <translationItems>
-        <TranslationItem Name="$this" Property="Text">
-          <Source>Pull</Source>
-          <Value>拉取</Value>
-        </TranslationItem>
-        <TranslationItem Name="AddRemote" Property="Text">
-          <Source>Manage</Source>
-          <Value>管理远程</Value>
-        </TranslationItem>
-        <TranslationItem Name="AllTags" Property="Text">
-          <Source>Fetch all tags</Source>
-          <Value>获取所有标签</Value>
-        </TranslationItem>
-        <TranslationItem Name="AutoStash" Property="Text">
-          <Source>Auto stash</Source>
-          <Value>自动缓冲</Value>
-        </TranslationItem>
-        <TranslationItem Name="Fetch" Property="Text">
-          <Source>Do not merge, only &amp;fetch remote changes</Source>
-          <Value>不合并，只获取远程分支</Value>
-        </TranslationItem>
-        <TranslationItem Name="Merge" Property="Text">
-          <Source>&amp;Merge remote branch into current branch</Source>
-          <Value>远程分支合并到当前分支(&amp;M)</Value>
-        </TranslationItem>
-        <TranslationItem Name="Mergetool" Property="Text">
-          <Source>Solve conflicts</Source>
-          <Value>解决冲突</Value>
-        </TranslationItem>
-        <TranslationItem Name="NoTags" Property="Text">
-          <Source>Fetch no tag</Source>
-          <Value>不获取标签</Value>
-        </TranslationItem>
-        <TranslationItem Name="Pull" Property="Text">
-          <Source>&amp;Pull</Source>
-          <Value>拉取(&amp;P)</Value>
-        </TranslationItem>
-        <TranslationItem Name="PullFromRemote" Property="Text">
-          <Source>Remote</Source>
-          <Value>远程</Value>
-        </TranslationItem>
-        <TranslationItem Name="PullFromUrl" Property="Text">
-          <Source>Url</Source>
-          <Value>Url地址</Value>
-        </TranslationItem>
-        <TranslationItem Name="ReachableTags" Property="Text">
-          <Source>Follow tagopt, if not specified, fetch tags reachable from remote HEAD</Source>
-          <Value>按照tagopt，如果不指定 将从远程HEAD获取标签</Value>
-        </TranslationItem>
-        <TranslationItem Name="Rebase" Property="Text">
-          <Source>&amp;Rebase current branch on top of remote branch, creates linear history (use with caution)</Source>
-          <Value>衍合(Rebase)远程分支到当前分支，创建线性历史记录。
-建议使用时选择一个远程分支。 （谨慎使用）(&amp;R)</Value>
-        </TranslationItem>
-        <TranslationItem Name="Stash" Property="Text">
-          <Source>Stash changes</Source>
-          <Value>缓冲更改</Value>
-        </TranslationItem>
-        <TranslationItem Name="_allMergeConflictSolvedQuestion" Property="Text">
-          <Source>Are all merge conflicts solved? Do you want to commit?</Source>
-          <Value>所有的合并冲突都解决了么？要不要提交？</Value>
-        </TranslationItem>
-        <TranslationItem Name="_allMergeConflictSolvedQuestionCaption" Property="Text">
-          <Source>Conflicts solved</Source>
-          <Value>冲突解决了</Value>
-        </TranslationItem>
-        <TranslationItem Name="_applyShashedItemsAgain" Property="Text">
-          <Source>Apply stashed items to working dir again?</Source>
-          <Value>要把缓冲区的对象再次应用到工作目录吗？</Value>
-        </TranslationItem>
-        <TranslationItem Name="_applyShashedItemsAgainCaption" Property="Text">
-          <Source>Auto stash</Source>
-          <Value>自动缓冲</Value>
-        </TranslationItem>
-        <TranslationItem Name="_areYouSureYouWantToRebaseMerge" Property="Text">
-          <Source>The current commit is a merge.
-Are you sure you want to rebase this merge?</Source>
-          <Value>当前提交合并。
-你确定要rebase这个合并？</Value>
-        </TranslationItem>
-        <TranslationItem Name="_areYouSureYouWantToRebaseMergeCaption" Property="Text">
-          <Source>Rebase merge commit?</Source>
-          <Value>rebase合并提交？</Value>
-        </TranslationItem>
-        <TranslationItem Name="_dontShowAgain" Property="Text">
-          <Source>Don't show me this message again.</Source>
-          <Value>不要再显示这个提示</Value>
-        </TranslationItem>
-        <TranslationItem Name="_fetchAllBranchesCanOnlyWithFetch" Property="Text">
-          <Source>You can only fetch all remote branches (*) without merge or rebase.
-If you want to fetch all remote branches, choose fetch.
-If you want to fetch and merge a branch, choose a specific branch.</Source>
-          <Value>如果不使用合并(merge)或者衍合(rebase)，你只能把整个远程分支 (*)都提取过来。如果你想获取所有远程分支，那就选择提取。如果你想获取和合并某一个分支，那就选择这个特定的分支。</Value>
-        </TranslationItem>
-<<<<<<< HEAD
-=======
-        <TranslationItem Name="_noRemoteBranch" Property="Text" type="unfinished">
-          <Source>You didn't specify a remote branch</Source>
-          <Value>你未指定远程分支</Value>
-        </TranslationItem>
-        <TranslationItem Name="_noRemoteBranchButtons" Property="Text" type="unfinished">
-          <Source>Pull from {0}|Cancel</Source>
-          <Value>从 {0} 拉取|取消</Value>
-        </TranslationItem>
-        <TranslationItem Name="_noRemoteBranchCaption" Property="Text" type="unfinished">
-          <Source>Remote branch not specified</Source>
-          <Value>远程分支未指定</Value>
-        </TranslationItem>
-        <TranslationItem Name="_noRemoteBranchForFetchButtons" Property="Text" type="unfinished">
-          <Source>Fetch from {0}|Cancel</Source>
-          <Value>从 {0} 获取|取消</Value>
-        </TranslationItem>
-        <TranslationItem Name="_noRemoteBranchForFetchMainInstruction" Property="Text" type="unfinished">
-          <Source>You asked to fetch from the remote '{0}',
-but did not specify a remote branch.
-Because this is not the current branch, you must specify a remote branch.</Source>
-          <Value>你请求获取远程 “{0}”，
-但没有指定远程分支。
-因为这不是当前分支，你必须指定远程分支。</Value>
-        </TranslationItem>
-        <TranslationItem Name="_noRemoteBranchMainInstruction" Property="Text" type="unfinished">
-          <Source>You asked to pull from the remote '{0}',
-but did not specify a remote branch.
-Because this is not the default configured remote for your local branch,
-you must specify a remote branch.</Source>
-          <Value>你请求拉取远程'{0}'，
-但没有指定远程分支。
-因为默认配置远程分支不是本地分行，
-你必须指定一个远程分支。</Value>
-        </TranslationItem>
->>>>>>> cffeea08
-        <TranslationItem Name="_notOnBranch" Property="Text">
-          <Source>You cannot "pull" when git head detached.
-
-Do you want to continue?</Source>
-          <Value>git HEAD已经变化了，你不能拉取。
-
-你要继续吗？</Value>
-        </TranslationItem>
-        <TranslationItem Name="_notOnBranchButtons" Property="Text">
-          <Source>Checkout branch|Continue</Source>
-          <Value>登出分支|继续</Value>
-        </TranslationItem>
-        <TranslationItem Name="_notOnBranchCaption" Property="Text">
-          <Source>Not on a branch</Source>
-          <Value>不在一个分支。</Value>
-        </TranslationItem>
-        <TranslationItem Name="_notOnBranchMainInstruction" Property="Text">
-          <Source>You are not working on a branch</Source>
-          <Value>你不在这个分支上</Value>
-        </TranslationItem>
-        <TranslationItem Name="_pruneBranchesBranch" Property="Text">
-          <Source>Do you want deletes all stale remote-tracking branches?</Source>
-          <Value>你想删除所有过时的远程跟踪分支？</Value>
-        </TranslationItem>
-        <TranslationItem Name="_pruneBranchesButtons" Property="Text">
-          <Source>Deletes stale branches|Cancel</Source>
-          <Value>删除过时分支|取消</Value>
-        </TranslationItem>
-        <TranslationItem Name="_pruneBranchesCaption" Property="Text">
-          <Source>Pull was rejected</Source>
-          <Value>拉取被拒绝了</Value>
-        </TranslationItem>
-        <TranslationItem Name="_pruneBranchesMainInstruction" Property="Text">
-          <Source>Remote branch no longer exist</Source>
-          <Value>远程分支不存在</Value>
-        </TranslationItem>
-        <TranslationItem Name="_pruneFromCaption" Property="Text">
-          <Source>Prune remote branches from {0}</Source>
-          <Value>修剪远程分支从{0}</Value>
-        </TranslationItem>
-        <TranslationItem Name="_questionInitSubmodules" Property="Text">
-          <Source>The pulled has submodules configured.
-Do you want to initialize the submodules?
-This will initialize and update all submodules recursive.</Source>
-          <Value>拉取子模块的配置已存在。
-你要初始化的子模块？
-这将初始化和更新所有子模块。</Value>
-        </TranslationItem>
-        <TranslationItem Name="_questionInitSubmodulesCaption" Property="Text">
-          <Source>Submodules</Source>
-          <Value>子模块</Value>
-        </TranslationItem>
-        <TranslationItem Name="_selectRemoteRepository" Property="Text">
-          <Source>Please select a remote repository</Source>
-          <Value>请选择一个远程档案库</Value>
-        </TranslationItem>
-        <TranslationItem Name="_selectSourceDirectory" Property="Text">
-          <Source>Please select a source directory</Source>
-          <Value>请选择源目录</Value>
-        </TranslationItem>
-        <TranslationItem Name="groupBox1" Property="Text">
-          <Source>Merge options</Source>
-          <Value>合并选项</Value>
-        </TranslationItem>
-        <TranslationItem Name="groupBox2" Property="Text">
-          <Source>Pull from</Source>
-          <Value>从这里拉取</Value>
-        </TranslationItem>
-        <TranslationItem Name="groupBox3" Property="Text">
-          <Source>Branch</Source>
-          <Value>分支</Value>
-        </TranslationItem>
-        <TranslationItem Name="groupBox4" Property="Text">
-          <Source>Tag options</Source>
-          <Value>标签选项</Value>
-        </TranslationItem>
-        <TranslationItem Name="label1" Property="Text">
-          <Source>Local branch</Source>
-          <Value>本地分支</Value>
-        </TranslationItem>
-        <TranslationItem Name="label2" Property="Text">
-          <Source>Remote branch</Source>
-          <Value>远程分支</Value>
-        </TranslationItem>
-      </translationItems>
-    </TranslationCategory>
-    <TranslationCategory Name="FormPush">
-      <translationItems>
-        <TranslationItem Name="$this" Property="Text">
-          <Source>Push</Source>
-          <Value>推送</Value>
-        </TranslationItem>
-        <TranslationItem Name="AddRemote" Property="Text">
-          <Source>Manage remotes</Source>
-          <Value>管理远程</Value>
-        </TranslationItem>
-        <TranslationItem Name="BranchTab" Property="Text">
-          <Source>Push branches</Source>
-          <Value>推送分支</Value>
-        </TranslationItem>
-        <TranslationItem Name="DeleteColumn" Property="HeaderText">
-          <Source>Delete Remote Branch</Source>
-          <Value>删除远程分支</Value>
-        </TranslationItem>
-        <TranslationItem Name="ForceColumn" Property="HeaderText">
-          <Source>Push (Force Rewind)</Source>
-          <Value>推送(强制rewind)</Value>
-        </TranslationItem>
-        <TranslationItem Name="ForcePushBranches" Property="Text">
-          <Source>&amp;Force Push</Source>
-          <Value>强制推送(&amp;F)</Value>
-        </TranslationItem>
-        <TranslationItem Name="ForcePushTags" Property="Text">
-          <Source>&amp;Force Push</Source>
-          <Value>强制推送(&amp;F)</Value>
-        </TranslationItem>
-        <TranslationItem Name="LoadSSHKey" Property="Text">
-          <Source>Load SSH key</Source>
-          <Value>载入SSH密钥</Value>
-        </TranslationItem>
-        <TranslationItem Name="LocalColumn" Property="HeaderText">
-          <Source>Local Branch</Source>
-          <Value>本地分支</Value>
-        </TranslationItem>
-        <TranslationItem Name="MultipleBranchTab" Property="Text">
-          <Source>Push multiple branches</Source>
-          <Value>推送多个分支</Value>
-        </TranslationItem>
-        <TranslationItem Name="NewColumn" Property="HeaderText">
-          <Source>New at Remote</Source>
-          <Value>在远程创建</Value>
-        </TranslationItem>
-        <TranslationItem Name="Pull" Property="Text">
-          <Source>Pull</Source>
-          <Value>拉取</Value>
-        </TranslationItem>
-        <TranslationItem Name="Push" Property="Text">
-          <Source>&amp;Push</Source>
-          <Value>推送(&amp;P)</Value>
-        </TranslationItem>
-        <TranslationItem Name="PushColumn" Property="HeaderText">
-          <Source>Push</Source>
-          <Value>推送</Value>
-        </TranslationItem>
-        <TranslationItem Name="PushToRemote" Property="Text">
-          <Source>Remote</Source>
-          <Value>远程</Value>
-        </TranslationItem>
-        <TranslationItem Name="PushToUrl" Property="Text">
-          <Source>Url</Source>
-          <Value>Url地址</Value>
-        </TranslationItem>
-        <TranslationItem Name="RemoteColumn" Property="HeaderText">
-          <Source>Remote Branch</Source>
-          <Value>远程分支</Value>
-        </TranslationItem>
-        <TranslationItem Name="ReplaceTrackingReference" Property="Text">
-          <Source>Replace tracking reference</Source>
-          <Value>替换跟踪参考</Value>
-        </TranslationItem>
-        <TranslationItem Name="ShowOptions" Property="Text">
-          <Source>Show options</Source>
-          <Value>显示选项</Value>
-        </TranslationItem>
-        <TranslationItem Name="TagTab" Property="Text">
-          <Source>Push tags</Source>
-          <Value>推送标签</Value>
-        </TranslationItem>
-        <TranslationItem Name="_branchNewForRemote" Property="Text">
-          <Source>The branch you are about to push seems to be a new branch for the remote.
-Are you sure you want to push this branch?</Source>
-          <Value>您将要推送的这个分支对于远程端来说似乎是个新的分支。
-您确认要推动这个分支么</Value>
-        </TranslationItem>
-        <TranslationItem Name="_createPullRequestCB" Property="Text">
-          <Source>Create pull request after push</Source>
-          <Value>推送后创建拉取请求</Value>
-        </TranslationItem>
-        <TranslationItem Name="_dontShowAgain" Property="Text">
-          <Source>Remember my decision.</Source>
-          <Value>记住我的决定。</Value>
-        </TranslationItem>
-        <TranslationItem Name="_no" Property="Text">
-          <Source>No</Source>
-          <Value>不</Value>
-        </TranslationItem>
-        <TranslationItem Name="_pullActionFetch" Property="Text">
-          <Source>fetch</Source>
-          <Value>获取</Value>
-        </TranslationItem>
-        <TranslationItem Name="_pullActionMerge" Property="Text">
-          <Source>merge</Source>
-          <Value>合并</Value>
-        </TranslationItem>
-        <TranslationItem Name="_pullActionNone" Property="Text">
-          <Source>none</Source>
-          <Value>无</Value>
-        </TranslationItem>
-        <TranslationItem Name="_pullActionRebase" Property="Text">
-          <Source>rebase</Source>
-          <Value>衍合</Value>
-        </TranslationItem>
-        <TranslationItem Name="_pullRepository" Property="Text">
-          <Source>The push was rejected because the tip of your current branch is behind its remote counterpart. Merge the remote changes before pushing again.</Source>
-          <Value>推送被拒绝，因为当前分支已落后与远程分支的，与远程分支合并后再进行推送。</Value>
-        </TranslationItem>
-        <TranslationItem Name="_pullRepositoryButtons" Property="Text">
-          <Source>Pull with last pull action ({0})|Pull with rebase|Pull with merge|Force push|Cancel</Source>
-          <Value>拉取上次的拉取操作（{0}）|衍合拉取|合并拉取|强制推送|取消</Value>
-        </TranslationItem>
-        <TranslationItem Name="_pullRepositoryCaption" Property="Text">
-          <Source>Push was rejected from "{0}"</Source>
-          <Value>推送被 “{0}” 拒绝</Value>
-        </TranslationItem>
-        <TranslationItem Name="_pullRepositoryMainInstruction" Property="Text">
-          <Source>Pull latest changes from remote repository</Source>
-          <Value>从远程档案库拉取近期更新</Value>
-        </TranslationItem>
-        <TranslationItem Name="_pushCaption" Property="Text">
-          <Source>Push</Source>
-          <Value>推送</Value>
-        </TranslationItem>
-        <TranslationItem Name="_pushToCaption" Property="Text">
-          <Source>Push to {0}</Source>
-          <Value>推送到{0}</Value>
-        </TranslationItem>
-        <TranslationItem Name="_selectDestinationDirectory" Property="Text">
-          <Source>Please select a destination directory</Source>
-          <Value>请选择一个目的目录</Value>
-        </TranslationItem>
-        <TranslationItem Name="_selectRemote" Property="Text">
-          <Source>Please select a remote repository</Source>
-          <Value>请选择一个远程档案库</Value>
-        </TranslationItem>
-        <TranslationItem Name="_selectTag" Property="Text">
-          <Source>You need to select a tag to push or select "Push all tags".</Source>
-          <Value>您需要选择一个标签来推送，或者您可以选择“推送所有标签。”</Value>
-        </TranslationItem>
-        <TranslationItem Name="_updateTrackingReference" Property="Text">
-          <Source>The branch {0} does not have a tracking reference. Do you want to add a tracking reference to {1}?</Source>
-          <Value>分支 {0} 无跟踪参考， 你要添加其与 {1} 的跟踪参考吗？</Value>
-        </TranslationItem>
-        <TranslationItem Name="_yes" Property="Text">
-          <Source>Yes</Source>
-          <Value>是</Value>
-        </TranslationItem>
-        <TranslationItem Name="groupBox1" Property="Text">
-          <Source>Branch</Source>
-          <Value>分支</Value>
-        </TranslationItem>
-        <TranslationItem Name="groupBox2" Property="Text">
-          <Source>Push to</Source>
-          <Value>推送到</Value>
-        </TranslationItem>
-        <TranslationItem Name="groupBox3" Property="Text">
-          <Source>Tag</Source>
-          <Value>标签</Value>
-        </TranslationItem>
-        <TranslationItem Name="groupBox4" Property="Text">
-          <Source>Select Branches to Push</Source>
-          <Value>选择要推送的分支</Value>
-        </TranslationItem>
-        <TranslationItem Name="label1" Property="Text">
-          <Source>Tag to push</Source>
-          <Value>要推送的标签</Value>
-        </TranslationItem>
-        <TranslationItem Name="label2" Property="Text">
-          <Source>Recursive submodules</Source>
-          <Value>递归子模块</Value>
-        </TranslationItem>
-        <TranslationItem Name="labelFrom" Property="Text">
-          <Source>Branch to push</Source>
-          <Value>要推送的分支</Value>
-        </TranslationItem>
-        <TranslationItem Name="labelTo" Property="Text">
-          <Source>to</Source>
-          <Value>到</Value>
-        </TranslationItem>
-        <TranslationItem Name="AutoPullOnRejected" Property="Text" type="obsolete">
-          <Source>Auto pull on rejected</Source>
-          <Value>自动拉取拒绝</Value>
-        </TranslationItem>
-        <TranslationItem Name="PushAllBranches" Property="Text" type="obsolete">
-          <Source>Push &amp;all branches</Source>
-          <Value>推送所有分支</Value>
-        </TranslationItem>
-        <TranslationItem Name="PushAllTags" Property="Text" type="obsolete">
-          <Source>Push &amp;all tags</Source>
-          <Value>推送所有标签</Value>
-        </TranslationItem>
-        <TranslationItem Name="BranchTab" Property="ToolTipText" type="obsolete">
-          <Source>Push branches and commits to remote repository.</Source>
-          <Value>推送分支然后提交到远程档案库</Value>
-        </TranslationItem>
-        <TranslationItem Name="TagTab" Property="ToolTipText" type="obsolete">
-          <Source>Push tags to remote repository</Source>
-          <Value>推送标签到远程档案库</Value>
-        </TranslationItem>
-      </translationItems>
-    </TranslationCategory>
-    <TranslationCategory Name="FormPuttyError">
-      <translationItems>
-        <TranslationItem Name="$this" Property="Text">
-          <Source>Authentication error</Source>
-          <Value>验证错误</Value>
-        </TranslationItem>
-        <TranslationItem Name="Cancel" Property="Text">
-          <Source>Cancel</Source>
-          <Value>取消</Value>
-        </TranslationItem>
-        <TranslationItem Name="LoadSSHKey" Property="Text">
-          <Source>Load SSH key</Source>
-          <Value>载入SSH密钥</Value>
-        </TranslationItem>
-        <TranslationItem Name="Retry" Property="Text">
-          <Source>Retry</Source>
-          <Value>重试</Value>
-        </TranslationItem>
-        <TranslationItem Name="lblMustAuthenticate" Property="Text">
-          <Source>You must authenticate to run this command.</Source>
-          <Value>您必须验证运行此命令。</Value>
-        </TranslationItem>
-        <TranslationItem Name="lblPleaseLoadKey" Property="Text">
-          <Source>Please load your SSH private key</Source>
-          <Value>请加载SSH私匙</Value>
-        </TranslationItem>
-      </translationItems>
-    </TranslationCategory>
-    <TranslationCategory Name="FormRebase">
-      <translationItems>
-        <TranslationItem Name="$this" Property="Text">
-          <Source>Rebase</Source>
-          <Value>衍合</Value>
-        </TranslationItem>
-        <TranslationItem Name="Abort" Property="Text">
-          <Source>Abort</Source>
-          <Value>终止</Value>
-        </TranslationItem>
-        <TranslationItem Name="AddFiles" Property="Text">
-          <Source>Add files</Source>
-          <Value>添加文件</Value>
-        </TranslationItem>
-        <TranslationItem Name="Mergetool" Property="Text">
-          <Source>Solve conflicts</Source>
-          <Value>解决冲突</Value>
-        </TranslationItem>
-        <TranslationItem Name="Ok" Property="Text">
-          <Source>Rebase</Source>
-          <Value>衍合(Rebase)</Value>
-        </TranslationItem>
-        <TranslationItem Name="Resolved" Property="Text">
-          <Source>Continue rebase</Source>
-          <Value>继续衍合(Rebase)</Value>
-        </TranslationItem>
-        <TranslationItem Name="ShowOptions" Property="Text">
-          <Source>Show options</Source>
-          <Value>显示选项</Value>
-        </TranslationItem>
-        <TranslationItem Name="Skip" Property="Text">
-          <Source>Skip this commit</Source>
-          <Value>跳过此提交</Value>
-        </TranslationItem>
-        <TranslationItem Name="SolveMergeconflicts" Property="Text">
-          <Source>There are unresolved mergeconflicts
-</Source>
-          <Value>有未解决的合并错误</Value>
-        </TranslationItem>
-        <TranslationItem Name="_branchUpToDateCaption" Property="Text">
-          <Source>Rebase</Source>
-          <Value>衍合(Rebase)</Value>
-        </TranslationItem>
-        <TranslationItem Name="_branchUpToDateText" Property="Text">
-          <Source>Current branch a is up to date.
-Nothing to rebase.</Source>
-          <Value>当前分支已经是最新的
-没什么可以衍合</Value>
-        </TranslationItem>
-        <TranslationItem Name="_continueRebaseText" Property="Text">
-          <Source>Continue rebase</Source>
-          <Value>继续衍合(Rebase)</Value>
-        </TranslationItem>
-        <TranslationItem Name="_continueRebaseText2" Property="Text">
-          <Source>&gt;Continue rebase&lt;</Source>
-          <Value>继续衍合</Value>
-        </TranslationItem>
-        <TranslationItem Name="_noBranchSelectedText" Property="Text">
-          <Source>Please select a branch</Source>
-          <Value>请选择一个分支</Value>
-        </TranslationItem>
-        <TranslationItem Name="_solveConflictsText" Property="Text">
-          <Source>Solve conflicts</Source>
-          <Value>解决冲突</Value>
-        </TranslationItem>
-        <TranslationItem Name="_solveConflictsText2" Property="Text">
-          <Source>&gt;Solve conflicts&lt;</Source>
-          <Value>解决冲突</Value>
-        </TranslationItem>
-        <TranslationItem Name="chkAutosquash" Property="Text">
-          <Source>Autosquash</Source>
-          <Value>自动squash</Value>
-        </TranslationItem>
-        <TranslationItem Name="chkInteractive" Property="Text">
-          <Source>Interactive Rebase</Source>
-          <Value>交互式衍合(Rebase)</Value>
-        </TranslationItem>
-        <TranslationItem Name="chkPreserveMerges" Property="Text">
-          <Source>Preserve Merges</Source>
-          <Value>保留合并</Value>
-        </TranslationItem>
-        <TranslationItem Name="chkSpecificRange" Property="Text">
-          <Source>Specific range</Source>
-          <Value>指定区间</Value>
-        </TranslationItem>
-        <TranslationItem Name="label1" Property="Text">
-          <Source>Rebase current branch on top of another branch</Source>
-          <Value>将当前分支衍合到另一分支顶部</Value>
-        </TranslationItem>
-        <TranslationItem Name="label2" Property="Text">
-          <Source>Rebase on</Source>
-          <Value>衍合于</Value>
-        </TranslationItem>
-        <TranslationItem Name="label3" Property="Text">
-          <Source>Commits to re-apply:</Source>
-          <Value>提交后再次应用：</Value>
-        </TranslationItem>
-        <TranslationItem Name="lblCurrent" Property="Text">
-          <Source>Current branch:</Source>
-          <Value>当前分支：</Value>
-        </TranslationItem>
-        <TranslationItem Name="lblRangeFrom" Property="Text">
-          <Source>From (exc.)</Source>
-          <Value>从</Value>
-        </TranslationItem>
-        <TranslationItem Name="lblRangeTo" Property="Text">
-          <Source>To</Source>
-          <Value>到</Value>
-        </TranslationItem>
-        <TranslationItem Name="Currentbranch" Property="Text" type="obsolete">
-          <Source>Current</Source>
-          <Value>当前</Value>
-        </TranslationItem>
-      </translationItems>
-    </TranslationCategory>
-    <TranslationCategory Name="FormRecentReposSettings">
-      <translationItems>
-        <TranslationItem Name="$this" Property="Text">
-          <Source>Recent repositories settings</Source>
-          <Value>最近的档案库设置</Value>
-        </TranslationItem>
-        <TranslationItem Name="Abort" Property="Text">
-          <Source>Cancel</Source>
-          <Value>取消</Value>
-        </TranslationItem>
-        <TranslationItem Name="MostRecentLabel" Property="Text">
-          <Source>Most recent repositories</Source>
-          <Value>最近的档案库</Value>
-        </TranslationItem>
-        <TranslationItem Name="Ok" Property="Text">
-          <Source>OK</Source>
-          <Value>确定</Value>
-        </TranslationItem>
-        <TranslationItem Name="anchorToLessToolStripMenuItem" Property="Text">
-          <Source>Anchor to less recent repositories</Source>
-          <Value>锚定到近期最少使用的档案库</Value>
-        </TranslationItem>
-        <TranslationItem Name="anchorToMostToolStripMenuItem" Property="Text">
-          <Source>Anchor to most recent repositories</Source>
-          <Value>锚定到近期最多使用的档案库</Value>
-        </TranslationItem>
-        <TranslationItem Name="comboMinWidthLabel" Property="Text">
-          <Source>Combobox minimum width (0 = Autosize)</Source>
-          <Value>下拉框最小宽度（0=自动）</Value>
-        </TranslationItem>
-        <TranslationItem Name="dontShortenRB" Property="Text">
-          <Source>Do not shorten  </Source>
-          <Value>不要缩短</Value>
-        </TranslationItem>
-        <TranslationItem Name="label1" Property="Text">
-          <Source>Less recent repositories</Source>
-          <Value>近期最少使用的档案库</Value>
-        </TranslationItem>
-        <TranslationItem Name="maxRecentRepositories" Property="Text">
-          <Source>Maximum number of most recent repositories</Source>
-          <Value>近期最常使用的档案库的最大数量</Value>
-        </TranslationItem>
-        <TranslationItem Name="middleDotRB" Property="Text">
-          <Source>Replace middle part with dots </Source>
-          <Value>替换中间的字符为...</Value>
-        </TranslationItem>
-        <TranslationItem Name="mostSigDirRB" Property="Text">
-          <Source>The most significant directory </Source>
-          <Value>最显着的目录</Value>
-        </TranslationItem>
-        <TranslationItem Name="removeAnchorToolStripMenuItem" Property="Text">
-          <Source>Remove anchor</Source>
-          <Value>删除锚</Value>
-        </TranslationItem>
-        <TranslationItem Name="removeRecentToolStripMenuItem" Property="Text">
-          <Source>Remove from recent repositories</Source>
-          <Value>从近期使用的档案库列表中删除</Value>
-        </TranslationItem>
-        <TranslationItem Name="shorteningGB" Property="Text">
-          <Source>Shortening strategy</Source>
-          <Value>缩短策略</Value>
-        </TranslationItem>
-        <TranslationItem Name="sortLessRecentRepos" Property="Text">
-          <Source>Sort less recent repositories alphabetically</Source>
-          <Value>按字母顺序排列近期最少使用的档案库</Value>
-        </TranslationItem>
-        <TranslationItem Name="sortMostRecentRepos" Property="Text">
-          <Source>Sort most recent repositories alphabetically</Source>
-          <Value>按字母顺序排列近期最多使用的档案库</Value>
-        </TranslationItem>
-      </translationItems>
-    </TranslationCategory>
-    <TranslationCategory Name="FormRemotes">
-      <translationItems>
-        <TranslationItem Name="$this" Property="Text">
-          <Source>Remote repositories</Source>
-          <Value>远程档案库</Value>
-        </TranslationItem>
-        <TranslationItem Name="BName" Property="HeaderText">
-          <Source>Name</Source>
-          <Value>名称</Value>
-        </TranslationItem>
-        <TranslationItem Name="BranchName" Property="HeaderText">
-          <Source>Local branch name</Source>
-          <Value>本地分支名称</Value>
-        </TranslationItem>
-        <TranslationItem Name="Delete" Property="Text">
-          <Source>Delete</Source>
-          <Value>删除</Value>
-        </TranslationItem>
-        <TranslationItem Name="LoadSSHKey" Property="Text">
-          <Source>Load SSH key</Source>
-          <Value>加载SSH密钥</Value>
-        </TranslationItem>
-        <TranslationItem Name="MergeWith" Property="HeaderText">
-          <Source>Default merge with</Source>
-          <Value>默认合并</Value>
-        </TranslationItem>
-        <TranslationItem Name="New" Property="Text">
-          <Source>New</Source>
-          <Value>新建</Value>
-        </TranslationItem>
-        <TranslationItem Name="Prune" Property="Text">
-          <Source>Prune remote branches</Source>
-          <Value>剪除(Prune)分支机构</Value>
-        </TranslationItem>
-        <TranslationItem Name="PuTTYSSH" Property="Text">
-          <Source>PuTTY SSH</Source>
-          <Value>PuTTY SSH</Value>
-        </TranslationItem>
-        <TranslationItem Name="RemoteCombo" Property="HeaderText">
-          <Source>Remote repository</Source>
-          <Value>远程档案库</Value>
-        </TranslationItem>
-        <TranslationItem Name="Save" Property="Text">
-          <Source>Save changes</Source>
-          <Value>保存</Value>
-        </TranslationItem>
-        <TranslationItem Name="SaveDefaultPushPull" Property="Text">
-          <Source>Save</Source>
-          <Value>保存</Value>
-        </TranslationItem>
-        <TranslationItem Name="SshBrowse" Property="Text">
-          <Source>Browse</Source>
-          <Value>浏览</Value>
-        </TranslationItem>
-        <TranslationItem Name="TestConnection" Property="Text">
-          <Source>Test connection</Source>
-          <Value>测试连接</Value>
-        </TranslationItem>
-        <TranslationItem Name="UpdateBranch" Property="Text">
-          <Source>Update all remote branch info</Source>
-          <Value>更新所有远程分支信息</Value>
-        </TranslationItem>
-        <TranslationItem Name="_hintDelete" Property="Text">
-          <Source>Delete</Source>
-          <Value>删除</Value>
-        </TranslationItem>
-        <TranslationItem Name="_labelUrlAsFetch" Property="Text">
-          <Source>Fetch Url</Source>
-          <Value>获取URL</Value>
-        </TranslationItem>
-        <TranslationItem Name="_labelUrlAsFetchPush" Property="Text">
-          <Source>Url</Source>
-          <Value>Url地址</Value>
-        </TranslationItem>
-        <TranslationItem Name="_questionAutoPullBehaviour" Property="Text">
-          <Source>You have added a new remote repository.
-Do you want to automatically configure the default push and pull behavior for this remote?</Source>
-          <Value>你已经添加一个远程档案库。
-你想自动配置这个档案库的推送拉取行为吗？</Value>
-        </TranslationItem>
-        <TranslationItem Name="_questionAutoPullBehaviourCaption" Property="Text">
-          <Source>New remote</Source>
-          <Value>新的远程档案库</Value>
-        </TranslationItem>
-        <TranslationItem Name="_questionDeleteRemote" Property="Text">
-          <Source>Are you sure you want to delete this remote?</Source>
-          <Value>你确定要删除这个档案库吗？</Value>
-        </TranslationItem>
-        <TranslationItem Name="_questionDeleteRemoteCaption" Property="Text">
-          <Source>Delete</Source>
-          <Value>删除</Value>
-        </TranslationItem>
-        <TranslationItem Name="_remoteBranchDataError" Property="Text">
-          <Source>Invalid ´{1}´ found for branch ´{0}´.
-Value has been reset to empty value.</Source>
-          <Value>´{1}´ 对分支 ´{0}´ 是无效的.
-值将被置为空.</Value>
-        </TranslationItem>
-        <TranslationItem Name="_sshKeyOpenCaption" Property="Text">
-          <Source>Select ssh key file</Source>
-          <Value>选择SSH密匙文件</Value>
-        </TranslationItem>
-        <TranslationItem Name="_sshKeyOpenFilter" Property="Text">
-          <Source>Private key (*.ppk)</Source>
-          <Value>Private key (*.ppk)</Value>
-        </TranslationItem>
-        <TranslationItem Name="_warningNoKeyEntered" Property="Text">
-          <Source>No SSH key file entered</Source>
-          <Value>无SSH密匙文件</Value>
-        </TranslationItem>
-        <TranslationItem Name="_warningValidRemote" Property="Text">
-          <Source>You need to configure a valid url for this remote</Source>
-          <Value>你需要配置一个有效的URL给这个远程档案库</Value>
-        </TranslationItem>
-        <TranslationItem Name="_warningValidRemoteCaption" Property="Text">
-          <Source>Url needed</Source>
-          <Value>URL是必须的</Value>
-        </TranslationItem>
-        <TranslationItem Name="buttonClose" Property="Text">
-          <Source>Close</Source>
-          <Value>关闭</Value>
-        </TranslationItem>
-        <TranslationItem Name="checkBoxSepPushUrl" Property="Text">
-          <Source>Separate Push Url</Source>
-          <Value>独立推送网址</Value>
-        </TranslationItem>
-        <TranslationItem Name="dataGridViewTextBoxColumn1" Property="HeaderText">
-          <Source>Name</Source>
-          <Value>名称</Value>
-        </TranslationItem>
-        <TranslationItem Name="groupBox1" Property="Text">
-          <Source>Details</Source>
-          <Value>详情</Value>
-        </TranslationItem>
-        <TranslationItem Name="label1" Property="Text">
-          <Source>Name</Source>
-          <Value>名称</Value>
-        </TranslationItem>
-        <TranslationItem Name="label2" Property="Text">
-          <Source>Url</Source>
-          <Value>网址</Value>
-        </TranslationItem>
-        <TranslationItem Name="label3" Property="Text">
-          <Source>Private key file</Source>
-          <Value>私钥文件</Value>
-        </TranslationItem>
-        <TranslationItem Name="label4" Property="Text">
-          <Source>Local branch name</Source>
-          <Value>本地分支名称</Value>
-        </TranslationItem>
-        <TranslationItem Name="label5" Property="Text">
-          <Source>Remote repository</Source>
-          <Value>远程档案库</Value>
-        </TranslationItem>
-        <TranslationItem Name="label6" Property="Text">
-          <Source>Default merge with</Source>
-          <Value>默认合并</Value>
-        </TranslationItem>
-        <TranslationItem Name="labelPushUrl" Property="Text">
-          <Source>Push Url</Source>
-          <Value>推送网址</Value>
-        </TranslationItem>
-        <TranslationItem Name="nameDataGridViewTextBoxColumn" Property="HeaderText">
-          <Source>Branch</Source>
-          <Value>分支</Value>
-        </TranslationItem>
-        <TranslationItem Name="tabPage1" Property="Text">
-          <Source>Remote repositories</Source>
-          <Value>远程档案库</Value>
-        </TranslationItem>
-        <TranslationItem Name="tabPage2" Property="Text">
-          <Source>Default pull behavior (fetch &amp; merge)</Source>
-          <Value>默认拉取行为（获取以及合并）</Value>
-        </TranslationItem>
-      </translationItems>
-    </TranslationCategory>
-    <TranslationCategory Name="FormRenameBranch">
-      <translationItems>
-        <TranslationItem Name="$this" Property="Text">
-          <Source>Rename branch</Source>
-          <Value>分支改名</Value>
-        </TranslationItem>
-        <TranslationItem Name="Ok" Property="Text">
-          <Source>Rename</Source>
-          <Value>改名</Value>
-        </TranslationItem>
-        <TranslationItem Name="_branchRenameFailed" Property="Text">
-          <Source>Rename failed.</Source>
-          <Value>改名失败。</Value>
-        </TranslationItem>
-        <TranslationItem Name="label1" Property="Text">
-          <Source>New name</Source>
-          <Value>新名称</Value>
-        </TranslationItem>
-      </translationItems>
-    </TranslationCategory>
-    <TranslationCategory Name="FormResetChanges">
-      <translationItems>
-        <TranslationItem Name="$this" Property="Text">
-          <Source>Reset changes</Source>
-          <Value>复位变化</Value>
-        </TranslationItem>
-        <TranslationItem Name="btnCancel" Property="Text">
-          <Source>Cancel</Source>
-          <Value>取消</Value>
-        </TranslationItem>
-        <TranslationItem Name="btnReset" Property="Text">
-          <Source>Reset</Source>
-          <Value>复位</Value>
-        </TranslationItem>
-        <TranslationItem Name="cbDeleteNewFilesAndDirectories" Property="Text">
-          <Source>Also delete new files and/or directories</Source>
-          <Value>同时删除新文件和文件夹</Value>
-        </TranslationItem>
-        <TranslationItem Name="label1" Property="Text">
-          <Source>Are you sure you want to reset your changes?</Source>
-          <Value>你确定要复位你的更改吗？</Value>
-        </TranslationItem>
-        <TranslationItem Name="label2" Property="Text">
-          <Source>This will delete any uncommitted work.</Source>
-          <Value>这将删除未提交的工作。</Value>
-        </TranslationItem>
-      </translationItems>
-    </TranslationCategory>
-    <TranslationCategory Name="FormResetCurrentBranch">
-      <translationItems>
-        <TranslationItem Name="$this" Property="Text">
-          <Source>Reset current branch</Source>
-          <Value>复位当前分支</Value>
-        </TranslationItem>
-        <TranslationItem Name="Cancel" Property="Text">
-          <Source>Cancel</Source>
-          <Value>取消</Value>
-        </TranslationItem>
-        <TranslationItem Name="Hard" Property="Text">
-          <Source>Hard: reset working dir and index
-(discard ALL local changes, even uncommitted changes)</Source>
-          <Value>硬模式：复位工作目录和索引（放弃所有的本地修改，甚至未提交的修改）</Value>
-        </TranslationItem>
-        <TranslationItem Name="Mixed" Property="Text">
-          <Source>Mixed: leave working dir untouched, reset index</Source>
-          <Value>混合模式：不碰工作目录，只是复位索引</Value>
-        </TranslationItem>
-        <TranslationItem Name="Ok" Property="Text">
-          <Source>OK</Source>
-          <Value>确定</Value>
-        </TranslationItem>
-        <TranslationItem Name="Soft" Property="Text">
-          <Source>Soft: leave working dir and index untouched</Source>
-          <Value>软模式：保持工作目录和索引均不变</Value>
-        </TranslationItem>
-        <TranslationItem Name="branchInfo" Property="Text">
-          <Source>Reset branch '{0}' to revision:</Source>
-          <Value>复位{0}到：</Value>
-        </TranslationItem>
-        <TranslationItem Name="groupBox1" Property="Text">
-          <Source>Reset type</Source>
-          <Value>复位类型</Value>
-        </TranslationItem>
-        <TranslationItem Name="resetCaption" Property="Text">
-          <Source>Reset branch</Source>
-          <Value>复位分支</Value>
-        </TranslationItem>
-        <TranslationItem Name="resetHardWarning" Property="Text">
-          <Source>You are about to discard ALL local changes, are you sure?</Source>
-          <Value>您将要放弃所有的本地修改，你确定吗？</Value>
-        </TranslationItem>
-        <TranslationItem Name="authorInfo" Property="Text" type="obsolete">
-          <Source>Author: {0}</Source>
-          <Value>作者：{0}</Value>
-        </TranslationItem>
-        <TranslationItem Name="commitInfo" Property="Text" type="obsolete">
-          <Source>Commit: {0}</Source>
-          <Value>提交：{0}</Value>
-        </TranslationItem>
-        <TranslationItem Name="commitMessage" Property="Text" type="obsolete">
-          <Source>Message: {0}</Source>
-          <Value>消息：{0}</Value>
-        </TranslationItem>
-        <TranslationItem Name="dateInfo" Property="Text" type="obsolete">
-          <Source>Commit date: {0}</Source>
-          <Value>提交日期：{0}</Value>
-        </TranslationItem>
-      </translationItems>
-    </TranslationCategory>
-    <TranslationCategory Name="FormResolveConflicts">
-      <translationItems>
-        <TranslationItem Name="$this" Property="Text">
-          <Source>Resolve merge conflicts</Source>
-          <Value>解决合并冲突</Value>
-        </TranslationItem>
-        <TranslationItem Name="ContextChooseBase" Property="Text">
-          <Source>Choose base</Source>
-          <Value>选择基</Value>
-        </TranslationItem>
-        <TranslationItem Name="ContextChooseLocal" Property="Text">
-          <Source>Choose local</Source>
-          <Value>选择本地</Value>
-        </TranslationItem>
-        <TranslationItem Name="ContextChooseRemote" Property="Text">
-          <Source>Choose remote</Source>
-          <Value>选择远程</Value>
-        </TranslationItem>
-        <TranslationItem Name="ContextMarkAsSolved" Property="Text">
-          <Source>Mark conflict as solved</Source>
-          <Value>把冲突标记为已解决</Value>
-        </TranslationItem>
-        <TranslationItem Name="ContextOpenBaseWith" Property="Text">
-          <Source>Open base with</Source>
-          <Value>用工具打开基</Value>
-        </TranslationItem>
-        <TranslationItem Name="ContextOpenLocalWith" Property="Text">
-          <Source>Open local with</Source>
-          <Value>用工具打开本地</Value>
-        </TranslationItem>
-        <TranslationItem Name="ContextOpenRemoteWith" Property="Text">
-          <Source>Open remote with</Source>
-          <Value>用工具打开远程</Value>
-        </TranslationItem>
-        <TranslationItem Name="ContextSaveBaseAs" Property="Text">
-          <Source>Save base as</Source>
-          <Value>保存基为</Value>
-        </TranslationItem>
-        <TranslationItem Name="ContextSaveLocalAs" Property="Text">
-          <Source>Save local as</Source>
-          <Value>保存本地为</Value>
-        </TranslationItem>
-        <TranslationItem Name="ContextSaveRemoteAs" Property="Text">
-          <Source>Save remote as</Source>
-          <Value>保存远程为</Value>
-        </TranslationItem>
-        <TranslationItem Name="FileName" Property="HeaderText">
-          <Source>Filename</Source>
-          <Value>文件名</Value>
-        </TranslationItem>
-        <TranslationItem Name="OpenMergetool" Property="Text">
-          <Source>Open in mergetool</Source>
-          <Value>用合并工具打开</Value>
-        </TranslationItem>
-        <TranslationItem Name="Rescan" Property="Text">
-          <Source>Rescan mergeconflicts</Source>
-          <Value>重新扫描合并冲突</Value>
-        </TranslationItem>
-        <TranslationItem Name="Reset" Property="Text">
-          <Source>Abort</Source>
-          <Value>终止</Value>
-        </TranslationItem>
-        <TranslationItem Name="_abortCurrentOpperation" Property="Text">
-          <Source>You can abort the current operation by resetting changes.
-All changes since the last commit will be deleted.
-
-Do you want to reset changes?</Source>
-          <Value>您可以通过重置更改来中止当前的操作。
-自上次提交之后的所有更改都将被删除。
-
-你想重置更改吗？</Value>
-        </TranslationItem>
-        <TranslationItem Name="_abortCurrentOpperationCaption" Property="Text">
-          <Source>Abort</Source>
-          <Value>终止</Value>
-        </TranslationItem>
-        <TranslationItem Name="_allFilesFilter" Property="Text">
-          <Source>All files (*.*)</Source>
-          <Value>All files (*.*)</Value>
-        </TranslationItem>
-        <TranslationItem Name="_areYouSureYouWantDeleteFiles" Property="Text">
-          <Source>Are you sure you want to DELETE all changes?
-
-This action cannot be made undone.</Source>
-          <Value>你确定你要删除所有的更改吗？
-
-这个动作是不能撤消的。</Value>
-        </TranslationItem>
-        <TranslationItem Name="_areYouSureYouWantDeleteFilesCaption" Property="Text">
-          <Source>WARNING!</Source>
-          <Value>警告！</Value>
-        </TranslationItem>
-        <TranslationItem Name="_binaryFileWarningCaption" Property="Text">
-          <Source>Warning</Source>
-          <Value>警告</Value>
-        </TranslationItem>
-        <TranslationItem Name="_button1Text" Property="Text">
-          <Source>Open in</Source>
-          <Value>打开</Value>
-        </TranslationItem>
-        <TranslationItem Name="_chooseBaseFileFailedText" Property="Text">
-          <Source>Choose base file failed.</Source>
-          <Value>选择基本文件失败。</Value>
-        </TranslationItem>
-        <TranslationItem Name="_chooseLocalFileFailedText" Property="Text">
-          <Source>Choose local file failed.</Source>
-          <Value>选择本地文件失败。</Value>
-        </TranslationItem>
-        <TranslationItem Name="_chooseRemoteFileFailedText" Property="Text">
-          <Source>Choose remote file failed.</Source>
-          <Value>选择远程文件失败。</Value>
-        </TranslationItem>
-        <TranslationItem Name="_conflictedFilesContextMenuText" Property="Text">
-          <Source>Solve</Source>
-          <Value>解决</Value>
-        </TranslationItem>
-        <TranslationItem Name="_contextChooseLocalMergeText" Property="Text">
-          <Source>Choose local (ours)</Source>
-          <Value>选择本地文件 (ours)</Value>
-        </TranslationItem>
-        <TranslationItem Name="_contextChooseLocalRebaseText" Property="Text">
-          <Source>Choose local (theirs)</Source>
-          <Value>选择本地文件 (theirs)</Value>
-        </TranslationItem>
-        <TranslationItem Name="_contextChooseRemoteMergeText" Property="Text">
-          <Source>Choose remote (theirs)</Source>
-          <Value>选择远程文件 (theirs)</Value>
-        </TranslationItem>
-        <TranslationItem Name="_contextChooseRemoteRebaseText" Property="Text">
-          <Source>Choose remote (ours)</Source>
-          <Value>选择远程文件 (ours)</Value>
-        </TranslationItem>
-        <TranslationItem Name="_currentFormatFilter" Property="Text">
-          <Source>Current format (*.{0})</Source>
-          <Value>当前格式(*.{0})</Value>
-        </TranslationItem>
-        <TranslationItem Name="_failureWhileOpenFile" Property="Text">
-          <Source>Open temporary file failed.</Source>
-          <Value>打开临时文件失败。</Value>
-        </TranslationItem>
-        <TranslationItem Name="_failureWhileSaveFile" Property="Text">
-          <Source>Save file failed.</Source>
-          <Value>保存文件失败。</Value>
-        </TranslationItem>
-        <TranslationItem Name="_noBaseFileMergeCaption" Property="Text">
-          <Source>Merge</Source>
-          <Value>合并</Value>
-        </TranslationItem>
-        <TranslationItem Name="_openMergeToolItemText" Property="Text">
-          <Source>Open in</Source>
-          <Value>打开</Value>
-        </TranslationItem>
-        <TranslationItem Name="_resetItemMergeText" Property="Text">
-          <Source>Abort merge</Source>
-          <Value>总是合并</Value>
-        </TranslationItem>
-        <TranslationItem Name="_resetItemRebaseText" Property="Text">
-          <Source>Abort rebase</Source>
-          <Value>终止衍合</Value>
-        </TranslationItem>
-        <TranslationItem Name="allConflictsResolved" Property="Text">
-          <Source>All mergeconflicts are resolved, you can commit.
-Do you want to commit now?</Source>
-          <Value>所有合并冲突都解决了，你可以提交了。
-你想现在提交吗？</Value>
-        </TranslationItem>
-        <TranslationItem Name="allConflictsResolvedCaption" Property="Text">
-          <Source>Commit</Source>
-          <Value>提交</Value>
-        </TranslationItem>
-        <TranslationItem Name="askMergeConflictSolved" Property="Text">
-          <Source>Is the mergeconflict solved?</Source>
-          <Value>合并冲突解决了吗？</Value>
-        </TranslationItem>
-        <TranslationItem Name="askMergeConflictSolvedAfterCustomMergeScript" Property="Text">
-          <Source>The merge conflict need to be solved and the result must be saved as:
-{0}
-
-Is the mergeconflict solved?</Source>
-          <Value>合并冲突需要解决，必须将结果保存为：
-{0}
-
-合并冲突解决了吗？</Value>
-        </TranslationItem>
-        <TranslationItem Name="askMergeConflictSolvedCaption" Property="Text">
-          <Source>Conflict solved?</Source>
-          <Value>冲突解决了？</Value>
-        </TranslationItem>
-        <TranslationItem Name="authorDataGridViewTextBoxColumn" Property="HeaderText">
-          <Source>Author</Source>
-          <Value>作者</Value>
-        </TranslationItem>
-        <TranslationItem Name="chooseLocalButtonText" Property="Text">
-          <Source>Choose local</Source>
-          <Value>选择本地</Value>
-        </TranslationItem>
-        <TranslationItem Name="chooseRemoteButtonText" Property="Text">
-          <Source>Choose remote</Source>
-          <Value>选择远程</Value>
-        </TranslationItem>
-        <TranslationItem Name="commitGuidDataGridViewTextBoxColumn" Property="HeaderText">
-          <Source>CommitGuid</Source>
-          <Value>提交GUID</Value>
-        </TranslationItem>
-        <TranslationItem Name="conflictDescription" Property="Text">
-          <Source>Select file</Source>
-          <Value>选择文件</Value>
-        </TranslationItem>
-        <TranslationItem Name="dateDataGridViewTextBoxColumn" Property="HeaderText">
-          <Source>Date</Source>
-          <Value>日期</Value>
-        </TranslationItem>
-        <TranslationItem Name="deleteFileButtonText" Property="Text">
-          <Source>Delete file</Source>
-          <Value>删除文件</Value>
-        </TranslationItem>
-        <TranslationItem Name="deleted" Property="Text">
-          <Source>deleted</Source>
-          <Value>删除</Value>
-        </TranslationItem>
-        <TranslationItem Name="fileBinairyChooseLocalBaseRemote" Property="Text">
-<<<<<<< HEAD
-          <Source>File ({0}) appears to be a binary file.
-=======
-          <Source>File ({0}) appears to be a binary file.
->>>>>>> cffeea08
-Choose to keep the local({1}), remote({2}) or base file.</Source>
-          <Value>文件 ({0}) 是二进制文件.
-选择 local({1}), remote({2}) or base 文件.</Value>
-        </TranslationItem>
-        <TranslationItem Name="fileChangeLocallyAndRemotely" Property="Text">
-          <Source>The file has been changed both locally({0}) and remotely({1}). Merge the changes.</Source>
-          <Value>locally({0}) 和 remotely({1}) 文件都被更改了. 合并更改.</Value>
-        </TranslationItem>
-        <TranslationItem Name="fileCreatedLocallyAndRemotely" Property="Text">
-          <Source>A file with the same name has been created locally({0}) and remotely({1}). Choose the file you want to keep or merge the files.</Source>
-          <Value>同名文件被创建于 locally({0}) and remotely({1}). 选择你要保持和合并的文件.</Value>
-        </TranslationItem>
-        <TranslationItem Name="fileCreatedLocallyAndRemotelyLong" Property="Text">
-<<<<<<< HEAD
-          <Source>File {0} does not have a base revision.
-A file with the same name has been created locally({1}) and remotely({2}) causing this conflict.
-
-=======
-          <Source>File {0} does not have a base revision.
-A file with the same name has been created locally({1}) and remotely({2}) causing this conflict.
-
->>>>>>> cffeea08
-Choose the file you want to keep, merge the files or delete the file?</Source>
-          <Value>文件{0}没有一个基础版本。
-具有相同名称的文件已经在本地（{1}）和远程（{2}）创建，这造成冲突。
-
-选择您想要保留件，合并或删除文件？</Value>
-        </TranslationItem>
-        <TranslationItem Name="fileDeletedLocallyAndModifiedRemotely" Property="Text">
-          <Source>The file has been deleted locally({0}) and modified remotely({1}). Choose to delete the file or keep the modified version.</Source>
-          <Value>本地文件已被删除（{0}）和远程已被修改（{1}）。选择要删除文件或保持修改后的版本。</Value>
-        </TranslationItem>
-        <TranslationItem Name="fileDeletedLocallyAndModifiedRemotelyLong" Property="Text">
-<<<<<<< HEAD
-          <Source>File {0} does not have a local revision.
-The file has been deleted locally({1}) but modified remotely({2}).
-
-=======
-          <Source>File {0} does not have a local revision.
-The file has been deleted locally({1}) but modified remotely({2}).
-
->>>>>>> cffeea08
-Choose to delete the file or keep the modified version.</Source>
-          <Value>文件{0}没有一个本地版本。
-本地文件已被删除（{0}）和远程文件已被修改（{1}）。
-
-选择要删除文件或保持修改后的版本。</Value>
-        </TranslationItem>
-        <TranslationItem Name="fileHistoryToolStripMenuItem" Property="Text">
-          <Source>File history</Source>
-          <Value>文件历史</Value>
-        </TranslationItem>
-        <TranslationItem Name="fileIsBinary" Property="Text">
-          <Source>The selected file appears to be a binary file.
-Are you sure you want to open this file in {0}?</Source>
-          <Value>所选定的文件似乎是一个二进制文件。您确定要用{0}打开这个文件吗？</Value>
-        </TranslationItem>
-        <TranslationItem Name="fileModifiedLocallyAndDelededRemotely" Property="Text">
-          <Source>The file has been modified locally({0}) and deleted remotely({1}). Choose to delete the file or keep the modified version.</Source>
-          <Value>该文件已经在本地（{0}）被修改和远程（{1}）被。选择要删除的文件或保持修改后的版本。</Value>
-        </TranslationItem>
-        <TranslationItem Name="fileModifiedLocallyAndDelededRemotelyLong" Property="Text">
-<<<<<<< HEAD
-          <Source>File {0} does not have a remote revision.
-The file has been modified locally({1}) but deleted remotely({2}).
-
-=======
-          <Source>File {0} does not have a remote revision.
-The file has been modified locally({1}) but deleted remotely({2}).
-
->>>>>>> cffeea08
-Choose to delete the file or keep the modified version.</Source>
-          <Value>文件{0}没有远程修订。
-该文件已经在本地被修改（{1}），远程被删除（{2}）。
-
-选择要删除的文件或保持修改后的版本。</Value>
-        </TranslationItem>
-        <TranslationItem Name="fileNameDataGridViewTextBoxColumn" Property="HeaderText">
-          <Source>FileName</Source>
-          <Value>文件名称</Value>
-        </TranslationItem>
-        <TranslationItem Name="fileUnchangedAfterMerge" Property="Text">
-          <Source>The file has not been modified by the merge. Usually this means that the file has been saved to the wrong location.
-
-The merge conflict will not be marked as solved. Please try again.</Source>
-          <Value>该文件合并中没有被修改。通常，这意味着该文件已被保存到错误的位置。
-
-合并冲突将不会被标记为解决。请再试一次。</Value>
-        </TranslationItem>
-        <TranslationItem Name="guidDataGridViewTextBoxColumn" Property="HeaderText">
-          <Source>Guid</Source>
-          <Value>指南</Value>
-        </TranslationItem>
-        <TranslationItem Name="itemTypeDataGridViewTextBoxColumn" Property="HeaderText">
-          <Source>ItemType</Source>
-          <Value>项目类型</Value>
-        </TranslationItem>
-        <TranslationItem Name="keepBaseButtonText" Property="Text">
-          <Source>Keep base file</Source>
-          <Value>保持基础文件</Value>
-        </TranslationItem>
-        <TranslationItem Name="keepModifiedButtonText" Property="Text">
-          <Source>Keep modified</Source>
-          <Value>保持修改</Value>
-        </TranslationItem>
-        <TranslationItem Name="label1" Property="Text">
-          <Source>Unresolved merge conflicts</Source>
-          <Value>未解决的合并冲突</Value>
-        </TranslationItem>
-        <TranslationItem Name="label2" Property="Text">
-          <Source>Base</Source>
-          <Value>基础</Value>
-        </TranslationItem>
-        <TranslationItem Name="label5" Property="Text">
-          <Source>Remote</Source>
-          <Value>远程</Value>
-        </TranslationItem>
-        <TranslationItem Name="label7" Property="Text">
-          <Source>Local</Source>
-          <Value>本地</Value>
-        </TranslationItem>
-        <TranslationItem Name="merge" Property="Text">
-          <Source>Merge</Source>
-          <Value>合并</Value>
-        </TranslationItem>
-        <TranslationItem Name="mergeConflictIsSubmodule" Property="Text">
-          <Source>The selected mergeconflict is a submodule.
-Stage current submodule commit?</Source>
-          <Value>所选定的合并冲突是一个子模块。把冲突标记成已解决吗？</Value>
-        </TranslationItem>
-        <TranslationItem Name="mergeConflictIsSubmoduleCaption" Property="Text">
-          <Source>Submodule</Source>
-          <Value>子模块</Value>
-        </TranslationItem>
-        <TranslationItem Name="modeDataGridViewTextBoxColumn" Property="HeaderText">
-          <Source>Mode</Source>
-          <Value>模式</Value>
-        </TranslationItem>
-        <TranslationItem Name="nameDataGridViewTextBoxColumn" Property="HeaderText">
-          <Source>Name</Source>
-          <Value>名称</Value>
-        </TranslationItem>
-        <TranslationItem Name="noBase" Property="Text">
-          <Source>no base</Source>
-          <Value>无基础</Value>
-        </TranslationItem>
-        <TranslationItem Name="noBaseRevision" Property="Text">
-<<<<<<< HEAD
-          <Source>There is no base revision for {0}.
-=======
-          <Source>There is no base revision for {0}.
->>>>>>> cffeea08
-Fall back to 2-way merge?</Source>
-          <Value>{0} 没有基础版本.
-转为两文件合并模式?</Value>
-        </TranslationItem>
-        <TranslationItem Name="noMergeTool" Property="Text">
-          <Source>There is no mergetool configured. Please go to settings and set a mergetool!</Source>
-<<<<<<< HEAD
-          <Value>没有配置mergetool。请到设置菜单设置合并工具！</Value>
-=======
-          <Value>没有配置合并工具。请到设置菜单设置合并工具！</Value>
->>>>>>> cffeea08
-        </TranslationItem>
-        <TranslationItem Name="openMergeToolBtn" Property="Text">
-          <Source>Open in mergetool</Source>
-          <Value>用合并工具打开</Value>
-        </TranslationItem>
-        <TranslationItem Name="openToolStripMenuItem" Property="Text">
-          <Source>Open</Source>
-          <Value>打开</Value>
-        </TranslationItem>
-        <TranslationItem Name="openWithToolStripMenuItem" Property="Text">
-          <Source>Open With</Source>
-          <Value>打开方式</Value>
-        </TranslationItem>
-        <TranslationItem Name="ours" Property="Text">
-          <Source>ours</Source>
-          <Value>ours</Value>
-        </TranslationItem>
-        <TranslationItem Name="stageFilename" Property="Text">
-          <Source>Stage {0}</Source>
-          <Value>载入{0}</Value>
-        </TranslationItem>
-        <TranslationItem Name="startMergetool" Property="Text">
-          <Source>Start mergetool</Source>
-          <Value>运行合并工具</Value>
-        </TranslationItem>
-        <TranslationItem Name="theirs" Property="Text">
-          <Source>theirs</Source>
-          <Value>第三方</Value>
-        </TranslationItem>
-        <TranslationItem Name="uskUseCustomMergeScript" Property="Text">
-          <Source>There is a custom merge script ({0}) for this file type.
-
-Do you want to use this custom merge script?</Source>
-          <Value>此文件类型存在一个自定义的合并脚本（{0}）。
-
-你想使用这个自定义的合并脚本？</Value>
-        </TranslationItem>
-        <TranslationItem Name="uskUseCustomMergeScriptCaption" Property="Text">
-          <Source>Custom merge script</Source>
-          <Value>自定义合并脚本</Value>
-        </TranslationItem>
-      </translationItems>
-    </TranslationCategory>
-    <TranslationCategory Name="FormRevertCommit">
-      <translationItems>
-        <TranslationItem Name="$this" Property="Text">
-          <Source>Revert commit</Source>
-          <Value>还原提交</Value>
-        </TranslationItem>
-        <TranslationItem Name="AutoCommit" Property="Text">
-          <Source>Automatically create a commit</Source>
-          <Value>当没有任何合并冲突，自动创建提交。</Value>
-        </TranslationItem>
-        <TranslationItem Name="BranchInfo" Property="Text">
-          <Source>Revert this commit:</Source>
-          <Value>还原此提交：</Value>
-        </TranslationItem>
-        <TranslationItem Name="ParentsLabel" Property="Text">
-          <Source>This commit is a merge, select parent:</Source>
-          <Value>这提交是一个合并，选择合并的上一代：</Value>
-        </TranslationItem>
-        <TranslationItem Name="Revert" Property="Text">
-          <Source>Revert this commit</Source>
-          <Value>还原此提交</Value>
-        </TranslationItem>
-        <TranslationItem Name="_noneParentSelectedText" Property="Text">
-          <Source>None parent is selected!</Source>
-          <Value>未选择父项</Value>
-        </TranslationItem>
-        <TranslationItem Name="_noneParentSelectedTextCaption" Property="Text">
-          <Source>Error</Source>
-          <Value>错误</Value>
-        </TranslationItem>
-        <TranslationItem Name="columnHeader1" Property="Text">
-          <Source>No.</Source>
-          <Value>序号</Value>
-        </TranslationItem>
-        <TranslationItem Name="columnHeader2" Property="Text">
-          <Source>Message</Source>
-          <Value>消息</Value>
-        </TranslationItem>
-        <TranslationItem Name="columnHeader3" Property="Text">
-          <Source>Author</Source>
-          <Value>作者</Value>
-        </TranslationItem>
-        <TranslationItem Name="columnHeader4" Property="Text">
-          <Source>Date</Source>
-          <Value>日期</Value>
-        </TranslationItem>
-      </translationItems>
-    </TranslationCategory>
-    <TranslationCategory Name="FormRevisionFilter">
-      <translationItems>
-        <TranslationItem Name="$this" Property="Text">
-          <Source>Filter</Source>
-          <Value>过滤器</Value>
-        </TranslationItem>
-        <TranslationItem Name="CurrentBranchOnlyCheck" Property="Text">
-          <Source>Show current branch only</Source>
-          <Value>只显示当前分支</Value>
-        </TranslationItem>
-        <TranslationItem Name="Ok" Property="Text">
-          <Source>OK</Source>
-          <Value>确定</Value>
-        </TranslationItem>
-        <TranslationItem Name="label1" Property="Text">
-          <Source>Since</Source>
-          <Value>从</Value>
-        </TranslationItem>
-        <TranslationItem Name="label2" Property="Text">
-          <Source>Until</Source>
-          <Value>到</Value>
-        </TranslationItem>
-        <TranslationItem Name="label3" Property="Text">
-          <Source>Author</Source>
-          <Value>作者</Value>
-        </TranslationItem>
-        <TranslationItem Name="label4" Property="Text">
-          <Source>Committer</Source>
-          <Value>提交者</Value>
-        </TranslationItem>
-        <TranslationItem Name="label5" Property="Text">
-          <Source>Message</Source>
-          <Value>消息</Value>
-        </TranslationItem>
-        <TranslationItem Name="label6" Property="Text">
-          <Source>Ignore case</Source>
-          <Value>忽略大小写</Value>
-        </TranslationItem>
-        <TranslationItem Name="label7" Property="Text">
-          <Source>Limit</Source>
-          <Value>限制</Value>
-        </TranslationItem>
-        <TranslationItem Name="label8" Property="Text">
-          <Source>File filter</Source>
-          <Value>文件过滤器</Value>
-        </TranslationItem>
-        <TranslationItem Name="label9" Property="Text">
-          <Source>Branches</Source>
-          <Value>分支</Value>
-        </TranslationItem>
-      </translationItems>
-    </TranslationCategory>
-    <TranslationCategory Name="FormSelectMultipleBranches">
-      <translationItems>
-        <TranslationItem Name="$this" Property="Text">
-          <Source>Select multiple branches</Source>
-          <Value>选择多个分支</Value>
-        </TranslationItem>
-        <TranslationItem Name="okButton" Property="Text">
-          <Source>OK</Source>
-          <Value>确定</Value>
-        </TranslationItem>
-        <TranslationItem Name="selectBranchesLabel" Property="Text">
-          <Source>Select branches</Source>
-          <Value>选择分支</Value>
-        </TranslationItem>
-      </translationItems>
-    </TranslationCategory>
-    <TranslationCategory Name="FormSettings">
-      <translationItems>
-        <TranslationItem Name="$this" Property="Text">
-          <Source>Settings</Source>
-          <Value>设置</Value>
-        </TranslationItem>
-        <TranslationItem Name="_cantFindGitMessage" Property="Text">
-          <Source>The command to run git is not configured correct.
-You need to set the correct path to be able to use GitExtensions.
-
-Do you want to set the correct command now? If not Global and Local Settings will not be saved.</Source>
-          <Value>运行git命令的配置不正确。
-您需要设置正确的路径，以便GitExtensions能够调用。
-
-你现在要设置这个的命令吗？如果不是全局而是局部的，设置将不能被保存。</Value>
-        </TranslationItem>
-        <TranslationItem Name="_cantFindGitMessageCaption" Property="Text">
-          <Source>Incorrect path</Source>
-          <Value>路径错误</Value>
-        </TranslationItem>
-<<<<<<< HEAD
-        <TranslationItem Name="_loadingSettingsFailed" Property="Text">
-          <Source>Could not load settings.</Source>
-          <Value>不能加载设置项</Value>
-        </TranslationItem>
-=======
->>>>>>> cffeea08
-        <TranslationItem Name="buttonApply" Property="Text">
-          <Source>Apply</Source>
-          <Value>应用</Value>
-        </TranslationItem>
-        <TranslationItem Name="buttonCancel" Property="Text">
-          <Source>Cancel</Source>
-          <Value>取消</Value>
-        </TranslationItem>
-        <TranslationItem Name="buttonDiscard" Property="Text">
-          <Source>Discard</Source>
-          <Value>取消</Value>
-        </TranslationItem>
-        <TranslationItem Name="buttonOk" Property="Text">
-          <Source>OK</Source>
-          <Value>确定</Value>
-        </TranslationItem>
-        <TranslationItem Name="label10" Property="Text">
-          <Source>You need to set the correct path to 
-git.cmd before you can change
-any global setting.
-</Source>
-          <Value>您需要设置git.cmd正确的路径，才能更改全局设置。</Value>
-        </TranslationItem>
-        <TranslationItem Name="labelInstantSaveNotice" Property="Text">
-          <Source>Changes on the selected page will be saved instantly. 
-Therefore the Cancel button does NOT revert any changes made.</Source>
-          <Value>对所选择页面其更改会即可生效。
-因此，“取消”按钮也不会恢复其所做的所有更改。</Value>
-<<<<<<< HEAD
-        </TranslationItem>
-        <TranslationItem Name="labelSettingsPageTitle" Property="Text" type="obsolete">
-          <Source>...title...</Source>
-          <Value>...标题...</Value>
-=======
->>>>>>> cffeea08
-        </TranslationItem>
-        <TranslationItem Name="chkCloseProcessDialog" Property="Text" type="obsolete">
-          <Source>Close process dialog automatically when process succeeds</Source>
-          <Value>对话框时自动关闭进程的过程是成功</Value>
-        </TranslationItem>
-        <TranslationItem Name="chkShowGitCommandLine" Property="Text" type="obsolete">
-          <Source>Show Git commandline dialog when executing process</Source>
-          <Value>Git的命令行对话框显示在执行过程</Value>
-        </TranslationItem>
-        <TranslationItem Name="label12" Property="Text" type="obsolete">
-          <Source>Limit number of commits that will be loaded at startup.</Source>
-          <Value>限制将在启动时加载的提交次数。</Value>
-        </TranslationItem>
-        <TranslationItem Name="label22" Property="Text" type="obsolete">
-          <Source>Dictionary for spelling checker.</Source>
-          <Value>拼写检查器所用的词典。</Value>
-        </TranslationItem>
-        <TranslationItem Name="tpGitExtensions" Property="Text" type="obsolete">
-          <Source>Git extensions</Source>
-          <Value>Git Extensions</Value>
-        </TranslationItem>
-        <TranslationItem Name="tpSsh" Property="Text" type="obsolete">
-          <Source>Ssh</Source>
-          <Value>SSH</Value>
-        </TranslationItem>
-      </translationItems>
-    </TranslationCategory>
-    <TranslationCategory Name="FormStash">
-      <translationItems>
-        <TranslationItem Name="$this" Property="Text">
-          <Source>Stash</Source>
-          <Value>缓冲区</Value>
-        </TranslationItem>
-        <TranslationItem Name="Apply" Property="Text">
-          <Source>Apply Selected</Source>
-          <Value>把所选缓冲区应用到工作目录</Value>
-        </TranslationItem>
-        <TranslationItem Name="Clear" Property="Text">
-          <Source>Delete Selected</Source>
-          <Value>丢弃所选缓冲内容</Value>
-        </TranslationItem>
-        <TranslationItem Name="Stash" Property="Text">
-          <Source>Save Changes</Source>
-          <Value>暂存所有更改</Value>
-        </TranslationItem>
-        <TranslationItem Name="StashKeepIndex" Property="Text">
-          <Source>Keep index</Source>
-          <Value>保持索引</Value>
-        </TranslationItem>
-        <TranslationItem Name="Stashes" Property="ToolTipText">
-          <Source>Select a stash</Source>
-          <Value>选择一个暂存</Value>
-        </TranslationItem>
-        <TranslationItem Name="areYouSure" Property="Text">
-          <Source>Are you sure you want to drop the stash? This action cannot be undone.</Source>
-          <Value>您确定要删除暂存吗？这个动作是不能撤消的。</Value>
-        </TranslationItem>
-        <TranslationItem Name="cannotBeUndone" Property="Text">
-          <Source>This action cannot be undone.</Source>
-          <Value>这个操作不能被撤销。</Value>
-        </TranslationItem>
-        <TranslationItem Name="chkIncludeUntrackedFiles" Property="Text">
-          <Source>Include untracked files</Source>
-          <Value>包含为跟踪的文件</Value>
-        </TranslationItem>
-        <TranslationItem Name="currentWorkingDirChanges" Property="Text">
-          <Source>Current working dir changes</Source>
-          <Value>当前工作目录改变了</Value>
-        </TranslationItem>
-        <TranslationItem Name="dontShowAgain" Property="Text">
-          <Source>Don't show me this message again.</Source>
-          <Value>不要再显示这个提示信息。</Value>
-        </TranslationItem>
-        <TranslationItem Name="noStashes" Property="Text">
-          <Source>There are no stashes.</Source>
-          <Value>无暂存。</Value>
-        </TranslationItem>
-        <TranslationItem Name="stashDropConfirmTitle" Property="Text">
-          <Source>Drop Stash Confirmation</Source>
-          <Value>确认删除暂存</Value>
-        </TranslationItem>
-        <TranslationItem Name="stashUntrackedFilesNotSupported" Property="Text">
-          <Source>Stash untracked files is not supported in the version of msysgit you are using. Please update msysgit to at least version 1.7.7 to use this option.</Source>
-          <Value>暂存未被跟踪的文件在你所使用的msysgit版本中是不支持。请至少使用高于1.7.7版本的msysgit才能使用此选项。</Value>
-        </TranslationItem>
-        <TranslationItem Name="stashUntrackedFilesNotSupportedCaption" Property="Text">
-          <Source>Stash untracked files</Source>
-          <Value>暂存未被跟踪的文件</Value>
-        </TranslationItem>
-        <TranslationItem Name="toolStripButton1" Property="Text">
-          <Source>Refresh</Source>
-          <Value>刷新</Value>
-        </TranslationItem>
-        <TranslationItem Name="toolStripButton_customMessage" Property="Text">
-          <Source>Custom stash message</Source>
-          <Value>自定义暂存消息</Value>
-        </TranslationItem>
-        <TranslationItem Name="toolStripLabel1" Property="Text">
-          <Source>Show:</Source>
-          <Value>显示：</Value>
-        </TranslationItem>
-      </translationItems>
-    </TranslationCategory>
-    <TranslationCategory Name="FormStatus">
-      <translationItems>
-        <TranslationItem Name="$this" Property="Text">
-          <Source>Process</Source>
-          <Value>进度</Value>
-        </TranslationItem>
-        <TranslationItem Name="Abort" Property="Text">
-          <Source>Abort</Source>
-          <Value>终止</Value>
-        </TranslationItem>
-        <TranslationItem Name="KeepDialogOpen" Property="Text">
-          <Source>Keep dialog open</Source>
-          <Value>保持对话框打开</Value>
-        </TranslationItem>
-        <TranslationItem Name="Ok" Property="Text">
-          <Source>OK</Source>
-          <Value>确定</Value>
-        </TranslationItem>
-        <TranslationItem Name="_fingerprintNotRegistredText" Property="Text">
-          <Source>The fingerprint of this host is not registered by PuTTY.
-This causes this process to hang, and that why it is automatically stopped.
-
-When the connection is opened detached from Git and GitExtensions, the host's fingerprint can be registered.
-You could also manually add the host's fingerprint or run Test Connection from the remotes dialog.
-
-Do you want to register the host's fingerprint and restart the process?</Source>
-          <Value>此主机的指纹不是由PuTTY注册的。
-这会导致进程挂起，也就是为什么它会自动停止。
-
-当通信连接因此意外中断，Git和GitExtensions就不能正常工作，主机指纹可以注册。
-您可以手动添加主机指纹或运行测试连接“遥控器”对话框。
-
-你要现在注册主机的指纹，并重新启动该进程呢？</Value>
-        </TranslationItem>
-        <TranslationItem Name="_fingerprintNotRegistredTextCaption" Property="Text">
-          <Source>Host Fingerprint not registered</Source>
-          <Value>主机指纹未注册</Value>
-<<<<<<< HEAD
-        </TranslationItem>
-        <TranslationItem Name="_serverHotkeyNotCachedText" Property="Text">
-          <Source>The server's host key is not cached in the registry.
-
-Do you want to trust this host key and then try again?</Source>
-          <Value>服务器的主机密钥缓未存在于注册表中。
-
-你要相信这个主机密钥，然后再试一次吗？</Value>
-=======
->>>>>>> cffeea08
-        </TranslationItem>
-      </translationItems>
-    </TranslationCategory>
-    <TranslationCategory Name="FormSubmodules">
-      <translationItems>
-        <TranslationItem Name="$this" Property="Text">
-          <Source>Submodules</Source>
-          <Value>子模块</Value>
-        </TranslationItem>
-        <TranslationItem Name="AddSubmodule" Property="Text">
-          <Source>Add submodule</Source>
-          <Value>新增子模块</Value>
-        </TranslationItem>
-        <TranslationItem Name="RemoveSubmodule" Property="Text">
-          <Source>Remove</Source>
-          <Value>删除</Value>
-        </TranslationItem>
-        <TranslationItem Name="Status" Property="HeaderText">
-          <Source>Status</Source>
-          <Value>状态</Value>
-        </TranslationItem>
-        <TranslationItem Name="SynchronizeSubmodule" Property="Text">
-          <Source>Synchronize</Source>
-          <Value>同步</Value>
-        </TranslationItem>
-        <TranslationItem Name="UpdateSubmodule" Property="Text">
-          <Source>Update</Source>
-          <Value>更新</Value>
-        </TranslationItem>
-        <TranslationItem Name="_removeSelectedSubmodule" Property="Text">
-          <Source>Are you sure you want remove the selected submodule?</Source>
-          <Value>你确定要删除这个选定的子模块吗？</Value>
-        </TranslationItem>
-        <TranslationItem Name="_removeSelectedSubmoduleCaption" Property="Text">
-          <Source>Remove</Source>
-          <Value>删除</Value>
-        </TranslationItem>
-        <TranslationItem Name="groupBox1" Property="Text">
-          <Source>Details</Source>
-          <Value>详情</Value>
-        </TranslationItem>
-        <TranslationItem Name="label1" Property="Text">
-          <Source>Name</Source>
-          <Value>名称</Value>
-        </TranslationItem>
-        <TranslationItem Name="label2" Property="Text">
-          <Source>Remote path</Source>
-          <Value>远程路径</Value>
-        </TranslationItem>
-        <TranslationItem Name="label3" Property="Text">
-          <Source>Local path</Source>
-          <Value>本地路径</Value>
-        </TranslationItem>
-        <TranslationItem Name="label4" Property="Text">
-          <Source>Commit</Source>
-          <Value>提交</Value>
-        </TranslationItem>
-        <TranslationItem Name="label5" Property="Text">
-          <Source>Branch</Source>
-          <Value>分支</Value>
-        </TranslationItem>
-        <TranslationItem Name="label6" Property="Text">
-          <Source>Status</Source>
-          <Value>状态</Value>
-        </TranslationItem>
-        <TranslationItem Name="nameDataGridViewTextBoxColumn" Property="HeaderText">
-          <Source>Name</Source>
-          <Value>名称</Value>
-        </TranslationItem>
-      </translationItems>
-    </TranslationCategory>
-    <TranslationCategory Name="FormSvnClone">
-      <translationItems>
-        <TranslationItem Name="$this" Property="Text">
-          <Source>Svn Clone</Source>
-          <Value>SVN克隆</Value>
-        </TranslationItem>
-        <TranslationItem Name="_questionContinueWithoutAuthors" Property="Text">
-          <Source>Authors file "{0}" does not exists. Continue without authors file?</Source>
-          <Value>授权文件“{0}”不存在。继续保持无授权文件？</Value>
-        </TranslationItem>
-        <TranslationItem Name="_questionContinueWithoutAuthorsCaption" Property="Text">
-          <Source>Authors file</Source>
-          <Value>授权文件</Value>
-        </TranslationItem>
-        <TranslationItem Name="_questionOpenRepo" Property="Text">
-          <Source>The repository has been cloned successfully.
-Do you want to open the new repository "{0}" now?</Source>
-          <Value>该档案库已被成功克隆。
-你想打开新的档案库“{0}”吗？</Value>
-        </TranslationItem>
-        <TranslationItem Name="_questionOpenRepoCaption" Property="Text">
-          <Source>Open</Source>
-          <Value>打开</Value>
-        </TranslationItem>
-        <TranslationItem Name="authorsFileBrowseButton" Property="Text">
-          <Source>Browse</Source>
-          <Value>浏览</Value>
-        </TranslationItem>
-        <TranslationItem Name="browseButton" Property="Text">
-          <Source>Browse</Source>
-          <Value>浏览</Value>
-        </TranslationItem>
-        <TranslationItem Name="cbBranches" Property="Text">
-          <Source>Branches:</Source>
-          <Value>分支：</Value>
-        </TranslationItem>
-        <TranslationItem Name="cbTags" Property="Text">
-          <Source>Tags:</Source>
-          <Value>标签</Value>
-        </TranslationItem>
-        <TranslationItem Name="cbTrunk" Property="Text">
-          <Source>Trunk:</Source>
-          <Value>主干：</Value>
-        </TranslationItem>
-        <TranslationItem Name="groupBox1" Property="Text">
-          <Source>Advanced settings</Source>
-          <Value>高级设置</Value>
-        </TranslationItem>
-        <TranslationItem Name="label1" Property="Text">
-          <Source>Svn repository to clone</Source>
-          <Value>Svn档案库</Value>
-        </TranslationItem>
-        <TranslationItem Name="label2" Property="Text">
-          <Source>Destination</Source>
-          <Value>目的地</Value>
-        </TranslationItem>
-        <TranslationItem Name="label3" Property="Text">
-          <Source>Subdirectory to create</Source>
-          <Value>创建子目录</Value>
-        </TranslationItem>
-        <TranslationItem Name="label4" Property="Text">
-          <Source>Authors file</Source>
-          <Value>授权文件</Value>
-        </TranslationItem>
-        <TranslationItem Name="label5" Property="Text">
-          <Source>From:</Source>
-          <Value>从：</Value>
-        </TranslationItem>
-        <TranslationItem Name="label6" Property="Text">
-          <Source>Username</Source>
-          <Value>用户名</Value>
-        </TranslationItem>
-        <TranslationItem Name="okButton" Property="Text">
-          <Source>Clone</Source>
-          <Value>克隆</Value>
-        </TranslationItem>
-      </translationItems>
-    </TranslationCategory>
-    <TranslationCategory Name="FormTranslate">
-      <translationItems>
-        <TranslationItem Name="$this" Property="Text">
-          <Source>Translate</Source>
-          <Value>翻译</Value>
-        </TranslationItem>
-        <TranslationItem Name="allText" Property="Text">
-          <Source>All</Source>
-          <Value>所有</Value>
-        </TranslationItem>
-        <TranslationItem Name="categoryDataGridViewTextBoxColumn" Property="HeaderText">
-          <Source>Category</Source>
-          <Value>分类</Value>
-        </TranslationItem>
-        <TranslationItem Name="editingCellPrefixText" Property="Text">
-          <Source>[EDITING]</Source>
-          <Value>[编辑中]</Value>
-        </TranslationItem>
-        <TranslationItem Name="googleAll" Property="Text">
-          <Source>Google all empty</Source>
-          <Value>谷歌所有空项</Value>
-        </TranslationItem>
-        <TranslationItem Name="googleTranslate" Property="Text">
-          <Source>Google translate</Source>
-          <Value>谷歌翻译</Value>
-        </TranslationItem>
-        <TranslationItem Name="nameDataGridViewTextBoxColumn" Property="HeaderText">
-          <Source>Name</Source>
-          <Value>名称</Value>
-        </TranslationItem>
-        <TranslationItem Name="neutralValueDataGridViewTextBoxColumn" Property="HeaderText">
-          <Source>NeutralValue</Source>
-          <Value>中立值</Value>
-        </TranslationItem>
-        <TranslationItem Name="nextButton" Property="Text">
-          <Source>&amp;Next</Source>
-          <Value>下一个（&amp;N）</Value>
-        </TranslationItem>
-        <TranslationItem Name="noLanguageCodeSelected" Property="Text">
-          <Source>There is no language code selected.
-Do you want to select a language code first?</Source>
-          <Value>没有选择语言。
-你想先选择一种语言吗？</Value>
-        </TranslationItem>
-        <TranslationItem Name="noLanguageCodeSelectedCaption" Property="Text">
-          <Source>Language code</Source>
-          <Value>语言编码</Value>
-        </TranslationItem>
-        <TranslationItem Name="previousButton" Property="Text">
-          <Source>&amp;Previous</Source>
-          <Value>上一个（&amp;P）</Value>
-        </TranslationItem>
-        <TranslationItem Name="propertyDataGridViewTextBoxColumn" Property="HeaderText">
-          <Source>Property</Source>
-          <Value>属性</Value>
-        </TranslationItem>
-        <TranslationItem Name="saveAs" Property="ToolTipText">
-          <Source>Save translation</Source>
-          <Value>保存翻译</Value>
-        </TranslationItem>
-        <TranslationItem Name="saveAsText" Property="Text">
-          <Source>Save as</Source>
-          <Value>另存为</Value>
-        </TranslationItem>
-        <TranslationItem Name="saveAsTextFilter" Property="Text">
-          <Source>Translation file (*.xml)</Source>
-          <Value>Translation file (*.xml)</Value>
-        </TranslationItem>
-        <TranslationItem Name="saveCurrentChangesCaption" Property="Text">
-          <Source>Save changes</Source>
-          <Value>保存更改</Value>
-        </TranslationItem>
-        <TranslationItem Name="saveCurrentChangesText" Property="Text">
-          <Source>Do you want to save the current changes?</Source>
-          <Value>你想保存当前的变化？</Value>
-        </TranslationItem>
-        <TranslationItem Name="selectLanguageCode" Property="Text">
-          <Source>Select a language code first.</Source>
-          <Value>先选择一种语言编码</Value>
-        </TranslationItem>
-        <TranslationItem Name="toolStripButtonNew" Property="Text">
-          <Source>New</Source>
-          <Value>新建</Value>
-        </TranslationItem>
-        <TranslationItem Name="toolStripTranslationLabel" Property="Text">
-          <Source>Current translation:</Source>
-          <Value>当前翻译：</Value>
-        </TranslationItem>
-        <TranslationItem Name="toolStripTranslationLanguageCode" Property="Text">
-          <Source>Language code:</Source>
-          <Value>语言代码：</Value>
-        </TranslationItem>
-        <TranslationItem Name="translateProgressText" Property="Text">
-          <Source>Translated {0} out of {1}</Source>
-          <Value>翻译了{0}条，共{1}条</Value>
-        </TranslationItem>
-        <TranslationItem Name="translatedValueDataGridViewTextBoxColumn" Property="HeaderText">
-          <Source>TranslatedValue</Source>
-          <Value>翻译数</Value>
-        </TranslationItem>
-        <TranslationItem Name="toolStripButtonNew" Property="ToolTipText" type="obsolete">
-          <Source>Create new translation</Source>
-          <Value>创建新的翻译</Value>
-        </TranslationItem>
-      </translationItems>
-    </TranslationCategory>
-    <TranslationCategory Name="FormUpdates">
-      <translationItems>
-<<<<<<< HEAD
-        <TranslationItem Name="$this" Property="Text">
-          <Source>Check for update</Source>
-          <Value>检查更新搜</Value>
-        </TranslationItem>
-        <TranslationItem Name="UpdateLabel" Property="Text">
-          <Source>Searching for updates</Source>
-          <Value>检查更新中</Value>
-        </TranslationItem>
-        <TranslationItem Name="_newVersionAvailable" Property="Text">
-          <Source>There is a new version available</Source>
-          <Value>已有一个新的版本</Value>
-        </TranslationItem>
-        <TranslationItem Name="_noUpdatesFound" Property="Text">
-          <Source>No updates found</Source>
-          <Value>你使用的是最新版本</Value>
-        </TranslationItem>
-        <TranslationItem Name="closeButton" Property="Text">
-          <Source>Close</Source>
-          <Value>关闭</Value>
-        </TranslationItem>
-        <TranslationItem Name="linkChangeLog" Property="Text">
-=======
-        <TranslationItem Name="$this" Property="Text" type="unfinished">
-          <Source>Check for update</Source>
-          <Value>检查更新搜</Value>
-        </TranslationItem>
-        <TranslationItem Name="UpdateLabel" Property="Text" type="unfinished">
-          <Source>Searching for updates</Source>
-          <Value>检查更新中</Value>
-        </TranslationItem>
-        <TranslationItem Name="_newVersionAvailable" Property="Text" type="unfinished">
-          <Source>There is a new version available</Source>
-          <Value>已有一个新的版本</Value>
-        </TranslationItem>
-        <TranslationItem Name="_noUpdatesFound" Property="Text" type="unfinished">
-          <Source>No updates found</Source>
-          <Value>你使用的是最新版本</Value>
-        </TranslationItem>
-        <TranslationItem Name="closeButton" Property="Text" type="unfinished">
-          <Source>Close</Source>
-          <Value>关闭</Value>
-        </TranslationItem>
-        <TranslationItem Name="linkChangeLog" Property="Text" type="unfinished">
->>>>>>> cffeea08
-          <Source>Show ChangeLog</Source>
-          <Value>显示变更记录</Value>
-        </TranslationItem>
-      </translationItems>
-    </TranslationCategory>
-    <TranslationCategory Name="FormVerify">
-      <translationItems>
-        <TranslationItem Name="$this" Property="Text">
-          <Source>Verify database</Source>
-          <Value>验证数据库</Value>
-        </TranslationItem>
-        <TranslationItem Name="DeleteAllLostAndFoundTags" Property="Text">
-          <Source>Delete all LOST_AND_FOUND tags</Source>
-          <Value>删除所有LOST_AND_FOUND标签</Value>
-        </TranslationItem>
-        <TranslationItem Name="FullCheck" Property="Text">
-          <Source>Check not just objects in GIT_OBJECT_DIRECTORY ($GIT_DIR/objects), 
-but also the ones found in alternate object pools.
-</Source>
-          <Value>检查不仅存在于在GIT_OBJECT_DIRECTORY($GIT_DIR/objects)目录，
-而且还存在于替代对象池的对象。</Value>
-        </TranslationItem>
-        <TranslationItem Name="NoReflogs" Property="Text">
-          <Source>Do not consider commits that are referenced only by an entry in a 
-reflog to be reachable.</Source>
-          <Value>不认为在reflog中引用的提交是可获得的</Value>
-        </TranslationItem>
-        <TranslationItem Name="Remove" Property="Text">
-          <Source>Remove all dangling objects</Source>
-          <Value>删除所有悬挂对象</Value>
-        </TranslationItem>
-        <TranslationItem Name="SaveObjects" Property="Text">
-          <Source>Save objects to .git/lost-found</Source>
-          <Value>保存对象到.git/lost-found目录</Value>
-        </TranslationItem>
-        <TranslationItem Name="ShowOnlyCommits" Property="Text">
-          <Source>Show only commits</Source>
-          <Value>只显示提交</Value>
-        </TranslationItem>
-        <TranslationItem Name="Unreachable" Property="Text">
-          <Source>Print out objects that exist but that aren't readable from any of the reference 
-nodes.
-</Source>
-          <Value>输出所有存在但是不可读的对象</Value>
-        </TranslationItem>
-        <TranslationItem Name="_removeDanglingObjectsCaption" Property="Text">
-          <Source>Remove</Source>
-          <Value>删除</Value>
-        </TranslationItem>
-        <TranslationItem Name="_removeDanglingObjectsQuestion" Property="Text">
-          <Source>Are you sure you want to delete all dangling objects?</Source>
-          <Value>你确定要删除所有悬挂对象？</Value>
-        </TranslationItem>
-        <TranslationItem Name="_xTagsCreated" Property="Text">
-          <Source>{0} Tags created.
-
-Do not forget to delete these tags when finished.</Source>
-          <Value>{0}个标记已经创建。不要忘记在完成时删除这些标记。</Value>
-        </TranslationItem>
-        <TranslationItem Name="btnCloseDialog" Property="Text">
-          <Source>Cancel</Source>
-          <Value>取消</Value>
-        </TranslationItem>
-        <TranslationItem Name="btnRestoreSelectedObjects" Property="Text">
-          <Source>Recover selected objects</Source>
-          <Value>标记所有丢失的提交</Value>
-        </TranslationItem>
-        <TranslationItem Name="columnAuthor" Property="HeaderText">
-          <Source>Author</Source>
-          <Value>作者</Value>
-        </TranslationItem>
-        <TranslationItem Name="columnDate" Property="HeaderText">
-          <Source>Date</Source>
-          <Value>日期</Value>
-        </TranslationItem>
-        <TranslationItem Name="columnHash" Property="HeaderText">
-          <Source>Hash</Source>
-          <Value>Hash</Value>
-        </TranslationItem>
-        <TranslationItem Name="columnSubject" Property="HeaderText">
-          <Source>Subject</Source>
-          <Value>标题</Value>
-        </TranslationItem>
-        <TranslationItem Name="columnType" Property="HeaderText">
-          <Source>Type</Source>
-          <Value>类型</Value>
-        </TranslationItem>
-        <TranslationItem Name="label1" Property="Text">
-          <Source>Double-click on a row for quick view</Source>
-          <Value>双击一行包含SHA1的列来查看对象。</Value>
-        </TranslationItem>
-        <TranslationItem Name="label2" Property="Text">
-          <Source>By default only unreferenced objects that are older than 
-2 weeks are removed when cleaning up the database. All
-other object are only deleted when you run "Remove all
-dangling objects"
-
-Check commits you want to recover and press Recover button
-Context menu for additional operations</Source>
-          <Value>默认情况下，在清理数据库的时候，
-两周以上的未被引用的对象将会被删除，
-其他的对象只会在运行“删除所有悬挂对象”的时候被删除。</Value>
-        </TranslationItem>
-        <TranslationItem Name="mnuLostObjectView" Property="Text">
-          <Source>View</Source>
-          <Value>查看所选对象</Value>
-        </TranslationItem>
-        <TranslationItem Name="mnuLostObjectsCreateBranch" Property="Text">
-          <Source>Create branch</Source>
-          <Value>创建分支</Value>
-        </TranslationItem>
-        <TranslationItem Name="mnuLostObjectsCreateTag" Property="Text">
-          <Source>Create tag</Source>
-          <Value>标记选定的对象</Value>
-        </TranslationItem>
-        <TranslationItem Name="selectLostObjectsToRestoreCaption" Property="Text">
-          <Source>Restore lost objects</Source>
-          <Value>恢复丢失的组件</Value>
-        </TranslationItem>
-        <TranslationItem Name="selectLostObjectsToRestoreMessage" Property="Text">
-          <Source>Select objects to restore.</Source>
-          <Value>选择要恢复的组件</Value>
-        </TranslationItem>
-      </translationItems>
-    </TranslationCategory>
-    <TranslationCategory Name="FormViewPatch">
-      <translationItems>
-        <TranslationItem Name="$this" Property="Text">
-          <Source>View patch file</Source>
-          <Value>查看补丁文件</Value>
-        </TranslationItem>
-        <TranslationItem Name="BrowsePatch" Property="Text">
-          <Source>Browse</Source>
-          <Value>浏览</Value>
-        </TranslationItem>
-        <TranslationItem Name="File" Property="HeaderText">
-          <Source>Type</Source>
-          <Value>类型</Value>
-        </TranslationItem>
-        <TranslationItem Name="FileNameA" Property="HeaderText">
-          <Source>Filename</Source>
-          <Value>文件名</Value>
-        </TranslationItem>
-        <TranslationItem Name="_patchFileFilterString" Property="Text">
-          <Source>Patch file (*.Patch)</Source>
-          <Value>Patch file (*.Patch)</Value>
-        </TranslationItem>
-        <TranslationItem Name="_patchFileFilterTitle" Property="Text">
-          <Source>Select patch file</Source>
-          <Value>选择补丁文件</Value>
-        </TranslationItem>
-        <TranslationItem Name="labelPatch" Property="Text">
-          <Source>Patch</Source>
-          <Value>补丁</Value>
-        </TranslationItem>
-        <TranslationItem Name="typeDataGridViewTextBoxColumn" Property="HeaderText">
-          <Source>Change</Source>
-          <Value>改变</Value>
-        </TranslationItem>
-      </translationItems>
-    </TranslationCategory>
-    <TranslationCategory Name="GerritPlugin">
-      <translationItems>
-        <TranslationItem Name="_downloadGerritChange" Property="Text">
-          <Source>Download Gerrit Change</Source>
-          <Value>下载Gerrit变更</Value>
-        </TranslationItem>
-        <TranslationItem Name="_editGitReview" Property="Text">
-          <Source>Edit .gitreview</Source>
-          <Value>编辑 .gitreview</Value>
-        </TranslationItem>
-        <TranslationItem Name="_installCommitMsgHook" Property="Text">
-          <Source>Install Hook</Source>
-          <Value>安装钩子</Value>
-        </TranslationItem>
-        <TranslationItem Name="_installCommitMsgHookFailed" Property="Text">
-          <Source>Could not download the commit-msg file. Please install the commit-msg hook manually.</Source>
-          <Value>无法下载commit-msg文件。请安装手动commit-msg钩子。</Value>
-        </TranslationItem>
-        <TranslationItem Name="_installCommitMsgHookMessage" Property="Text">
-          <Source>Gerrit requires a commit-msg hook to be installed. Do you want to install the commit-msg hook into your repository?</Source>
-          <Value>Gerrit需要安装commit-msg钩子。你要安装commit-msg钩子到您的档案库吗？</Value>
-        </TranslationItem>
-        <TranslationItem Name="_installCommitMsgHookShortText" Property="Text">
-          <Source>Install commit-msg hook</Source>
-          <Value>安装commit-msg钩子</Value>
-        </TranslationItem>
-        <TranslationItem Name="_pluginDescription" Property="Text">
-          <Source>Gerrit Code Review</Source>
-          <Value>Gerrit代码审查</Value>
-        </TranslationItem>
-        <TranslationItem Name="_publishGerritChange" Property="Text">
-          <Source>Publish Gerrit Change</Source>
-          <Value>发布Gerrit变更</Value>
-        </TranslationItem>
-      </translationItems>
-    </TranslationCategory>
-    <TranslationCategory Name="GerritSettings">
-      <translationItems>
-        <TranslationItem Name="_settingsError" Property="Text">
-          <Source>Error loading .gitreview file.</Source>
-          <Value>加载.gitreview失败。</Value>
-        </TranslationItem>
-        <TranslationItem Name="_settingsErrorDefaultRemoteNotPresent" Property="Text">
-          <Source>The remote "{0}" specified with the "defaultremote" setting in the .gitreview file does not refer to a configured remote. Either create this remote or change the setting in the .gitreview file.</Source>
-          <Value>远程档案库 "{0}"指定了"defaultremote"设置,.gitreview文件没有找到与之匹配的远程档案库。创建远程档案库或者更改.gitreview文件来完善配置。</Value>
-        </TranslationItem>
-        <TranslationItem Name="_settingsErrorFileNotFound" Property="Text">
-          <Source>Cannot find the ".gitreview" file in the working directory.</Source>
-          <Value>在工作目录找不到".gitreview"。</Value>
-        </TranslationItem>
-        <TranslationItem Name="_settingsErrorHostNotEntered" Property="Text">
-          <Source>The "host" setting in the .gitreview file is mandatory.</Source>
-          <Value>".gitreview"设置中"host" 是必须的。</Value>
-        </TranslationItem>
-        <TranslationItem Name="_settingsErrorPortNotNumeric" Property="Text">
-          <Source>The "port" specified in the .gitreview file may only contain digits.</Source>
-          <Value>".gitreview"设置中指定的端口只能为数字。</Value>
-        </TranslationItem>
-        <TranslationItem Name="_settingsErrorProjectNotEntered" Property="Text">
-          <Source>The "project" setting in the .gitreview file is mandatory.</Source>
-          <Value>".gitreview"设置中"project" 是必须的。</Value>
-        </TranslationItem>
-      </translationItems>
-    </TranslationCategory>
-    <TranslationCategory Name="GitExtensionsSettingsGroup">
-      <translationItems>
-        <TranslationItem Name="$this" Property="Title">
-          <Source>Git Extensions</Source>
-          <Value>Git Extensions</Value>
-        </TranslationItem>
-      </translationItems>
-    </TranslationCategory>
-    <TranslationCategory Name="GitExtensionsSettingsPage">
-      <translationItems>
-        <TranslationItem Name="$this" Property="Text">
-          <Source>Git Extensions</Source>
-          <Value>Git Extensions</Value>
-        </TranslationItem>
-        <TranslationItem Name="btnDefaultDestinationBrowse" Property="Text">
-          <Source>Browse</Source>
-          <Value>浏览</Value>
-        </TranslationItem>
-        <TranslationItem Name="chkCheckForUncommittedChangesInCheckoutBranch" Property="Text">
-          <Source>Check for uncommitted changes in checkout branch dialog</Source>
-          <Value>在登出分支对话框中检查未提交的更改</Value>
-        </TranslationItem>
-        <TranslationItem Name="chkCloseProcessDialog" Property="Text">
-          <Source>Close Process dialog when process succeeds</Source>
-          <Value>操作完成时关闭进度对话框</Value>
-        </TranslationItem>
-        <TranslationItem Name="chkFollowRenamesInFileHistory" Property="Text">
-          <Source>Follow renames in file history (experimental)</Source>
-          <Value>按照文件的历史重命名（实验）</Value>
-        </TranslationItem>
-        <TranslationItem Name="chkPlaySpecialStartupSound" Property="Text">
-          <Source>Play Special Startup Sound</Source>
-          <Value>播放指定的启动音乐</Value>
-        </TranslationItem>
-        <TranslationItem Name="chkShowCurrentChangesInRevisionGraph" Property="Text">
-          <Source>Show current working dir changes in revision graph (slow!)</Source>
-          <Value>在版本图里显示工作目录的改变（慢!）</Value>
-        </TranslationItem>
-<<<<<<< HEAD
-        <TranslationItem Name="chkShowErrorsWhenStagingFiles" Property="Text">
-          <Source>Show errors when staging files</Source>
-          <Value>暂存文件时显示错误</Value>
-        </TranslationItem>
-=======
->>>>>>> cffeea08
-        <TranslationItem Name="chkShowGitCommandLine" Property="Text">
-          <Source>Show console window when executing git process</Source>
-          <Value>执行git操作时显示控制台窗口</Value>
-        </TranslationItem>
-        <TranslationItem Name="chkShowGitStatusInToolbar" Property="Text">
-          <Source>Show repository status in browse dialog (number of changes in toolbar, restart required)</Source>
-          <Value>在浏览对话框中显示档案库的状态（在工具栏上会产生一些变化，需要重新启动）</Value>
-        </TranslationItem>
-        <TranslationItem Name="chkShowStashCountInBrowseWindow" Property="Text">
-          <Source>Show stash count on status bar in browse window</Source>
-          <Value>在浏览窗口的状态栏中显示暂存缓冲区计数</Value>
-        </TranslationItem>
-        <TranslationItem Name="chkStartWithRecentWorkingDir" Property="Text">
-          <Source>Open last working dir on startup</Source>
-          <Value>启动时显示上一次的工作目录</Value>
-        </TranslationItem>
-        <TranslationItem Name="chkStashUntrackedFiles" Property="Text">
-          <Source>Include untracked files in stash</Source>
-          <Value>在暂存中包含未跟踪的文件</Value>
-        </TranslationItem>
-        <TranslationItem Name="chkUseFastChecks" Property="Text">
-          <Source>Use FileSystemWatcher to check if index is changed</Source>
-          <Value>使用FileSystemWatcher检查索引是否改变了</Value>
-        </TranslationItem>
-        <TranslationItem Name="chkUsePatienceDiffAlgorithm" Property="Text">
-          <Source>Use patience diff algorithm</Source>
-          <Value>在提交日志中显示版本图</Value>
-        </TranslationItem>
-        <TranslationItem Name="chkUseSSL" Property="Text">
-          <Source>Use SSL/TLS</Source>
-          <Value>使用SSL/TLS</Value>
-        </TranslationItem>
-<<<<<<< HEAD
-        <TranslationItem Name="chkWriteCommitMessageInCommitWindow" Property="Text">
-          <Source>Compose commit messages in Commit dialog
-(otherwise the message will be requested during commit)</Source>
-          <Value>在提交对话框中
-（否则在提交时提示将要撰写提交信息）</Value>
-        </TranslationItem>
-        <TranslationItem Name="groupBox1" Property="Text">
-          <Source>Email settings for sending patches</Source>
-          <Value>为发送补丁设置电子邮件地址</Value>
-        </TranslationItem>
-        <TranslationItem Name="groupBox11" Property="Text">
-          <Source>Performance</Source>
-          <Value>性能</Value>
-        </TranslationItem>
-        <TranslationItem Name="groupBox12" Property="Text">
-          <Source>Behaviour</Source>
-          <Value>行为</Value>
-        </TranslationItem>
-        <TranslationItem Name="label12" Property="Text">
-          <Source>Limit number of commits that will be loaded at startup</Source>
-          <Value>在启动时加载信息的数量限制</Value>
-        </TranslationItem>
-        <TranslationItem Name="label2" Property="Text">
-          <Source>Port</Source>
-          <Value>端口</Value>
-        </TranslationItem>
-        <TranslationItem Name="label23" Property="Text">
-          <Source>SMTP server name</Source>
-          <Value>SMTP 服务器</Value>
-=======
-        <TranslationItem Name="groupBoxBehaviour" Property="Text" type="unfinished">
-          <Source>Behaviour</Source>
-          <Value>行为</Value>
-        </TranslationItem>
-        <TranslationItem Name="groupBoxEmailSettings" Property="Text" type="unfinished">
-          <Source>Email settings for sending patches</Source>
-          <Value>为发送补丁设置电子邮件地址</Value>
-        </TranslationItem>
-        <TranslationItem Name="groupBoxPerformance" Property="Text" type="unfinished">
-          <Source>Performance</Source>
-          <Value>性能</Value>
-        </TranslationItem>
-        <TranslationItem Name="label12" Property="Text">
-          <Source>Limit number of commits that will be loaded at startup</Source>
-          <Value>在启动时加载信息的数量限制</Value>
-        </TranslationItem>
-        <TranslationItem Name="label2" Property="Text">
-          <Source>Port</Source>
-          <Value>端口</Value>
->>>>>>> cffeea08
-        </TranslationItem>
-        <TranslationItem Name="label24" Property="Text">
-          <Source>Revision grid quick search timeout [ms]</Source>
-          <Value>版本网格快速搜索超时[毫秒]</Value>
-        </TranslationItem>
-<<<<<<< HEAD
-        <TranslationItem Name="lblDefaultCloneDestination" Property="Text">
-          <Source>Default clone destination</Source>
-          <Value>默认克隆存储目录</Value>
-=======
-        <TranslationItem Name="labelSmtpServerName" Property="Text" type="unfinished">
-          <Source>SMTP server name</Source>
-          <Value>发送补丁到电子邮件所用的SMTP服务器</Value>
-        </TranslationItem>
-        <TranslationItem Name="lblDefaultCloneDestination" Property="Text">
-          <Source>Default clone destination</Source>
-          <Value>默认克隆存储路径</Value>
-        </TranslationItem>
-        <TranslationItem Name="chkShowErrorsWhenStagingFiles" Property="Text" type="obsolete">
-          <Source>Show errors when staging files</Source>
-          <Value>在暂存文件时显示错误</Value>
-        </TranslationItem>
-        <TranslationItem Name="label23" Property="Text" type="obsolete">
-          <Source>SMTP server name</Source>
-          <Value>发送补丁到电子邮件所用的SMTP服务器</Value>
->>>>>>> cffeea08
-        </TranslationItem>
-      </translationItems>
-    </TranslationCategory>
-    <TranslationCategory Name="GitSettingsPage">
-      <translationItems>
-        <TranslationItem Name="$this" Property="Text">
-          <Source>Git</Source>
-          <Value>Git</Value>
-        </TranslationItem>
-        <TranslationItem Name="BrowseGitBinPath" Property="Text">
-          <Source>Browse</Source>
-          <Value>浏览</Value>
-        </TranslationItem>
-        <TranslationItem Name="BrowseGitPath" Property="Text">
-          <Source>Browse</Source>
-          <Value>浏览</Value>
-        </TranslationItem>
-        <TranslationItem Name="ChangeHomeButton" Property="Text">
-          <Source>Change HOME</Source>
-          <Value>改变 HOME</Value>
-        </TranslationItem>
-        <TranslationItem Name="_homeIsSetToString" Property="Text">
-          <Source>HOME is set to:</Source>
-          <Value>HOME 被设置为：</Value>
-        </TranslationItem>
-        <TranslationItem Name="downloadMsysgit" Property="Text">
-          <Source>Download msysgit</Source>
-          <Value>下载msysgit</Value>
-        </TranslationItem>
-        <TranslationItem Name="groupBox7" Property="Text">
-          <Source>Git</Source>
-          <Value>Git</Value>
-        </TranslationItem>
-        <TranslationItem Name="groupBox8" Property="Text">
-          <Source>Environment</Source>
-          <Value>环境</Value>
-        </TranslationItem>
-        <TranslationItem Name="homeIsSetToLabel" Property="Text">
-          <Source>HOME is set to: {0}</Source>
-          <Value>HOME 被设置为: {0}</Value>
-        </TranslationItem>
-        <TranslationItem Name="label13" Property="Text">
-          <Source>Command used to run git (git.cmd or git.exe)</Source>
-          <Value>用于运行git的命令（git.cmd或git.exe）</Value>
-        </TranslationItem>
-        <TranslationItem Name="label14" Property="Text">
-          <Source>Path to linux tools (sh). Leave empty when it is in the path.</Source>
-          <Value>Linux工具（sh）的路径。如果已在路径中则留空。</Value>
-        </TranslationItem>
-        <TranslationItem Name="label50" Property="Text">
-          <Source>Git Extensions can use msysgit or cygwin to access git repositories. Set the correct paths below.</Source>
-          <Value>Git Extensions可以使用msysgit或cygwin访问git档案库库。在下面的设置它们正确的路径。</Value>
-        </TranslationItem>
-        <TranslationItem Name="label51" Property="Text">
-          <Source>The global config file located in the location stored environment variable %HOME%. By default %HOME% will be set 
-to %HOMEDRIVE%%HOMEPATH% if empty. Change the default behaviour only if you experience problems. </Source>
-          <Value>全局配置文件位于%HOME%的位置。默认设置下，如果%HOME%为空，%HOME%将被设置为%HOMEDRIVE%%HOMEPATH%。
-你应该只在遇到问题的时候才考虑改变默认设置。</Value>
-        </TranslationItem>
-      </translationItems>
-    </TranslationCategory>
-    <TranslationCategory Name="GlobalSettingsSettingsPage">
-      <translationItems>
-        <TranslationItem Name="$this" Property="Text" type="unfinished">
-          <Source>Global settings</Source>
-          <OldSource>Global settings</OldSource>
-          <Value>全局设置</Value>
-        </TranslationItem>
-        <TranslationItem Name="BrowseCommitTemplate" Property="Text">
-          <Source>Browse</Source>
-          <Value>浏览</Value>
-        </TranslationItem>
-        <TranslationItem Name="BrowseDiffTool" Property="Text">
-          <Source>Browse</Source>
-          <Value>浏览</Value>
-        </TranslationItem>
-        <TranslationItem Name="BrowseMergeTool" Property="Text">
-          <Source>Browse</Source>
-          <Value>浏览</Value>
-        </TranslationItem>
-        <TranslationItem Name="DiffToolCmdSuggest" Property="Text">
-          <Source>Suggest command</Source>
-          <Value>建议命令</Value>
-        </TranslationItem>
-        <TranslationItem Name="MergeToolCmdSuggest" Property="Text">
-          <Source>Suggest command</Source>
-          <Value>建议命令</Value>
-        </TranslationItem>
-        <TranslationItem Name="PathToKDiff3" Property="Text">
-          <Source>Path to mergetool</Source>
-          <Value>mergetool路径</Value>
-        </TranslationItem>
-        <TranslationItem Name="__diffToolSuggestCaption" Property="Text">
-          <Source>Suggest difftool cmd</Source>
-          <Value>建议的差异比较命令</Value>
-        </TranslationItem>
-        <TranslationItem Name="globalAutoCrlfFalse" Property="Text">
-          <Source>Checkout as-is, commit as-is ("core.autocrlf"  is set to "false")</Source>
-          <Value>保持原样签出，保持原样提交（"core.autocrlf"设置为"false"）</Value>
-        </TranslationItem>
-        <TranslationItem Name="globalAutoCrlfInput" Property="Text">
-          <Source>Checkout as-is, commit Unix-style line endings ("core.autocrlf"  is set to "input")</Source>
-          <Value>保持原样签出，用Unix风格的换行符提交（"core.autocrlf"设置为"input"）</Value>
-        </TranslationItem>
-        <TranslationItem Name="globalAutoCrlfTrue" Property="Text">
-          <Source>Checkout Windows-style, commit Unix-style line endings ("core.autocrlf"  is set to "true")</Source>
-          <Value>以windows风格签出，用Unix风格的换行符提交（"core.autocrlf"设置为"true"）
-</Value>
-        </TranslationItem>
-        <TranslationItem Name="groupBox9" Property="Text">
-          <Source>Line endings</Source>
-          <Value>换行符</Value>
-        </TranslationItem>
-        <TranslationItem Name="label19" Property="Text">
-          <Source>Mergetool command</Source>
-          <Value>Mergetool命令</Value>
-        </TranslationItem>
-        <TranslationItem Name="label28" Property="Text">
-          <Source>Keep backup (.orig) after merge</Source>
-          <Value>合并后保留备份（.orig）</Value>
-        </TranslationItem>
-        <TranslationItem Name="label3" Property="Text">
-          <Source>User name</Source>
-          <Value>用户名</Value>
-        </TranslationItem>
-        <TranslationItem Name="label4" Property="Text">
-          <Source>User email</Source>
-          <Value>用户电子邮件</Value>
-        </TranslationItem>
-        <TranslationItem Name="label41" Property="Text">
-          <Source>Difftool</Source>
-          <Value>Difftool</Value>
-        </TranslationItem>
-        <TranslationItem Name="label42" Property="Text">
-          <Source>Path to difftool</Source>
-          <Value>路径difftool</Value>
-        </TranslationItem>
-        <TranslationItem Name="label48" Property="Text">
-          <Source>Difftool command</Source>
-          <Value>Difftool命令</Value>
-        </TranslationItem>
-        <TranslationItem Name="label57" Property="Text">
-          <Source>Path to commit template</Source>
-          <Value>提交模板的路径</Value>
-        </TranslationItem>
-        <TranslationItem Name="label6" Property="Text">
-          <Source>Editor</Source>
-          <Value>编辑</Value>
-        </TranslationItem>
-        <TranslationItem Name="label60" Property="Text">
-          <Source>Files content encoding</Source>
-          <Value>文件内容的编码</Value>
-        </TranslationItem>
-        <TranslationItem Name="label7" Property="Text">
-          <Source>Mergetool</Source>
-          <Value>合并工具</Value>
-        </TranslationItem>
-        <TranslationItem Name="label9" Property="Text">
-          <Source>You need to set the correct path to 
-git before you can change
-global settings.
-</Source>
-          <Value>您需要设置git正确的路径，才能更改全局设置。</Value>
-        </TranslationItem>
-      </translationItems>
-    </TranslationCategory>
-    <TranslationCategory Name="GotoUserManualControl">
-      <translationItems>
-        <TranslationItem Name="linkLabelHelp" Property="Text">
-          <Source>Help</Source>
-          <Value>帮助</Value>
-        </TranslationItem>
-      </translationItems>
-    </TranslationCategory>
-    <TranslationCategory Name="GravatarControl">
-      <translationItems>
-        <TranslationItem Name="clearImagecacheToolStripMenuItem" Property="Text">
-          <Source>Clear image cache</Source>
-          <Value>清除图像缓存</Value>
-        </TranslationItem>
-        <TranslationItem Name="extraLargeToolStripMenuItem" Property="Text">
-          <Source>Extra Large (320x320)</Source>
-          <Value>特大 (320x320)</Value>
-        </TranslationItem>
-        <TranslationItem Name="identiconToolStripMenuItem" Property="Text">
-          <Source>Identicon</Source>
-          <Value>Identicon</Value>
-        </TranslationItem>
-        <TranslationItem Name="imageSizeToolStripMenuItem" Property="Text">
-          <Source>Image size</Source>
-          <Value>图像尺寸</Value>
-        </TranslationItem>
-        <TranslationItem Name="largeToolStripMenuItem" Property="Text">
-          <Source>Large (240x240)</Source>
-          <Value>大 (240x240)</Value>
-        </TranslationItem>
-        <TranslationItem Name="monsterIdToolStripMenuItem" Property="Text">
-          <Source>Monster Id</Source>
-          <Value>Monster Id</Value>
-        </TranslationItem>
-        <TranslationItem Name="noImageGeneratorToolStripMenuItem" Property="Text">
-          <Source>No image service</Source>
-          <Value>无头像服务器</Value>
-        </TranslationItem>
-        <TranslationItem Name="noneToolStripMenuItem" Property="Text">
-          <Source>None</Source>
-          <Value>无</Value>
-        </TranslationItem>
-        <TranslationItem Name="normalToolStripMenuItem" Property="Text">
-          <Source>Normal (160x160)</Source>
-          <Value>中 (160x160)</Value>
-        </TranslationItem>
-        <TranslationItem Name="refreshToolStripMenuItem" Property="Text">
-          <Source>Refresh image</Source>
-          <Value>刷新图片</Value>
-        </TranslationItem>
-        <TranslationItem Name="registerAtGravatarcomToolStripMenuItem" Property="Text">
-          <Source>Register at gravatar.com</Source>
-          <Value>在gravatar.com注册</Value>
-        </TranslationItem>
-        <TranslationItem Name="retroToolStripMenuItem" Property="Text">
-          <Source>Retro</Source>
-          <Value>复古</Value>
-        </TranslationItem>
-        <TranslationItem Name="smallToolStripMenuItem" Property="Text">
-          <Source>Small (80x80)</Source>
-          <Value>小 (80x80)</Value>
-        </TranslationItem>
-        <TranslationItem Name="wavatarToolStripMenuItem" Property="Text">
-          <Source>Wavatar</Source>
-          <Value>Wavatar</Value>
-        </TranslationItem>
-      </translationItems>
-    </TranslationCategory>
-    <TranslationCategory Name="HelpImageDisplayUserControl">
-      <translationItems>
-        <TranslationItem Name="linkLabelHide" Property="Text">
-          <Source>Hide help</Source>
-          <Value>隐藏帮助</Value>
-        </TranslationItem>
-        <TranslationItem Name="linkLabelShowHelp" Property="Text">
-          <Source>Show
-help</Source>
-<<<<<<< HEAD
-          <OldSource>Show help</OldSource>
-=======
->>>>>>> cffeea08
-          <Value>显示帮助</Value>
-        </TranslationItem>
-      </translationItems>
-    </TranslationCategory>
-    <TranslationCategory Name="HotkeysSettingsPage">
-      <translationItems>
-<<<<<<< HEAD
-        <TranslationItem Name="$this" Property="Text">
-          <Source>Hotkeys</Source>
-          <Value>热键</Value>
-        </TranslationItem>
-      </translationItems>
-    </TranslationCategory>
-    <TranslationCategory Name="LocalSettingsSettingsPage">
-      <translationItems>
-        <TranslationItem Name="$this" Property="Text">
-          <Source>Local settings</Source>
-          <Value>本地设置</Value>
-        </TranslationItem>
-        <TranslationItem Name="NoGitRepo" Property="Text">
-          <Source>Not in a git repository</Source>
-          <Value>不在git档案库</Value>
-        </TranslationItem>
-        <TranslationItem Name="groupBox10" Property="Text">
-          <Source>Line endings</Source>
-          <Value>行结束符</Value>
-        </TranslationItem>
-        <TranslationItem Name="label1" Property="Text">
-          <Source>User name</Source>
-          <Value>用户名</Value>
-        </TranslationItem>
-        <TranslationItem Name="label2" Property="Text">
-          <Source>User email</Source>
-          <Value>用户邮件地址</Value>
-        </TranslationItem>
-        <TranslationItem Name="label20" Property="Text">
-          <Source>You only need local settings
-if you want to override the 
-global settings for the current
-repository.</Source>
-          <Value>如果你想覆盖当前档案库的全局设置，你只需要本地设置。</Value>
-        </TranslationItem>
-        <TranslationItem Name="label21" Property="Text">
-          <Source>You need to set the correct path to 
-git before you can change
-local settings.
-</Source>
-          <Value>改变本地设置前，您需要设置正确的git路径。</Value>
-        </TranslationItem>
-        <TranslationItem Name="label30" Property="Text">
-          <Source>Keep backup (.orig) after merge</Source>
-          <Value>合并后保存备份(.orig)</Value>
-        </TranslationItem>
-        <TranslationItem Name="label5" Property="Text">
-          <Source>Editor</Source>
-          <Value>编辑器</Value>
-        </TranslationItem>
-        <TranslationItem Name="label61" Property="Text">
-          <Source>Files content encoding</Source>
-          <Value>文件内容编码</Value>
-        </TranslationItem>
-        <TranslationItem Name="label8" Property="Text">
-          <Source>Mergetool</Source>
-          <Value>合并工具</Value>
-        </TranslationItem>
-        <TranslationItem Name="localAutoCrlfFalse" Property="Text">
-          <Source>Checkout as-is, commit as-is ("core.autocrlf"  is set to "false")</Source>
-          <Value>提交保持与登出一样的行结尾编码("core.autocrlf"设为"false")</Value>
-        </TranslationItem>
-        <TranslationItem Name="localAutoCrlfInput" Property="Text">
-          <Source>Checkout as-is, commit Unix-style line endings ("core.autocrlf"  is set to "input")</Source>
-          <Value>登出任意行结尾编码，提交UNIX格式行结尾编码("core.autocrlf"设为"input")</Value>
-        </TranslationItem>
-        <TranslationItem Name="localAutoCrlfTrue" Property="Text">
-          <Source>Checkout Windows-style, commit Unix-style line endings ("core.autocrlf"  is set to "true")</Source>
-          <Value>登出Windows行结尾编码，提交UNIX格式行结尾编码("core.autocrlf"设为"true")</Value>
-=======
-        <TranslationItem Name="$this" Property="Text">
-          <Source>Hotkeys</Source>
-          <Value>热键</Value>
->>>>>>> cffeea08
-        </TranslationItem>
-      </translationItems>
-    </TranslationCategory>
-    <TranslationCategory Name="MessageBoxes">
-      <translationItems>
-        <TranslationItem Name="_error" Property="Text">
-          <Source>Error</Source>
-          <Value>错误</Value>
-        </TranslationItem>
-        <TranslationItem Name="_middleOfPatchApply" Property="Text">
-          <Source>You are in the middle of a patch apply, continue patch apply?</Source>
-          <Value>你正在打补丁，继续？</Value>
-        </TranslationItem>
-        <TranslationItem Name="_middleOfPatchApplyCaption" Property="Text">
-          <Source>Patch apply</Source>
-          <Value>打补丁</Value>
-        </TranslationItem>
-        <TranslationItem Name="_middleOfRebase" Property="Text">
-          <Source>You are in the middle of a rebase, continue rebase?</Source>
-          <Value>你正在衍合，继续？</Value>
-        </TranslationItem>
-        <TranslationItem Name="_middleOfRebaseCaption" Property="Text">
-          <Source>Rebase</Source>
-          <Value>衍合(Rebase)</Value>
-        </TranslationItem>
-        <TranslationItem Name="_notValidGitDirectory" Property="Text">
-          <Source>The current directory is not a valid git repository.</Source>
-          <Value>当前目录不是一个有效的git档案库。</Value>
-        </TranslationItem>
-        <TranslationItem Name="_notValidGitSVNDirectory" Property="Text">
-          <Source>The current directory is not a valid git-svn repository.</Source>
-          <Value>当前目录不是一个有效的git-svn档案库。</Value>
-        </TranslationItem>
-        <TranslationItem Name="_pageantNotFound" Property="Text">
-          <Source>Cannot load SSH key. PuTTY is not configured properly.</Source>
-          <Value>无法载入SSH密钥。 PuTTY配置的不正确。</Value>
-        </TranslationItem>
-<<<<<<< HEAD
-=======
-        <TranslationItem Name="_serverHostkeyNotCachedText" Property="Text">
-          <Source>The server's host key is not cached in the registry.
-
-Do you want to trust this host key and then try again?</Source>
-          <Value>服务器的主机密钥没存储在注册表中。
-
-你要相信这个主机密钥，然后再试一次吗？</Value>
-        </TranslationItem>
->>>>>>> cffeea08
-        <TranslationItem Name="_unableGetSVNInformation" Property="Text">
-          <Source>Unable to determine upstream SVN information.</Source>
-          <Value>无法确定上游SVN信息。</Value>
-        </TranslationItem>
-        <TranslationItem Name="_unresolvedMergeConflicts" Property="Text">
-          <Source>There are unresolved merge conflicts, solve conflicts now?</Source>
-          <Value>有未解决的合并冲突，现在解决？</Value>
-        </TranslationItem>
-        <TranslationItem Name="_unresolvedMergeConflictsCaption" Property="Text">
-          <Source>Merge conflicts</Source>
-          <Value>合并冲突</Value>
-        </TranslationItem>
-      </translationItems>
-    </TranslationCategory>
-    <TranslationCategory Name="PatchGrid">
-      <translationItems>
-        <TranslationItem Name="FileName" Property="HeaderText">
-          <Source>Name</Source>
-          <Value>名称</Value>
-        </TranslationItem>
-        <TranslationItem Name="Status" Property="HeaderText">
-          <Source>Status</Source>
-          <Value>状态</Value>
-        </TranslationItem>
-        <TranslationItem Name="_unableToShowPatchDetails" Property="Text">
-          <Source>Unable to show details of patch file.</Source>
-          <Value>无法显示补丁的相信信息。</Value>
-        </TranslationItem>
-        <TranslationItem Name="authorDataGridViewTextBoxColumn" Property="HeaderText">
-          <Source>Author</Source>
-          <Value>作者</Value>
-        </TranslationItem>
-        <TranslationItem Name="dateDataGridViewTextBoxColumn" Property="HeaderText">
-          <Source>Date</Source>
-          <Value>日期</Value>
-        </TranslationItem>
-        <TranslationItem Name="subjectDataGridViewTextBoxColumn" Property="HeaderText">
-          <Source>Subject</Source>
-          <Value>主题</Value>
-        </TranslationItem>
-      </translationItems>
-    </TranslationCategory>
-    <TranslationCategory Name="PluginRootIntroductionPage">
-      <translationItems>
-<<<<<<< HEAD
-        <TranslationItem Name="$this" Property="Text">
-          <Source>Plugins Settings</Source>
-          <Value>起始页</Value>
-        </TranslationItem>
-        <TranslationItem Name="label1" Property="Text">
-=======
-        <TranslationItem Name="$this" Property="Text" type="unfinished">
-          <Source>Plugins Settings</Source>
-          <Value>起始页</Value>
-        </TranslationItem>
-        <TranslationItem Name="label1" Property="Text" type="unfinished">
->>>>>>> cffeea08
-          <Source>Select one of the subnodes to view or edit the settings of a Git Extensions Plugin.</Source>
-          <Value>选择一个Git扩展插件来查看或编辑子节点的设置。</Value>
-        </TranslationItem>
-      </translationItems>
-    </TranslationCategory>
-    <TranslationCategory Name="PluginSettingsPage">
-      <translationItems>
-        <TranslationItem Name="labelNoSettings" Property="Text">
-          <Source>There are no settings available for this plugin.</Source>
-          <Value>这个插件没有有效设置。</Value>
-        </TranslationItem>
-      </translationItems>
-    </TranslationCategory>
-    <TranslationCategory Name="PluginsSettingsGroup">
-      <translationItems>
-        <TranslationItem Name="$this" Property="Title">
-          <Source>Plugins</Source>
-          <Value>插件</Value>
-        </TranslationItem>
-      </translationItems>
-    </TranslationCategory>
-    <TranslationCategory Name="RevisionGrid">
-      <translationItems>
-        <TranslationItem Name="AuthorDataGridViewColumn" Property="HeaderText" type="unfinished">
-          <Source>Author</Source>
-          <Value>作者</Value>
-        </TranslationItem>
-        <TranslationItem Name="CloneRepository" Property="Text">
-          <Source>Clone repository</Source>
-          <Value>克隆档案库</Value>
-        </TranslationItem>
-        <TranslationItem Name="Commit" Property="Text">
-          <Source>Commit</Source>
-          <Value>提交</Value>
-        </TranslationItem>
-        <TranslationItem Name="DateDataGridViewColumn" Property="HeaderText" type="unfinished">
-          <Source>Date</Source>
-          <Value>日期</Value>
-        </TranslationItem>
-        <TranslationItem Name="GitIgnore" Property="Text">
-          <Source>Edit .gitignore</Source>
-          <Value>编辑.gitignore</Value>
-        </TranslationItem>
-        <TranslationItem Name="GotoChildCommit" Property="Text">
-          <Source>Go to child commit</Source>
-          <Value>到子提交</Value>
-        </TranslationItem>
-<<<<<<< HEAD
-=======
-        <TranslationItem Name="GotoCommit" Property="Text" type="unfinished">
-          <Source>Go to commit...</Source>
-          <Value>进行提交...</Value>
-        </TranslationItem>
-        <TranslationItem Name="GotoCurrentRevision" Property="Text" type="unfinished">
-          <Source>Go to current revision</Source>
-          <Value>到当前修订</Value>
-        </TranslationItem>
->>>>>>> cffeea08
-        <TranslationItem Name="GotoParentCommit" Property="Text">
-          <Source>Go to parent commit</Source>
-          <Value>到父提交</Value>
-        </TranslationItem>
-        <TranslationItem Name="InitRepository" Property="Text">
-          <Source>Initialize repository</Source>
-          <Value>初始化档案库</Value>
-<<<<<<< HEAD
-=======
-        </TranslationItem>
-        <TranslationItem Name="IsMessageMultilineDataGridViewColumn" Property="HeaderText" type="unfinished">
-          <Source>IsMessageMultiline</Source>
-          <Value>是多行消息吗</Value>
->>>>>>> cffeea08
-        </TranslationItem>
-        <TranslationItem Name="MessageDataGridViewColumn" Property="HeaderText" type="unfinished">
-          <Source>Message</Source>
-          <Value>消息</Value>
-        </TranslationItem>
-        <TranslationItem Name="NextQuickSearch" Property="Text">
-          <Source>Quick search next</Source>
-          <Value>快速搜索下一个</Value>
-        </TranslationItem>
-        <TranslationItem Name="PrevQuickSearch" Property="Text">
-          <Source>Quick search previous</Source>
-          <Value>快速搜索上一个</Value>
-        </TranslationItem>
-        <TranslationItem Name="QuickSearch" Property="Text">
-          <Source>Quick search</Source>
-          <Value>快速搜索</Value>
-        </TranslationItem>
-        <TranslationItem Name="ShowAllBranches" Property="Text">
-          <Source>Show all branches</Source>
-          <Value>显示所有分支</Value>
-        </TranslationItem>
-        <TranslationItem Name="ShowCurrentBranchOnly" Property="Text">
-          <Source>Show current branch only</Source>
-          <Value>只显示当前分支</Value>
-        </TranslationItem>
-        <TranslationItem Name="ShowFilteredBranches" Property="Text">
-          <Source>Show filtered branches</Source>
-          <Value>显示过滤分支</Value>
-        </TranslationItem>
-        <TranslationItem Name="ShowRemoteBranches" Property="Text">
-          <Source>Show remote branches</Source>
-          <Value>显示远程分支</Value>
-        </TranslationItem>
-        <TranslationItem Name="ToggleHighlightSelectedBranch" Property="Text">
-          <Source>Highlight selected branch (until refresh)</Source>
-          <Value>高亮选择的分支 (直到再次刷新)</Value>
-        </TranslationItem>
-        <TranslationItem Name="_cannotHighlightSelectedBranch" Property="Text">
-          <Source>Cannot highlight selected branch when revision graph is loading.</Source>
-          <Value>版本图加载时不能高亮选定的分支。</Value>
-        </TranslationItem>
-        <TranslationItem Name="_droppingFilesBlocked" Property="Text">
-          <Source>For you own protection dropping more than 10 patch files at once is blocked!</Source>
-          <Value>为了安全起见一次进行10个补丁的操作将被禁止！</Value>
-<<<<<<< HEAD
-=======
-        </TranslationItem>
-        <TranslationItem Name="_noRevisionFoundError" Property="Text" type="unfinished">
-          <Source>No revision found.</Source>
-          <Value>无修订。</Value>
->>>>>>> cffeea08
-        </TranslationItem>
-        <TranslationItem Name="_quickSearchQuickHelp" Property="Text">
-          <Source>Start typing in revision grid to start quick search.</Source>
-          <Value>版本网络图中输入选项来开始快速搜索。</Value>
-        </TranslationItem>
-        <TranslationItem Name="_revisionFilter" Property="Text">
-          <Source>Filter</Source>
-          <Value>过滤器</Value>
-        </TranslationItem>
-        <TranslationItem Name="archiveRevisionToolStripMenuItem" Property="Text">
-          <Source>Archive revision</Source>
-          <Value>存档</Value>
-        </TranslationItem>
-        <TranslationItem Name="authorCopyToolStripMenuItem" Property="Text" type="unfinished">
-          <Source>Author</Source>
-          <Value>作者</Value>
-        </TranslationItem>
-        <TranslationItem Name="bisectSkipRevisionToolStripMenuItem" Property="Text">
-          <Source>Skip revision</Source>
-          <Value>跳过版本</Value>
-        </TranslationItem>
-<<<<<<< HEAD
-        <TranslationItem Name="branchNameToolStripMenuItem" Property="Text" type="unfinished">
-          <Source>Branch name</Source>
-          <OldSource>Branch name:</OldSource>
-=======
-        <TranslationItem Name="branchNameCopyToolStripMenuItem" Property="Text" type="unfinished">
-          <Source>Branch name:</Source>
->>>>>>> cffeea08
-          <Value>分支名称：</Value>
-        </TranslationItem>
-        <TranslationItem Name="checkoutBranchToolStripMenuItem" Property="Text">
-          <Source>Checkout branch</Source>
-          <Value>签出分支</Value>
-        </TranslationItem>
-        <TranslationItem Name="checkoutRevisionToolStripMenuItem" Property="Text">
-          <Source>Checkout revision</Source>
-          <Value>签出版本</Value>
-        </TranslationItem>
-        <TranslationItem Name="cherryPickCommitToolStripMenuItem" Property="Text">
-          <Source>Cherry pick commit</Source>
-          <Value>优选提交</Value>
-        </TranslationItem>
-        <TranslationItem Name="copyToClipboardToolStripMenuItem" Property="Text">
-          <Source>Copy to clipboard</Source>
-          <Value>复制到剪贴板</Value>
-        </TranslationItem>
-        <TranslationItem Name="createNewBranchToolStripMenuItem" Property="Text">
-          <Source>Create new branch</Source>
-          <Value>创建新的分支</Value>
-        </TranslationItem>
-        <TranslationItem Name="createTagToolStripMenuItem" Property="Text">
-          <Source>Create new tag</Source>
-          <Value>创建新标签</Value>
-        </TranslationItem>
-        <TranslationItem Name="dateCopyToolStripMenuItem" Property="Text" type="unfinished">
-          <Source>Date</Source>
-          <Value>日期</Value>
-        </TranslationItem>
-        <TranslationItem Name="deleteBranchToolStripMenuItem" Property="Text">
-          <Source>Delete branch</Source>
-          <Value>删除分支</Value>
-        </TranslationItem>
-        <TranslationItem Name="deleteTagToolStripMenuItem" Property="Text">
-          <Source>Delete tag</Source>
-          <Value>删除标签</Value>
-        </TranslationItem>
-        <TranslationItem Name="drawNonrelativesGrayToolStripMenuItem" Property="Text">
-          <Source>Draw non relatives gray</Source>
-          <Value>把无关项变灰</Value>
-        </TranslationItem>
-        <TranslationItem Name="filterToolStripMenuItem" Property="Text">
-          <Source>Set advanced filter</Source>
-          <Value>设置高级过滤器</Value>
-        </TranslationItem>
-        <TranslationItem Name="fixupCommitToolStripMenuItem" Property="Text">
-          <Source>Fixup commit</Source>
-          <Value>修正提交</Value>
-        </TranslationItem>
-        <TranslationItem Name="hashCopyToolStripMenuItem" Property="Text" type="unfinished">
-          <Source>Commit hash</Source>
-          <Value>提交哈希</Value>
-        </TranslationItem>
-        <TranslationItem Name="label1" Property="Text">
-          <Source>There are no commits made to this repository yet.
-
-If this is a normal repository, these steps are recommended:
-- Make sure you have a proper .gitignore file in your repository
-- Commit files using commit
-
-If this is a central repository (bare repository without a working dir):
-- Push changes from another repository</Source>
-          <Value>此档案库中没有任何提交。
-如果此档案库是一个常规档案库，推荐以下步骤：
-- 确认档案库中.gitgnore文件正确
-- 用提交命令来提交
-
-如果此档案库是一个中央档案库（没有工作路径的裸档案库）：
-- 从其他档案库中“推”出更改</Value>
-        </TranslationItem>
-        <TranslationItem Name="label2" Property="Text">
-          <Source>The current working dir is not a git repository.</Source>
-          <Value>当前的工作目录不是一个git档案库。</Value>
-        </TranslationItem>
-        <TranslationItem Name="manipulateCommitToolStripMenuItem" Property="Text">
-          <Source>Advanced</Source>
-          <Value>高级</Value>
-        </TranslationItem>
-        <TranslationItem Name="markRevisionAsBadToolStripMenuItem" Property="Text">
-          <Source>Mark revision as bad</Source>
-          <Value>标记版本为“坏”</Value>
-        </TranslationItem>
-        <TranslationItem Name="markRevisionAsGoodToolStripMenuItem" Property="Text">
-          <Source>Mark revision as good</Source>
-          <Value>标记版本为“好”</Value>
-        </TranslationItem>
-        <TranslationItem Name="mergeBranchToolStripMenuItem" Property="Text">
-          <Source>Merge into current branch</Source>
-          <Value>和分支合并</Value>
-        </TranslationItem>
-        <TranslationItem Name="messageCopyToolStripMenuItem" Property="Text" type="unfinished">
-          <Source>Message</Source>
-          <Value>消息</Value>
-        </TranslationItem>
-        <TranslationItem Name="navigateToolStripMenuItem" Property="Text" type="unfinished">
-          <Source>Navigate</Source>
-          <Value>导航</Value>
-        </TranslationItem>
-        <TranslationItem Name="orderRevisionsByDateToolStripMenuItem" Property="Text">
-          <Source>Order revisions by date</Source>
-          <Value>按日期顺序调整</Value>
-        </TranslationItem>
-        <TranslationItem Name="rebaseOnToolStripMenuItem" Property="Text">
-          <Source>Rebase current branch on</Source>
-          <Value>衍合在</Value>
-        </TranslationItem>
-        <TranslationItem Name="renameBranchToolStripMenuItem" Property="Text">
-          <Source>Rename branch</Source>
-          <Value>分支重命名</Value>
-        </TranslationItem>
-        <TranslationItem Name="resetCurrentBranchToHereToolStripMenuItem" Property="Text">
-          <Source>Reset current branch to here</Source>
-          <Value>复位当前到这里</Value>
-        </TranslationItem>
-        <TranslationItem Name="revertCommitToolStripMenuItem" Property="Text">
-          <Source>Revert commit</Source>
-          <Value>还原提交</Value>
-        </TranslationItem>
-        <TranslationItem Name="runScriptToolStripMenuItem" Property="Text">
-          <Source>Run script</Source>
-          <Value>运行脚本</Value>
-<<<<<<< HEAD
-        </TranslationItem>
-        <TranslationItem Name="showAllBranchesToolStripMenuItem" Property="Text">
-          <Source>Show all branches</Source>
-          <Value>显示所有分支</Value>
-=======
->>>>>>> cffeea08
-        </TranslationItem>
-        <TranslationItem Name="showAuthorDateToolStripMenuItem" Property="Text">
-          <Source>Show author date</Source>
-          <Value>显示作者日期</Value>
-        </TranslationItem>
-        <TranslationItem Name="showGitNotesToolStripMenuItem" Property="Text">
-          <Source>Show git notes</Source>
-          <Value>显示git提示</Value>
-        </TranslationItem>
-<<<<<<< HEAD
-        <TranslationItem Name="showFilteredBranchesToolStripMenuItem" Property="Text">
-          <Source>Show filtered branches</Source>
-          <Value>显示过滤后的分支</Value>
-        </TranslationItem>
-        <TranslationItem Name="showGitNotesToolStripMenuItem" Property="Text">
-          <Source>Show git notes</Source>
-          <Value>显示git提示</Value>
-=======
-        <TranslationItem Name="showIsMessageMultilineToolStripMenuItem" Property="Text" type="unfinished">
-          <Source>Show indicator for multiline message</Source>
-          <Value>多行消息中显示缩进</Value>
-        </TranslationItem>
-        <TranslationItem Name="showMergeCommitsToolStripMenuItem" Property="Text" type="unfinished">
-          <Source>Show merge commits</Source>
-          <Value>显示合并提交</Value>
->>>>>>> cffeea08
-        </TranslationItem>
-        <TranslationItem Name="showRelativeDateToolStripMenuItem" Property="Text">
-          <Source>Show relative date</Source>
-          <Value>显示相对日期</Value>
-        </TranslationItem>
-        <TranslationItem Name="showRevisionGraphToolStripMenuItem" Property="Text">
-          <Source>Show revision graph</Source>
-          <Value>显示版本图</Value>
-        </TranslationItem>
-        <TranslationItem Name="showTagsToolStripMenuItem" Property="Text">
-          <Source>Show tags</Source>
-          <Value>显示标签</Value>
-        </TranslationItem>
-        <TranslationItem Name="squashCommitToolStripMenuItem" Property="Text">
-          <Source>Squash commit</Source>
-          <Value>Squash提交</Value>
-        </TranslationItem>
-        <TranslationItem Name="stopBisectToolStripMenuItem" Property="Text">
-          <Source>Stop bisect</Source>
-          <Value>停止二分</Value>
-        </TranslationItem>
-        <TranslationItem Name="tagNameCopyToolStripMenuItem" Property="Text" type="unfinished">
-          <Source>Tag name:</Source>
-          <Value>标签</Value>
-        </TranslationItem>
-        <TranslationItem Name="viewToolStripMenuItem" Property="Text" type="unfinished">
-          <Source>View</Source>
-          <Value>显示</Value>
-        </TranslationItem>
-<<<<<<< HEAD
-        <TranslationItem Name="_areYouSureYouWantCheckout" Property="Text" type="obsolete">
-          <Source>Are you sure to checkout the selected revision?</Source>
-          <Value>你确定要登出选定的修订吗？</Value>
-=======
-        <TranslationItem Name="showBranchesToolStripMenuItem" Property="Text" type="obsolete">
-          <Source>Show branches</Source>
-          <Value>显示分支</Value>
-        </TranslationItem>
-        <TranslationItem Name="_currentWorkingDirChanges" Property="Text" type="obsolete">
-          <Source>Current uncommitted changes</Source>
-          <Value>当前未提交的更改</Value>
->>>>>>> cffeea08
-        </TranslationItem>
-      </translationItems>
-    </TranslationCategory>
-    <TranslationCategory Name="RevisionLinksSettingsPage">
-      <translationItems>
-<<<<<<< HEAD
-=======
-        <TranslationItem Name="$this" Property="Text" type="unfinished">
-          <Source>Revision links</Source>
-          <Value>修订链接</Value>
-        </TranslationItem>
-        <TranslationItem Name="Add" Property="Text" type="unfinished">
-          <Source>Add</Source>
-          <Value>新增</Value>
-        </TranslationItem>
-        <TranslationItem Name="CaptionCol" Property="HeaderText" type="unfinished">
-          <Source>Caption</Source>
-          <Value>标题</Value>
-        </TranslationItem>
-        <TranslationItem Name="CategoriesLabel" Property="Text" type="unfinished">
-          <Source>Categories</Source>
-          <Value>分类</Value>
-        </TranslationItem>
-        <TranslationItem Name="EnabledChx" Property="Text" type="unfinished">
-          <Source>Enabled</Source>
-          <Value>可用</Value>
-        </TranslationItem>
-        <TranslationItem Name="LocalBranchChx" Property="Text" type="unfinished">
-          <Source>Local branch</Source>
-          <Value>本地分支</Value>
-        </TranslationItem>
-        <TranslationItem Name="MessageChx" Property="Text" type="unfinished">
-          <Source>Message</Source>
-          <Value>消息</Value>
-        </TranslationItem>
-        <TranslationItem Name="RemoteBranchChx" Property="Text" type="unfinished">
-          <Source>Remote branch</Source>
-          <Value>远程分支</Value>
-        </TranslationItem>
-        <TranslationItem Name="Remove" Property="Text" type="unfinished">
-          <Source>Remove</Source>
-          <Value>删除</Value>
-        </TranslationItem>
-        <TranslationItem Name="URICol" Property="HeaderText" type="unfinished">
-          <Source>URI</Source>
-          <Value>URI</Value>
-        </TranslationItem>
-        <TranslationItem Name="dataGridViewTextBoxColumn1" Property="HeaderText" type="unfinished">
-          <Source>Title</Source>
-          <Value>标题</Value>
-        </TranslationItem>
-        <TranslationItem Name="label1" Property="Text" type="unfinished">
-          <Source>Name</Source>
-          <Value>名称</Value>
-        </TranslationItem>
-        <TranslationItem Name="label3" Property="Text" type="unfinished">
-          <Source>Search in</Source>
-          <Value>查找于</Value>
-        </TranslationItem>
-        <TranslationItem Name="label4" Property="Text" type="unfinished">
-          <Source>Search pattern</Source>
-          <Value>搜索模式</Value>
-        </TranslationItem>
-        <TranslationItem Name="label6" Property="Text" type="unfinished">
-          <Source>Links</Source>
-          <Value>链接</Value>
-        </TranslationItem>
-        <TranslationItem Name="nestedPatternLab" Property="Text" type="unfinished">
-          <Source>Nested pattern</Source>
-          <Value>内联模式</Value>
-        </TranslationItem>
-      </translationItems>
-    </TranslationCategory>
-    <TranslationCategory Name="ScriptsSettingsPage">
-      <translationItems>
->>>>>>> cffeea08
-        <TranslationItem Name="$this" Property="Text">
-          <Source>Scripts</Source>
-          <Value>脚本</Value>
-        </TranslationItem>
-        <TranslationItem Name="AskConfirmation" Property="HeaderText">
-          <Source>Confirmation</Source>
-          <Value>确认</Value>
-        </TranslationItem>
-        <TranslationItem Name="EnabledColumn" Property="HeaderText">
-          <Source>Enabled</Source>
-          <Value>可用</Value>
-        </TranslationItem>
-        <TranslationItem Name="OnEvent" Property="HeaderText">
-          <Source>OnEvent</Source>
-          <Value>OnEvent</Value>
-        </TranslationItem>
-        <TranslationItem Name="addScriptButton" Property="Text">
-          <Source>Add</Source>
-          <Value>新增</Value>
-        </TranslationItem>
-        <TranslationItem Name="argumentsLabel" Property="Text">
-          <Source>Arguments:</Source>
-          <Value>参数：</Value>
-        </TranslationItem>
-        <TranslationItem Name="browseScriptButton" Property="Text">
-          <Source>Browse</Source>
-          <Value>浏览</Value>
-        </TranslationItem>
-        <TranslationItem Name="buttonShowArgumentsHelp" Property="Text">
-          <Source>Help</Source>
-          <Value>帮助</Value>
-        </TranslationItem>
-        <TranslationItem Name="commandLabel" Property="Text">
-          <Source>Command:</Source>
-          <Value>命令：</Value>
-        </TranslationItem>
-        <TranslationItem Name="inMenuCheckBox" Property="Text">
-          <Source>Add to revision grid context menu</Source>
-          <Value>加入版本网络的上下文菜单</Value>
-        </TranslationItem>
-        <TranslationItem Name="labelOnEvent" Property="Text">
-          <Source>On event:</Source>
-          <Value>On event:</Value>
-        </TranslationItem>
-        <TranslationItem Name="lbl_icon" Property="Text">
-          <Source>Icon:</Source>
-          <Value>图标：</Value>
-        </TranslationItem>
-        <TranslationItem Name="nameLabel" Property="Text">
-          <Source>Name:</Source>
-          <Value>名称：</Value>
-        </TranslationItem>
-        <TranslationItem Name="removeScriptButton" Property="Text">
-          <Source>Remove</Source>
-          <Value>删除</Value>
-        </TranslationItem>
-        <TranslationItem Name="sbtn_icon" Property="Text">
-          <Source>Select icon</Source>
-          <Value>选择图标</Value>
-        </TranslationItem>
-        <TranslationItem Name="scriptEnabled" Property="Text">
-          <Source>Enabled</Source>
-          <Value>可用</Value>
-        </TranslationItem>
-        <TranslationItem Name="scriptNeedsConfirmation" Property="Text">
-          <Source>Ask for confirmation</Source>
-          <Value>请求确认</Value>
-        </TranslationItem>
-<<<<<<< HEAD
-        <TranslationItem Name="scriptRunInBackground" Property="Text">
-          <Source>Run in background</Source>
-          <Value>后台运行</Value>
-        </TranslationItem>
-        <TranslationItem Name="scriptShowProgress" Property="Text" type="obsolete">
-          <Source>Show progress</Source>
-          <Value>显示进度对话框</Value>
-=======
-        <TranslationItem Name="scriptRunInBackground" Property="Text" type="unfinished">
-          <Source>Run in background</Source>
-          <Value>后台运行</Value>
-        </TranslationItem>
-      </translationItems>
-    </TranslationCategory>
-    <TranslationCategory Name="SettingsPageHeader">
-      <translationItems>
-        <TranslationItem Name="DistributedRB" Property="Text" type="unfinished">
-          <Source>Distributed with current repository</Source>
-          <Value>发布当前档案库</Value>
-        </TranslationItem>
-        <TranslationItem Name="EffectiveRB" Property="Text" type="unfinished">
-          <Source>Effective</Source>
-          <Value>有效</Value>
-        </TranslationItem>
-        <TranslationItem Name="GlobalRB" Property="Text" type="unfinished">
-          <Source>Global for all repositories</Source>
-          <Value>所有档案库全局设置</Value>
-        </TranslationItem>
-        <TranslationItem Name="LocalRB" Property="Text" type="unfinished">
-          <Source>Local for current repository</Source>
-          <Value>当前档案库本地设置</Value>
-        </TranslationItem>
-        <TranslationItem Name="label1" Property="Text" type="unfinished">
-          <Source>Settings source:</Source>
-          <Value>设置源：</Value>
->>>>>>> cffeea08
-        </TranslationItem>
-      </translationItems>
-    </TranslationCategory>
-    <TranslationCategory Name="ShellExtensionSettingsPage">
-      <translationItems>
-        <TranslationItem Name="$this" Property="Text">
-          <Source>Shell extension</Source>
-          <Value>Shell extension</Value>
-        </TranslationItem>
-        <TranslationItem Name="cbAlwaysShowAllCommands" Property="Text">
-          <Source>Always show all commands</Source>
-          <Value>总是显示所有命令</Value>
-        </TranslationItem>
-        <TranslationItem Name="label1" Property="Text">
-          <Source>Context menu preview
-when all items are shown:</Source>
-          <Value>上下文菜单预览
-当所有的项目都显示时：</Value>
-        </TranslationItem>
-        <TranslationItem Name="lblMenuEntries" Property="Text">
-          <Source>Select items to be shown in the cascaded context menu.
-(Unchecked items will be shown top level for direct access.)</Source>
-          <Value>选择在级联的上下文菜单中的显示的项目。
-（未检查的项目会显示顶层进行直接访问。）</Value>
-        </TranslationItem>
-      </translationItems>
-    </TranslationCategory>
-    <TranslationCategory Name="SshSettingsPage">
-      <translationItems>
-        <TranslationItem Name="$this" Property="Text">
-          <Source>SSH</Source>
-          <Value>SSH</Value>
-        </TranslationItem>
-        <TranslationItem Name="AutostartPageant" Property="Text">
-          <Source>Automatically start authentication client when a private key is configured for a remote</Source>
-          <Value>当远程端配置了私钥后，自动启动认证客户端</Value>
-        </TranslationItem>
-        <TranslationItem Name="OpenSSH" Property="Text">
-          <Source>OpenSSH</Source>
-          <Value>OpenSSH</Value>
-        </TranslationItem>
-        <TranslationItem Name="Other" Property="Text">
-          <Source>Other ssh client</Source>
-          <Value>其它的SSH客户端</Value>
-        </TranslationItem>
-        <TranslationItem Name="OtherSshBrowse" Property="Text">
-          <Source>Browse</Source>
-          <Value>浏览</Value>
-        </TranslationItem>
-        <TranslationItem Name="PageantBrowse" Property="Text">
-          <Source>Browse</Source>
-          <Value>浏览</Value>
-        </TranslationItem>
-        <TranslationItem Name="PlinkBrowse" Property="Text">
-          <Source>Browse</Source>
-          <Value>浏览</Value>
-        </TranslationItem>
-        <TranslationItem Name="Putty" Property="Text">
-          <Source>PuTTY</Source>
-          <Value>PuTTY</Value>
-        </TranslationItem>
-        <TranslationItem Name="PuttygenBrowse" Property="Text">
-          <Source>Browse</Source>
-          <Value>浏览</Value>
-        </TranslationItem>
-        <TranslationItem Name="groupBox1" Property="Text">
-          <Source>Specify which ssh client to use</Source>
-          <Value>指定SSH客户端</Value>
-        </TranslationItem>
-        <TranslationItem Name="groupBox2" Property="Text">
-          <Source>Configure PuTTY</Source>
-          <Value>配置PuTTY</Value>
-        </TranslationItem>
-        <TranslationItem Name="label15" Property="Text">
-          <Source>Path to plink.exe</Source>
-          <Value>plink.exe路径</Value>
-        </TranslationItem>
-        <TranslationItem Name="label16" Property="Text">
-          <Source>Path to puttygen</Source>
-          <Value>puttygen路径</Value>
-        </TranslationItem>
-        <TranslationItem Name="label17" Property="Text">
-          <Source>Path to pageant</Source>
-          <Value>pageant路径</Value>
-        </TranslationItem>
-        <TranslationItem Name="label18" Property="Text">
-          <Source>OpenSSH is a commandline tool. PuTTY is more userfriendly to use for windows users, 
-but requires the PuTTY authentication client to run  in the background.
-When OpenSSH is used, command line dialogs are shown!
-</Source>
-          <Value>OpenSSH是一个命令行工具。 
-对于Windows用户来说，PuTTY用起来更方便，但需要在后台运行PuTTY验证客户端。
-当使用OpenSSH时，会显示命令行对话框！</Value>
-        </TranslationItem>
-      </translationItems>
-    </TranslationCategory>
-    <TranslationCategory Name="StartPageSettingsPage">
-      <translationItems>
-<<<<<<< HEAD
-        <TranslationItem Name="$this" Property="Text">
-          <Source>Start Page</Source>
-=======
-        <TranslationItem Name="$this" Property="Text" type="unfinished">
-          <Source>Start Page</Source>
-          <OldSource>Start Page</OldSource>
->>>>>>> cffeea08
-          <Value>起始页</Value>
-        </TranslationItem>
-      </translationItems>
-    </TranslationCategory>
-    <TranslationCategory Name="Strings">
-      <translationItems>
-<<<<<<< HEAD
-        <TranslationItem Name="_LoadingData" Property="Text">
-          <Source>Loading data...</Source>
-          <Value>加载数据...</Value>
-        </TranslationItem>
-=======
->>>>>>> cffeea08
-        <TranslationItem Name="_authorDateText" Property="Text">
-          <Source>Author date</Source>
-          <Value>作者日期</Value>
-        </TranslationItem>
-        <TranslationItem Name="_authorText" Property="Text">
-          <Source>Author</Source>
-          <Value>作者</Value>
-        </TranslationItem>
-        <TranslationItem Name="_childrenText" Property="Text">
-          <Source>Children</Source>
-          <Value>孩子</Value>
-        </TranslationItem>
-        <TranslationItem Name="_commitDateText" Property="Text">
-          <Source>Commit date</Source>
-          <Value>提交日期</Value>
-        </TranslationItem>
-        <TranslationItem Name="_commitHashText" Property="Text">
-          <Source>Commit hash</Source>
-          <Value>提交哈希</Value>
-        </TranslationItem>
-        <TranslationItem Name="_committerText" Property="Text">
-          <Source>Committer</Source>
-          <Value>提交者</Value>
-        </TranslationItem>
-        <TranslationItem Name="_currentIndex" Property="Text">
-          <Source>Commit index</Source>
-          <Value>提交索引</Value>
-        </TranslationItem>
-        <TranslationItem Name="_currentUnstagedChanges" Property="Text">
-          <Source>Current unstaged changes</Source>
-          <Value>当前未载入修改</Value>
-        </TranslationItem>
-        <TranslationItem Name="_dateText" Property="Text">
-          <Source>Date</Source>
-          <Value>日期</Value>
-        </TranslationItem>
-<<<<<<< HEAD
-        <TranslationItem Name="_dayAgo" Property="Text">
-          <Source>{0} day ago</Source>
-          <Value>{0} 天前</Value>
-        </TranslationItem>
-        <TranslationItem Name="_daysAgo" Property="Text">
-          <Source>{0} days ago</Source>
-          <Value>{0} 天前</Value>
-        </TranslationItem>
-        <TranslationItem Name="_hourAgo" Property="Text">
-          <Source>{0} hour ago</Source>
-          <Value>{0} 小时前</Value>
-        </TranslationItem>
-        <TranslationItem Name="_hoursAgo" Property="Text">
-          <Source>{0} hours ago</Source>
-          <Value>{0} 小时前</Value>
-=======
-        <TranslationItem Name="_daysAgo" Property="Text">
-          <Source>{0} {1:day|days} ago</Source>
-          <Value>{0} {1:天|天} 前</Value>
-        </TranslationItem>
-        <TranslationItem Name="_hoursAgo" Property="Text">
-          <Source>{0} {1:hour|hours} ago</Source>
-          <Value>{0} {1:小时|小时} 前</Value>
-        </TranslationItem>
-        <TranslationItem Name="_loadingData" Property="Text" type="unfinished">
-          <Source>Loading data...</Source>
-          <Value>加载数据...</Value>
->>>>>>> cffeea08
-        </TranslationItem>
-        <TranslationItem Name="_messageText" Property="Text">
-          <Source>Message</Source>
-          <Value>消息</Value>
-        </TranslationItem>
-<<<<<<< HEAD
-        <TranslationItem Name="_minuteAgo" Property="Text">
-          <Source>{0} minute ago</Source>
-          <Value>{0} 分钟前</Value>
-        </TranslationItem>
-        <TranslationItem Name="_minutesAgo" Property="Text">
-          <Source>{0} minutes ago</Source>
-          <Value>{0} 分钟前</Value>
-        </TranslationItem>
-        <TranslationItem Name="_monthAgo" Property="Text">
-          <Source>{0} month ago</Source>
-          <Value>{0}月前</Value>
-        </TranslationItem>
-        <TranslationItem Name="_monthsAgo" Property="Text">
-          <Source>{0} months ago</Source>
-          <Value>{0}月前</Value>
-        </TranslationItem>
-        <TranslationItem Name="_parentsText" Property="Text">
-          <Source>Parent(s)</Source>
-          <Value>父提交</Value>
-        </TranslationItem>
-        <TranslationItem Name="_secondAgo" Property="Text">
-          <Source>{0} second ago</Source>
-          <Value>{0}秒前</Value>
-        </TranslationItem>
-        <TranslationItem Name="_secondsAgo" Property="Text">
-          <Source>{0} seconds ago</Source>
-          <Value>{0}秒前</Value>
-        </TranslationItem>
-        <TranslationItem Name="_weekAgo" Property="Text">
-          <Source>{0} week ago</Source>
-          <Value>{0}年前</Value>
-        </TranslationItem>
-        <TranslationItem Name="_weeksAgo" Property="Text">
-          <Source>{0} weeks ago</Source>
-          <Value>{0}星期前</Value>
-        </TranslationItem>
-        <TranslationItem Name="_yearAgo" Property="Text">
-          <Source>{0} year ago</Source>
-          <Value>{0}年前</Value>
-        </TranslationItem>
-        <TranslationItem Name="_yearsAgo" Property="Text">
-          <Source>{0} years ago</Source>
-          <Value>{0}年前</Value>
-=======
-        <TranslationItem Name="_minutesAgo" Property="Text">
-          <Source>{0} {1:minute|minutes} ago</Source>
-          <Value>{0} {1:分钟|分钟} 前</Value>
-        </TranslationItem>
-        <TranslationItem Name="_monthsAgo" Property="Text">
-          <Source>{0} {1:month|months} ago</Source>
-          <Value>{0} {1:月|月} 前</Value>
-        </TranslationItem>
-        <TranslationItem Name="_parentsText" Property="Text">
-          <Source>Parent(s)</Source>
-          <Value>父修订</Value>
-        </TranslationItem>
-        <TranslationItem Name="_secondsAgo" Property="Text">
-          <Source>{0} {1:second|seconds} ago</Source>
-          <Value>{0} {1:秒|秒} 前</Value>
-        </TranslationItem>
-        <TranslationItem Name="_weeksAgo" Property="Text">
-          <Source>{0} {1:week|weeks} ago</Source>
-          <Value>{0} {1:星期|星期} 前</Value>
-        </TranslationItem>
-        <TranslationItem Name="_yearsAgo" Property="Text">
-          <Source>{0} {1:year|years} ago</Source>
-          <Value>{0} {1:年|年} 前</Value>
->>>>>>> cffeea08
-        </TranslationItem>
-      </translationItems>
-    </TranslationCategory>
-    <TranslationCategory Name="ViewPullRequestsForm">
-      <translationItems>
-        <TranslationItem Name="$this" Property="Text">
-          <Source>View Pull Requests</Source>
-          <Value>查看推送请求</Value>
-        </TranslationItem>
-        <TranslationItem Name="_addAndFetchBtn" Property="Text">
-          <Source>Add remote and fetch</Source>
-          <Value>添加远程档案库并获取</Value>
-        </TranslationItem>
-        <TranslationItem Name="_chooseRepo" Property="Text">
-          <Source>Choose repository:</Source>
-          <Value>选择档案库：</Value>
-        </TranslationItem>
-        <TranslationItem Name="_closePullRequestBtn" Property="Text">
-          <Source>Close pull request</Source>
-          <Value>关闭推送请求</Value>
-        </TranslationItem>
-        <TranslationItem Name="_fetchBtn" Property="Text">
-          <Source>Fetch to pr/ branch</Source>
-          <Value>获取分支</Value>
-        </TranslationItem>
-        <TranslationItem Name="_postComment" Property="Text">
-          <Source>Post comment</Source>
-          <Value>提交注释</Value>
-        </TranslationItem>
-        <TranslationItem Name="_refreshCommentsBtn" Property="Text">
-          <Source>Refresh</Source>
-          <Value>刷新</Value>
-        </TranslationItem>
-        <TranslationItem Name="_strCouldNotAddRemote" Property="Text">
-          <Source>Could not add remote with name {0} and URL {1}</Source>
-          <Value>不能将名为{0} URL {1} 添加为远程档案库</Value>
-        </TranslationItem>
-        <TranslationItem Name="_strCouldNotLoadDiscussion" Property="Text">
-          <Source>Could not load discussion!</Source>
-          <Value>不能加载讨论项目！</Value>
-        </TranslationItem>
-        <TranslationItem Name="_strError" Property="Text">
-          <Source>Error</Source>
-          <Value>错误</Value>
-        </TranslationItem>
-        <TranslationItem Name="_strFailedToClosePullRequest" Property="Text">
-          <Source>Failed to close pull request!</Source>
-          <Value>关闭推送请求失败！</Value>
-        </TranslationItem>
-        <TranslationItem Name="_strFailedToFetchPullData" Property="Text">
-          <Source>Failed to fetch pull data!</Source>
-          <Value>获取推送的数据失败！</Value>
-        </TranslationItem>
-        <TranslationItem Name="_strFailedToLoadDiffData" Property="Text">
-          <Source>Failed to load diff data!</Source>
-          <Value>加载差异数据失败！</Value>
-        </TranslationItem>
-        <TranslationItem Name="_strFailedToLoadDiscussionItem" Property="Text">
-          <Source>Failed to post discussion item!</Source>
-          <Value>提交的讨论项目失败！</Value>
-        </TranslationItem>
-        <TranslationItem Name="_strLoading" Property="Text">
-          <Source> : LOADING : </Source>
-          <Value>：加载中：</Value>
-        </TranslationItem>
-        <TranslationItem Name="_strRemoteAlreadyExist" Property="Text">
-          <Source>ERROR: Remote with name {0} already exists but it does not point to the same repository!
-Details: Is {1} expected {2}</Source>
-          <Value>错误：名为 {0} 的远程档案库已经存在，但他们似乎不是同一个地址！
-详细信息：期望 {1} 就是 {2}</Value>
-        </TranslationItem>
-        <TranslationItem Name="_strUnableUnderstandPatch" Property="Text">
-          <Source>Error: Unable to understand patch</Source>
-          <Value>错误：无法解析补丁文件</Value>
-        </TranslationItem>
-        <TranslationItem Name="columnHeader2" Property="Text">
-          <Source>Heading</Source>
-          <Value>标题</Value>
-        </TranslationItem>
-        <TranslationItem Name="columnHeader3" Property="Text">
-          <Source>By</Source>
-          <Value>由</Value>
-        </TranslationItem>
-        <TranslationItem Name="columnHeader4" Property="Text">
-          <Source>Created</Source>
-          <Value>创建</Value>
-        </TranslationItem>
-      </translationItems>
-    </TranslationCategory>
-<<<<<<< HEAD
-    <TranslationCategory Name="FormBranchSmall">
-      <translationItems>
-        <TranslationItem Name="_branchNameIsEmpty" Property="Text" type="obsolete">
-          <Source>Enter branch name.</Source>
-          <Value>输入分支名称。</Value>
-        </TranslationItem>
-        <TranslationItem Name="_noRevisionSelected" Property="Text" type="obsolete">
-          <Source>Select 1 revision to create the branch on.</Source>
-          <Value>选择一个版本来创建分支。</Value>
-=======
-    <TranslationCategory Name="FormCreateTagAtRevision">
-      <translationItems>
-        <TranslationItem Name="_noRevisionSelected" Property="Text" type="obsolete">
-          <Source>Select 1 revision to create the tag on.</Source>
-          <Value>选择一个版本来标记</Value>
-        </TranslationItem>
-        <TranslationItem Name="_noTagMessage" Property="Text" type="obsolete">
-          <Source>Please enter a tag message</Source>
-          <Value>请输入标签的信息</Value>
-        </TranslationItem>
-        <TranslationItem Name="_pushToCaption" Property="Text" type="obsolete">
-          <Source>Push tag to '{0}'</Source>
-          <Value>推送到{0}</Value>
-        </TranslationItem>
-        <TranslationItem Name="annotate" Property="Text" type="obsolete">
-          <Source>Create annotated tag</Source>
-          <Value>创建带注解的标记</Value>
-        </TranslationItem>
-        <TranslationItem Name="label1" Property="Text" type="obsolete">
-          <Source>Tag name</Source>
-          <Value>标签名称</Value>
-        </TranslationItem>
-      </translationItems>
-    </TranslationCategory>
-    <TranslationCategory Name="LocalSettingsSettingsPage">
-      <translationItems>
-        <TranslationItem Name="$this" Property="Text" type="obsolete">
-          <Source>Local settings</Source>
-          <Value>本地设置</Value>
-        </TranslationItem>
-        <TranslationItem Name="NoGitRepo" Property="Text" type="obsolete">
-          <Source>Not in a git repository</Source>
-          <Value>不在一个git档案库中</Value>
-        </TranslationItem>
-        <TranslationItem Name="label20" Property="Text" type="obsolete">
-          <Source>You only need local settings
-if you want to override the 
-global settings for the current
-repository.</Source>
-          <Value>如果你想覆盖本档案库的全局设置，
-你只需要做本地设置就够了。</Value>
-        </TranslationItem>
-        <TranslationItem Name="label21" Property="Text" type="obsolete">
-          <Source>You need to set the correct path to 
-git before you can change
-local settings.
-</Source>
-          <Value>您需要设置git正确的路径，才能更改本地设置。</Value>
->>>>>>> cffeea08
-        </TranslationItem>
-      </translationItems>
-    </TranslationCategory>
-    <TranslationCategory Name="FormRevert">
-      <translationItems>
-        <TranslationItem Name="$this" Property="Text" type="obsolete">
-          <Source>Revert file changes</Source>
-          <Value>还原文件的更改</Value>
-        </TranslationItem>
-        <TranslationItem Name="Revert" Property="Text" type="obsolete">
-          <Source>Revert changes</Source>
-          <Value>还原更改</Value>
-        </TranslationItem>
-      </translationItems>
-    </TranslationCategory>
-    <TranslationCategory Name="FormCherryPickCommitSmall">
-      <translationItems>
-        <TranslationItem Name="AutoCommit" Property="Text" type="obsolete">
-          <Source>Automatically creates a commit</Source>
-          <Value>自动创建一个提交</Value>
-        </TranslationItem>
-        <TranslationItem Name="Commit" Property="Text" type="obsolete">
-          <Source>Commit:</Source>
-          <Value>提交：</Value>
-        </TranslationItem>
-        <TranslationItem Name="Message" Property="Text" type="obsolete">
-          <Source>Message:</Source>
-          <Value>消息：</Value>
-        </TranslationItem>
-        <TranslationItem Name="Pick" Property="Text" type="obsolete">
-          <Source>Pick this commit</Source>
-          <Value>挑选此次提交</Value>
-        </TranslationItem>
-      </translationItems>
-    </TranslationCategory>
-    <TranslationCategory Name="FormPluginSettings">
-      <translationItems>
-        <TranslationItem Name="$this" Property="Text" type="obsolete">
-          <Source>Plugin settings</Source>
-          <Value>插件设置</Value>
-        </TranslationItem>
-      </translationItems>
-    </TranslationCategory>
-  </translationCategories>
-  <LanguageCode>zh</LanguageCode>
+<?xml version="1.0" encoding="utf-8"?>
+<Translation xmlns:xsi="http://www.w3.org/2001/XMLSchema-instance" xmlns:xsd="http://www.w3.org/2001/XMLSchema" GitExVersion="2.48">
+  <translationCategories>
+    <TranslationCategory Name="AboutBox">
+      <translationItems>
+        <TranslationItem Name="$this" Property="Text">
+          <Source>About</Source>
+          <Value>关于</Value>
+        </TranslationItem>
+        <TranslationItem Name="okButton" Property="Text">
+          <Source>&amp;OK</Source>
+          <Value>确定(&amp;O)</Value>
+        </TranslationItem>
+        <TranslationItem Name="textBoxDescription" Property="Text">
+          <Source>Git extensions - Visual Studio and Shell Explorer Extensions for Git
+
+This program is distributed in the hope that it will be useful, but WITHOUT ANY WARRANTY; without even the implied warranty of MERCHANTABILITY of FITNESS FOR A PARTICULAR PURPOSE.</Source>
+          <Value>Git extensions - Visual Studio 和 Windows 资源管理器的 Git 扩展程序
+
+发布这一程序的目的是希望它有使用价值，但并不做任何担保，没有针对特定用途适用性的隐含保证。</Value>
+        </TranslationItem>
+        <TranslationItem Name="thanksTo" Property="Text">
+          <Source>Thanks to:</Source>
+          <Value>感谢：</Value>
+        </TranslationItem>
+      </translationItems>
+    </TranslationCategory>
+    <TranslationCategory Name="AdvancedSettingsPage">
+      <translationItems>
+        <TranslationItem Name="$this" Property="Text">
+          <Source>Advanced</Source>
+          <Value>高级</Value>
+        </TranslationItem>
+        <TranslationItem Name="CheckoutGB" Property="Text">
+          <Source>Checkout</Source>
+          <Value>登出</Value>
+        </TranslationItem>
+        <TranslationItem Name="GeneralGB" Property="Text">
+          <Source>General</Source>
+          <Value>通用</Value>
+        </TranslationItem>
+        <TranslationItem Name="chkAlwaysShowAdvOpt" Property="Text" type="unfinished">
+          <Source>Always show advanced options</Source>
+          <Value>总是显示高级选项</Value>
+        </TranslationItem>
+        <TranslationItem Name="chkAlwaysShowCheckoutDlg" Property="Text">
+          <Source>Always show checkout dialog</Source>
+          <Value>总是显示登出对话框</Value>
+        </TranslationItem>
+        <TranslationItem Name="chkDontSHowHelpImages" Property="Text">
+          <Source>Don't show help images</Source>
+          <Value>不显示帮助示图</Value>
+        </TranslationItem>
+        <TranslationItem Name="chkUseLocalChangesAction" Property="Text">
+          <Source>Use last chosen "local changes" action as default action.
+This action will be performed without warning while checking out branch.</Source>
+          <Value>用上一次选择的“本地更改"作为默认操作。
+在下一次登出分支时将在没有警告的情况下对本地进行更改。</Value>
+        </TranslationItem>
+      </translationItems>
+    </TranslationCategory>
+    <TranslationCategory Name="AppearanceSettingsPage">
+      <translationItems>
+        <TranslationItem Name="$this" Property="Text">
+          <Source>Appearance</Source>
+          <Value>外观</Value>
+        </TranslationItem>
+        <TranslationItem Name="ClearImageCache" Property="Text">
+          <Source>Clear image cache</Source>
+          <Value>清除图像缓存</Value>
+        </TranslationItem>
+        <TranslationItem Name="ShowAuthorGravatar" Property="Text">
+          <Source>Get author image from gravatar.com</Source>
+          <Value>从gravatar.com获得作者图像</Value>
+        </TranslationItem>
+        <TranslationItem Name="_noDictFilesFound" Property="Text">
+          <Source>No dictionary files found in: {0}</Source>
+          <Value>未发现索引文件：{0}</Value>
+        </TranslationItem>
+        <TranslationItem Name="applicationFontChangeButton" Property="Text">
+          <Source>font name</Source>
+          <Value>字体名称</Value>
+        </TranslationItem>
+        <TranslationItem Name="chkEnableAutoScale" Property="Text">
+          <Source>Auto scale user interface when high DPI is used</Source>
+          <Value>当使用高DPI时自动缩放用户界面</Value>
+        </TranslationItem>
+        <TranslationItem Name="chkShowCurrentBranchInVisualStudio" Property="Text">
+          <Source>Show current branch in Visual Studio</Source>
+          <Value>在 Visual Studio 显示当前分支</Value>
+        </TranslationItem>
+        <TranslationItem Name="chkShowRelativeDate" Property="Text">
+          <Source>Show relative date instead of full date</Source>
+          <Value>显示相对日期，而不是完整日期</Value>
+        </TranslationItem>
+        <TranslationItem Name="commitFontChangeButton" Property="Text">
+          <Source>font name</Source>
+          <Value>字体名称</Value>
+        </TranslationItem>
+        <TranslationItem Name="diffFontChangeButton" Property="Text">
+          <Source>font name</Source>
+          <Value>字体名称</Value>
+        </TranslationItem>
+        <TranslationItem Name="downloadDictionary" Property="Text">
+          <Source>Download dictionary</Source>
+          <Value>下载索引文件</Value>
+        </TranslationItem>
+        <TranslationItem Name="groupBox13" Property="Text">
+          <Source>Language</Source>
+          <Value>语言</Value>
+        </TranslationItem>
+        <TranslationItem Name="groupBox14" Property="Text">
+          <Source>General</Source>
+          <Value>通用</Value>
+        </TranslationItem>
+        <TranslationItem Name="groupBox15" Property="Text">
+          <Source>Fonts</Source>
+          <Value>字体</Value>
+        </TranslationItem>
+        <TranslationItem Name="groupBox6" Property="Text">
+          <Source>Author images</Source>
+          <Value>作者图像</Value>
+        </TranslationItem>
+        <TranslationItem Name="helpTranslate" Property="Text">
+          <Source>Help translate</Source>
+          <Value>帮忙翻译~~~</Value>
+        </TranslationItem>
+        <TranslationItem Name="label22" Property="Text">
+          <Source>Dictionary for spelling checker</Source>
+          <Value>拼写检查词典</Value>
+        </TranslationItem>
+        <TranslationItem Name="label26" Property="Text">
+          <Source>Application font</Source>
+          <Value>应用程序字体</Value>
+        </TranslationItem>
+        <TranslationItem Name="label34" Property="Text">
+          <Source>Commit font</Source>
+          <Value>提交栏字体</Value>
+        </TranslationItem>
+        <TranslationItem Name="label44" Property="Text">
+          <Source>Image size</Source>
+          <Value>图像尺寸</Value>
+        </TranslationItem>
+        <TranslationItem Name="label46" Property="Text">
+          <Source>Cache images</Source>
+          <Value>图像缓存</Value>
+        </TranslationItem>
+        <TranslationItem Name="label47" Property="Text">
+          <Source>days</Source>
+          <Value>天</Value>
+        </TranslationItem>
+        <TranslationItem Name="label49" Property="Text">
+          <Source>Language (restart required)</Source>
+          <Value>语言（需要重新启动）</Value>
+        </TranslationItem>
+        <TranslationItem Name="label53" Property="Text">
+          <Source>No image service</Source>
+          <Value>没有图像服务</Value>
+        </TranslationItem>
+        <TranslationItem Name="label56" Property="Text">
+          <Source>Code font</Source>
+          <Value>代码栏字体</Value>
+        </TranslationItem>
+        <TranslationItem Name="truncatePathMethod" Property="Text">
+          <Source>Truncate long filenames</Source>
+          <Value>截断长文件名</Value>
+        </TranslationItem>
+      </translationItems>
+    </TranslationCategory>
+    <TranslationCategory Name="BlameControl">
+      <translationItems>
+        <TranslationItem Name="blamePreviousRevisionToolStripMenuItem" Property="Text">
+          <Source>Blame previous revision</Source>
+          <Value>追溯以前版本</Value>
+        </TranslationItem>
+        <TranslationItem Name="copyLogMessageToolStripMenuItem" Property="Text">
+          <Source>Copy log message to clipboard</Source>
+          <Value>复制日志消息到剪贴板</Value>
+        </TranslationItem>
+        <TranslationItem Name="showChangesToolStripMenuItem" Property="Text">
+          <Source>Show changes</Source>
+          <Value>显示变更</Value>
+        </TranslationItem>
+      </translationItems>
+    </TranslationCategory>
+    <TranslationCategory Name="BranchComboBox">
+      <translationItems>
+        <TranslationItem Name="_branchCheckoutError" Property="Text">
+          <Source>Branch '{0}' is not selectable, this branch has been removed from the selection.</Source>
+          <Value>分支 '{0}' 不可选, 这一分支已从选择中删除。</Value>
+        </TranslationItem>
+      </translationItems>
+    </TranslationCategory>
+    <TranslationCategory Name="BuildServerIntegrationSettingsPage">
+      <translationItems>
+        <TranslationItem Name="$this" Property="Text" type="unfinished">
+          <Source>Build server integration</Source>
+          <Value>构建服务器整合</Value>
+        </TranslationItem>
+        <TranslationItem Name="checkBoxEnableBuildServerIntegration" Property="Text" type="unfinished">
+          <Source>Enable build server integration</Source>
+          <Value>启用构建服务器整合</Value>
+        </TranslationItem>
+        <TranslationItem Name="checkBoxShowBuildSummary" Property="Text" type="unfinished">
+          <Source>Show build status summary in revision log</Source>
+          <Value>显示从修订日志中建立的状态摘要</Value>
+        </TranslationItem>
+        <TranslationItem Name="label1" Property="Text" type="unfinished">
+          <Source>Build server type</Source>
+          <Value>构建服务器类型</Value>
+        </TranslationItem>
+      </translationItems>
+    </TranslationCategory>
+    <TranslationCategory Name="ChecklistSettingsPage">
+      <translationItems>
+        <TranslationItem Name="$this" Property="Text">
+          <Source>Checklist</Source>
+          <Value>清单</Value>
+        </TranslationItem>
+        <TranslationItem Name="CheckAtStartup" Property="Text">
+          <Source>Check settings at startup (disables automatically if all settings are correct)</Source>
+          <Value>在启动时检查设置（如果所有设置均正确则自动禁用）</Value>
+        </TranslationItem>
+        <TranslationItem Name="DiffTool_Fix" Property="Text">
+          <Source>Repair</Source>
+          <Value>修复</Value>
+        </TranslationItem>
+        <TranslationItem Name="GitBinFound_Fix" Property="Text">
+          <Source>Repair</Source>
+          <Value>修复</Value>
+        </TranslationItem>
+        <TranslationItem Name="GitExtensionsInstall_Fix" Property="Text">
+          <Source>Repair</Source>
+          <Value>修复</Value>
+        </TranslationItem>
+        <TranslationItem Name="GitFound_Fix" Property="Text">
+          <Source>Repair</Source>
+          <Value>修复</Value>
+        </TranslationItem>
+        <TranslationItem Name="MergeTool_Fix" Property="Text">
+          <Source>Repair</Source>
+          <Value>修复</Value>
+        </TranslationItem>
+        <TranslationItem Name="Rescan" Property="Text">
+          <Source>Save and rescan</Source>
+          <Value>保存并重新扫描</Value>
+        </TranslationItem>
+        <TranslationItem Name="ShellExtensionsRegistered_Fix" Property="Text">
+          <Source>Repair</Source>
+          <Value>修复</Value>
+        </TranslationItem>
+        <TranslationItem Name="SshConfig_Fix" Property="Text">
+          <Source>Repair</Source>
+          <Value>修复</Value>
+        </TranslationItem>
+        <TranslationItem Name="UserNameSet_Fix" Property="Text">
+          <Source>Repair</Source>
+          <Value>修复</Value>
+        </TranslationItem>
+        <TranslationItem Name="_adviceDiffToolConfiguration" Property="Text">
+          <Source>You should configure a diff tool to show file diff in external program (kdiff3 for example).</Source>
+          <Value>您应该配置一个比较工具，以便在外部比较应用程序显示文件差异（例如kdiff3）。</Value>
+        </TranslationItem>
+        <TranslationItem Name="_cantRegisterShellExtension" Property="Text">
+          <Source>Could not register the shell extension because '{0}' could not be found.</Source>
+          <Value>无法注册 Windows 资源管理器扩展，因为 '{0}' 找不到。</Value>
+        </TranslationItem>
+        <TranslationItem Name="_configureMergeTool" Property="Text">
+          <Source>You need to configure merge tool in order to solve mergeconflicts (kdiff3 for example).</Source>
+          <Value>您应该配置合并工具，以解决合并冲突项（例如kdiff3）。</Value>
+        </TranslationItem>
+        <TranslationItem Name="_credentialHelperInstalled" Property="Text">
+          <Source>Git credential helper is installed.</Source>
+          <Value>Git credential helper 已安装</Value>
+        </TranslationItem>
+        <TranslationItem Name="_customMergeToolXConfigured" Property="Text">
+          <Source>There is a custom mergetool configured: {0}</Source>
+          <Value>已配置自定义合并工具：{0}</Value>
+        </TranslationItem>
+        <TranslationItem Name="_diffToolXConfigured" Property="Text">
+          <Source>There is a difftool configured: {0}</Source>
+          <Value>已配置自定义比较工具：{0}</Value>
+        </TranslationItem>
+        <TranslationItem Name="_emailSet" Property="Text">
+          <Source>A username and an email address are configured.</Source>
+          <Value>用户名和邮件地址已配置</Value>
+        </TranslationItem>
+        <TranslationItem Name="_gitCanBeRun" Property="Text">
+          <Source>Git can be run using: {0}</Source>
+          <Value>Git可以运行：{0}</Value>
+        </TranslationItem>
+        <TranslationItem Name="_gitCanBeRunCaption" Property="Text">
+          <Source>Locate git</Source>
+          <Value>查找Git</Value>
+        </TranslationItem>
+        <TranslationItem Name="_gitCredentialWinStoreHelperInstalled" Property="Text">
+          <Source>Git Credential Win Store is installed as credential helper.</Source>
+          <Value>Git Credential Win Store 已经作为 Git credential helper 安装</Value>
+        </TranslationItem>
+        <TranslationItem Name="_gitNotFound" Property="Text">
+          <Source>Git not found. To solve this problem you can set the correct path in settings.</Source>
+          <Value>Git未发现。为了解决这个问题，你需要在设置中设置正确的路径。</Value>
+        </TranslationItem>
+        <TranslationItem Name="_gitVersionFound" Property="Text">
+          <Source>Git {0} is found on your computer.</Source>
+          <Value>Git {0} 已在你的计算机中找到。</Value>
+        </TranslationItem>
+        <TranslationItem Name="_kdiff3NotFoundAuto" Property="Text">
+          <Source>Path to kdiff3 could not be found automatically.
+Please make sure KDiff3 is installed or set path manually.</Source>
+          <Value>kdiff3的路径不能被自动识别。
+请确保KDiff3已安装或手动设置路径。</Value>
+        </TranslationItem>
+        <TranslationItem Name="_kdiffAsDiffConfigured" Property="Text">
+          <Source>KDiff3 is configured as difftool.</Source>
+          <Value>KDiff3 已配置为差异比较工具。</Value>
+        </TranslationItem>
+        <TranslationItem Name="_kdiffAsDiffConfiguredButNotFound" Property="Text">
+          <Source>KDiff3 is configured as difftool, but the path to kdiff.exe is not configured.</Source>
+          <Value>KDiff3 已配置为差异比较工具，但kdiff3的路径未配置。</Value>
+        </TranslationItem>
+        <TranslationItem Name="_kdiffAsMergeConfigured" Property="Text">
+          <Source>KDiff3 is configured as mergetool.</Source>
+          <Value>KDiff3 已配置为合并工具。</Value>
+        </TranslationItem>
+        <TranslationItem Name="_kdiffAsMergeConfiguredButNotFound" Property="Text">
+          <Source>KDiff3 is configured as mergetool, but the path to kdiff.exe is not configured.</Source>
+          <Value>KDiff3 已配置为合并工具，但kdiff3的路径未配置。</Value>
+        </TranslationItem>
+        <TranslationItem Name="_languageConfigured" Property="Text">
+          <Source>The configured language is {0}.</Source>
+          <Value>当前配置的语言为 {0}。</Value>
+        </TranslationItem>
+        <TranslationItem Name="_linuxToolsShNotFound" Property="Text">
+          <Source>The path to linux tools (sh) could not be found automatically.
+Please make sure there are linux tools installed (through msysgit or cygwin) or set the correct path manually.</Source>
+          <Value>Linux工具（sh）的路径无法自动找到。
+请确保安装Linux工具（通过msysgit或Cygwin的）或手动设置正确的路径。</Value>
+        </TranslationItem>
+        <TranslationItem Name="_linuxToolsShNotFoundCaption" Property="Text">
+          <Source>Locate linux tools</Source>
+          <Value>定位Linux工具</Value>
+        </TranslationItem>
+        <TranslationItem Name="_linuxToolsSshFound" Property="Text">
+          <Source>Linux tools (sh) found on your computer.</Source>
+          <Value>Linux工具（sh）已在你的计算机中找到。</Value>
+        </TranslationItem>
+        <TranslationItem Name="_linuxToolsSshNotFound" Property="Text">
+          <Source>Linux tools (sh) not found. To solve this problem you can set the correct path in settings.</Source>
+          <Value>Linux工具 (sh) 未发现。为了解决这个问题，你需要在设置中设置正确的路径。</Value>
+        </TranslationItem>
+        <TranslationItem Name="_mergeToolXConfigured" Property="Text">
+          <Source>There is a custom mergetool configured.</Source>
+          <Value>已配置自定义合并工具。</Value>
+        </TranslationItem>
+        <TranslationItem Name="_mergeToolXConfiguredNeedsCmd" Property="Text">
+          <Source>{0} is configured as mergetool, this is a custom mergetool and needs a custom cmd to be configured.</Source>
+          <Value>已配置合并工具{0} ，这是一个自定义的合并工具和需要通过自定义cmd进行配置。</Value>
+        </TranslationItem>
+        <TranslationItem Name="_noCredentialsHelperInstalled" Property="Text">
+          <Source>No credential helper installed.</Source>
+          <Value>credential helper未安装。</Value>
+        </TranslationItem>
+        <TranslationItem Name="_noCredentialsHelperInstalledTryGCS" Property="Text">
+          <Source>No credential helper could be installed. Try to install git-credential-winstore.exe.</Source>
+          <Value>credential helper未安装。尝试安装 git-credential-winstore.exe.</Value>
+        </TranslationItem>
+        <TranslationItem Name="_noDiffToolConfigured" Property="Text">
+          <Source>There is no difftool configured. Do you want to configure kdiff3 as your difftool?
+Select no if you want to configure a different difftool yourself.</Source>
+          <Value>没有配置差异比较工具，你是否要配置kdiff3为您差异比较工具？
+如果你要自己配置其他的差异比较工具，选择 no。</Value>
+        </TranslationItem>
+        <TranslationItem Name="_noDiffToolConfiguredCaption" Property="Text">
+          <Source>Difftool</Source>
+          <Value>差异比较工具</Value>
+        </TranslationItem>
+        <TranslationItem Name="_noEmailSet" Property="Text">
+          <Source>You need to configure a username and an email address.</Source>
+          <Value>你需要配置用户名和邮件地址。</Value>
+        </TranslationItem>
+        <TranslationItem Name="_noLanguageConfigured" Property="Text">
+          <Source>There is no language configured for Git Extensions.</Source>
+          <Value>未为Git Extensions配置语言</Value>
+        </TranslationItem>
+        <TranslationItem Name="_noMergeToolConfigured" Property="Text">
+          <Source>There is no mergetool configured. Do you want to configure kdiff3 as your mergetool?
+Select no if you want to configure a different mergetool yourself.</Source>
+          <Value>没有配置合并工具，你是否要配置kdiff3为您合并工具？
+如果你要自己配置其他的合并工具，选择 no。</Value>
+        </TranslationItem>
+        <TranslationItem Name="_noMergeToolConfiguredCaption" Property="Text">
+          <Source>Mergetool</Source>
+          <Value>合并工具</Value>
+        </TranslationItem>
+        <TranslationItem Name="_opensshUsed" Property="Text">
+          <Source>Default SSH client, OpenSSH, will be used. (commandline window will appear on pull, push and clone operations)</Source>
+          <Value>默认SSH客户端OpenSSH将被使用。 （命令行窗口将在拉取，推送和克隆操作时出现）</Value>
+        </TranslationItem>
+        <TranslationItem Name="_plinkputtyGenpageantNotFound" Property="Text">
+          <Source>PuTTY is configured as SSH client but cannot find plink.exe, puttygen.exe or pageant.exe.</Source>
+          <Value>PuTTY已配置为SSH客户端，但无法找到plink.exe, puttygen.exe 或者 pageant.exe。</Value>
+        </TranslationItem>
+        <TranslationItem Name="_puttyConfigured" Property="Text">
+          <Source>SSH client PuTTY is configured properly.</Source>
+          <Value>PuTTY已配置为正确</Value>
+        </TranslationItem>
+        <TranslationItem Name="_puttyFoundAuto" Property="Text">
+          <Source>All paths needed for PuTTY could be automatically found and are set.</Source>
+          <Value>所有与PuTTY相关的路径已自动找到并被配置到SSH客户端。</Value>
+        </TranslationItem>
+        <TranslationItem Name="_registryKeyGitExtensionsCorrect" Property="Text">
+          <Source>GitExtensions is properly registered.</Source>
+          <Value>GitExtensions已被正确注册</Value>
+        </TranslationItem>
+        <TranslationItem Name="_registryKeyGitExtensionsFaulty" Property="Text">
+          <Source>Invalid installation directory stored in [Software\GitExtensions\InstallDir].</Source>
+          <Value>无效的安装目录保存在[Software\GitExtensions\InstallDir]。</Value>
+        </TranslationItem>
+        <TranslationItem Name="_registryKeyGitExtensionsMissing" Property="Text">
+          <Source>Registry entry missing [Software\GitExtensions\InstallDir].</Source>
+          <Value>在 [Software\GitExtensions\InstallDir] 无注册表入口</Value>
+        </TranslationItem>
+        <TranslationItem Name="_shCanBeRun" Property="Text">
+          <Source>Command sh can be run using: {0}sh</Source>
+          <Value>可以被运行的命令sh: {0}sh</Value>
+        </TranslationItem>
+        <TranslationItem Name="_shCanBeRunCaption" Property="Text">
+          <Source>Locate linux tools</Source>
+          <Value>定位linux工具</Value>
+        </TranslationItem>
+        <TranslationItem Name="_shellExtNeedsToBeRegistered" Property="Text">
+          <Source>{0} needs to be registered in order to use the shell extensions.</Source>
+          <Value>{0} 需要被注册以便使用Shell extensions。</Value>
+        </TranslationItem>
+        <TranslationItem Name="_shellExtNoInstalled" Property="Text">
+          <Source>Shell extensions are not installed. Run the installer to install the shell extensions.</Source>
+          <Value>Shell extensions未安装，运行安装程序来安装Shell extensions。</Value>
+        </TranslationItem>
+        <TranslationItem Name="_shellExtRegistered" Property="Text">
+          <Source>Shell extensions registered properly.</Source>
+          <Value>Shell extensions注册成功。</Value>
+        </TranslationItem>
+        <TranslationItem Name="_solveGitCommandFailed" Property="Text">
+          <Source>The command to run git could not be determined automatically.
+Please make sure git (msysgit or cygwin) is installed or set the correct command manually.</Source>
+          <Value>git命令自动确定位置。
+请确保git（msysgit或cygwin）正常安装或手动设置安装位置</Value>
+        </TranslationItem>
+        <TranslationItem Name="_solveGitCommandFailedCaption" Property="Text">
+          <Source>Locate git</Source>
+          <Value>定位Git</Value>
+        </TranslationItem>
+        <TranslationItem Name="_unknownSshClient" Property="Text">
+          <Source>Unknown SSH client configured: {0}.</Source>
+          <Value>SSH客服端未知：{0}。</Value>
+        </TranslationItem>
+        <TranslationItem Name="_wrongGitVersion" Property="Text">
+          <Source>Git found but version {0} is not supported. Upgrade to version {1} or later</Source>
+          <Value>Git已定位，当版本 {0} 不支持，请更新到 {1} 或更高的版本</Value>
+        </TranslationItem>
+        <TranslationItem Name="gitCredentialWinStore_Fix" Property="Text">
+          <Source>Repair</Source>
+          <Value>修复</Value>
+        </TranslationItem>
+        <TranslationItem Name="label11" Property="Text">
+          <Source>The checklist below validates the basic settings needed for GitExtensions to work properly.</Source>
+          <Value>下面的检查项是保证GitExtensions正常工作的必需条件。</Value>
+        </TranslationItem>
+        <TranslationItem Name="translationConfig_Fix" Property="Text">
+          <Source>Repair</Source>
+          <Value>修复</Value>
+        </TranslationItem>
+      </translationItems>
+    </TranslationCategory>
+    <TranslationCategory Name="CheckSettingsLogic">
+      <translationItems>
+        <TranslationItem Name="MergeToolSuggestCaption" Property="Text" type="unfinished">
+          <Source>Suggest mergetool cmd</Source>
+          <Value>建议的mergetool命令项</Value>
+        </TranslationItem>
+        <TranslationItem Name="ToolSuggestPathText" Property="Text" type="unfinished">
+          <Source>Please enter the path to {0} and press suggest.</Source>
+          <Value>请输入 {0} 的路径，然后按建议按钮。</Value>
+        </TranslationItem>
+      </translationItems>
+    </TranslationCategory>
+    <TranslationCategory Name="ColorsSettingsPage">
+      <translationItems>
+        <TranslationItem Name="$this" Property="Text">
+          <Source>Colors</Source>
+          <Value>颜色</Value>
+        </TranslationItem>
+        <TranslationItem Name="BlueIcon" Property="Text">
+          <Source>Blue</Source>
+          <Value>蓝色</Value>
+        </TranslationItem>
+        <TranslationItem Name="BranchBorders" Property="Text">
+          <Source>Draw branch borders</Source>
+          <Value>画出分支的边界</Value>
+        </TranslationItem>
+        <TranslationItem Name="DefaultIcon" Property="Text">
+          <Source>Default</Source>
+          <Value>默认</Value>
+        </TranslationItem>
+        <TranslationItem Name="DrawNonRelativesGray" Property="Text">
+          <Source>Draw non relatives graph gray</Source>
+          <Value>将无关图变灰</Value>
+        </TranslationItem>
+        <TranslationItem Name="DrawNonRelativesTextGray" Property="Text">
+          <Source>Draw non relatives text gray</Source>
+          <Value>将无关文字变灰</Value>
+        </TranslationItem>
+        <TranslationItem Name="GreenIcon" Property="Text">
+          <Source>Green</Source>
+          <Value>绿色</Value>
+        </TranslationItem>
+        <TranslationItem Name="LightblueIcon" Property="Text">
+          <Source>Light blue</Source>
+          <Value>浅蓝色</Value>
+        </TranslationItem>
+        <TranslationItem Name="MulticolorBranches" Property="Text">
+          <Source>Multicolor branches</Source>
+          <Value>给分支上多种颜色</Value>
+        </TranslationItem>
+        <TranslationItem Name="PurpleIcon" Property="Text">
+          <Source>Purple</Source>
+          <Value>紫色</Value>
+        </TranslationItem>
+        <TranslationItem Name="RandomIcon" Property="Text">
+          <Source>Random</Source>
+          <Value>随机</Value>
+        </TranslationItem>
+        <TranslationItem Name="RedIcon" Property="Text">
+          <Source>Red</Source>
+          <Value>红色</Value>
+        </TranslationItem>
+        <TranslationItem Name="StripedBanchChange" Property="Text">
+          <Source>Striped branch change</Source>
+          <Value>条纹化表示分支改变</Value>
+        </TranslationItem>
+        <TranslationItem Name="YellowIcon" Property="Text">
+          <Source>Yellow</Source>
+          <Value>黄色</Value>
+        </TranslationItem>
+        <TranslationItem Name="groupBox3" Property="Text">
+          <Source>Difference view</Source>
+          <Value>差异视图</Value>
+        </TranslationItem>
+        <TranslationItem Name="groupBox4" Property="Text">
+          <Source>Revision graph</Source>
+          <Value>版本图</Value>
+        </TranslationItem>
+        <TranslationItem Name="groupBox5" Property="Text">
+          <Source>Application Icon</Source>
+          <Value>应用程序图标</Value>
+        </TranslationItem>
+        <TranslationItem Name="label25" Property="Text">
+          <Source>Color tag</Source>
+          <Value>颜色标记</Value>
+        </TranslationItem>
+        <TranslationItem Name="label27" Property="Text">
+          <Source>Color removed line</Source>
+          <Value>给删除的线上色</Value>
+        </TranslationItem>
+        <TranslationItem Name="label29" Property="Text">
+          <Source>Color added line</Source>
+          <Value>给添加的行上色</Value>
+        </TranslationItem>
+        <TranslationItem Name="label31" Property="Text">
+          <Source>Color section</Source>
+          <Value>给区间上色</Value>
+        </TranslationItem>
+        <TranslationItem Name="label32" Property="Text">
+          <Source>Color branch</Source>
+          <Value>给分支上色</Value>
+        </TranslationItem>
+        <TranslationItem Name="label33" Property="Text">
+          <Source>Color remote branch</Source>
+          <Value>给远程分支上色</Value>
+        </TranslationItem>
+        <TranslationItem Name="label36" Property="Text">
+          <Source>Color other label</Source>
+          <Value>给其他标签上色</Value>
+        </TranslationItem>
+        <TranslationItem Name="label43" Property="Text">
+          <Source>Color removed line highlighting</Source>
+          <Value>给删除的高亮行上色</Value>
+        </TranslationItem>
+        <TranslationItem Name="label45" Property="Text">
+          <Source>Color added line highlighting</Source>
+          <Value>给新增高亮行上色</Value>
+        </TranslationItem>
+        <TranslationItem Name="label54" Property="Text">
+          <Source>Icon style</Source>
+          <Value>图标类型</Value>
+        </TranslationItem>
+        <TranslationItem Name="label55" Property="Text">
+          <Source>Icon color</Source>
+          <Value>图标颜色</Value>
+        </TranslationItem>
+      </translationItems>
+    </TranslationCategory>
+    <TranslationCategory Name="CommitDialogSettingsPage">
+      <translationItems>
+        <TranslationItem Name="$this" Property="Text" type="unfinished">
+          <Source>Commit dialog</Source>
+          <Value>提交对话框</Value>
+        </TranslationItem>
+        <TranslationItem Name="chkShowCommitAndPush" Property="Text" type="unfinished">
+          <Source>Commit &amp;&amp; Push</Source>
+          <Value>提交并推送</Value>
+        </TranslationItem>
+        <TranslationItem Name="chkShowErrorsWhenStagingFiles" Property="Text" type="unfinished">
+          <Source>Show errors when staging files</Source>
+          <Value>暂存文件时提示错误</Value>
+        </TranslationItem>
+        <TranslationItem Name="chkShowResetAllChanges" Property="Text" type="unfinished">
+          <Source>Reset All Changes</Source>
+          <Value>复位所有变化</Value>
+        </TranslationItem>
+        <TranslationItem Name="chkShowResetUnstagedChanges" Property="Text" type="unfinished">
+          <Source>Reset Unstaged Changes</Source>
+          <Value>复位未暂存的变化</Value>
+        </TranslationItem>
+        <TranslationItem Name="chkWriteCommitMessageInCommitWindow" Property="Text" type="unfinished">
+          <Source>Compose commit messages in Commit dialog
+(otherwise the message will be requested during commit)</Source>
+          <Value>在提交对话框中撰写提交信息
+（否则提交时将提示消息未撰写提交信息）</Value>
+        </TranslationItem>
+        <TranslationItem Name="groupBoxBehaviour" Property="Text" type="unfinished">
+          <Source>Behaviour</Source>
+          <Value>行为</Value>
+        </TranslationItem>
+        <TranslationItem Name="grpAdditionalButtons" Property="Text" type="unfinished">
+          <Source>Show additional buttons in commit button area</Source>
+          <Value>在提交按钮区显示额外的按钮</Value>
+        </TranslationItem>
+        <TranslationItem Name="lblCommitDialogNumberOfPreviousMessages" Property="Text" type="unfinished">
+          <Source>Number of previous messages in commit dialog</Source>
+          <Value>显示在提交对话框中的以前信息的数量。</Value>
+        </TranslationItem>
+      </translationItems>
+    </TranslationCategory>
+    <TranslationCategory Name="CommitInfo">
+      <translationItems>
+        <TranslationItem Name="addNoteToolStripMenuItem" Property="Text">
+          <Source>Add notes</Source>
+          <Value>添加注释</Value>
+        </TranslationItem>
+        <TranslationItem Name="containedInBranches" Property="Text">
+          <Source>Contained in branches:</Source>
+          <Value>包含于以下分支：</Value>
+        </TranslationItem>
+        <TranslationItem Name="containedInNoBranch" Property="Text">
+          <Source>Contained in no branch</Source>
+          <Value>没有包含在任何分支</Value>
+        </TranslationItem>
+        <TranslationItem Name="containedInNoTag" Property="Text">
+          <Source>Contained in no tag</Source>
+          <Value>没有包含在任何标签</Value>
+        </TranslationItem>
+        <TranslationItem Name="containedInTags" Property="Text">
+          <Source>Contained in tags:</Source>
+          <Value>包含于标签：</Value>
+        </TranslationItem>
+        <TranslationItem Name="copyCommitInfoToolStripMenuItem" Property="Text">
+          <Source>Copy commit info</Source>
+          <Value>复制提交信息</Value>
+        </TranslationItem>
+        <TranslationItem Name="showContainedInBranchesRemoteIfNoLocalToolStripMenuItem" Property="Text">
+          <Source>Show remote branches only when no local branch contains this commit</Source>
+          <Value>只在没有本地分支包含此提交的情况下，显示远程分支</Value>
+        </TranslationItem>
+        <TranslationItem Name="showContainedInBranchesRemoteToolStripMenuItem" Property="Text">
+          <Source>Show remote branches containing this commit</Source>
+          <Value>显示包含此提交的远程分支</Value>
+        </TranslationItem>
+        <TranslationItem Name="showContainedInBranchesToolStripMenuItem" Property="Text">
+          <Source>Show local branches containing this commit</Source>
+          <Value>显示包含此提交的本地分支</Value>
+        </TranslationItem>
+        <TranslationItem Name="showContainedInTagsToolStripMenuItem" Property="Text">
+          <Source>Show tags containing this commit</Source>
+          <Value>显示包含此提交的标签</Value>
+        </TranslationItem>
+        <TranslationItem Name="trsLinksRelatedToRevision" Property="Text" type="unfinished">
+          <Source>Related links:</Source>
+          <Value>相关链接：</Value>
+        </TranslationItem>
+      </translationItems>
+    </TranslationCategory>
+    <TranslationCategory Name="CommitSummaryUserControl">
+      <translationItems>
+        <TranslationItem Name="_noRevision" Property="Text">
+          <Source>No revision</Source>
+          <Value>没有修订</Value>
+        </TranslationItem>
+        <TranslationItem Name="_notAvailable" Property="Text">
+          <Source>n/a</Source>
+          <Value>n/a</Value>
+        </TranslationItem>
+        <TranslationItem Name="labelAuthorCaption" Property="Text">
+          <Source>Author:</Source>
+          <Value>作者：</Value>
+        </TranslationItem>
+        <TranslationItem Name="labelBranchesCaption" Property="Text">
+          <Source>Branch(es):</Source>
+          <Value>分支：</Value>
+        </TranslationItem>
+        <TranslationItem Name="labelDate" Property="Text">
+          <Source>Commit date:</Source>
+          <Value>提交日期：</Value>
+        </TranslationItem>
+        <TranslationItem Name="labelTagsCaption" Property="Text">
+          <Source>Tag(s):</Source>
+          <Value>标签：</Value>
+        </TranslationItem>
+      </translationItems>
+    </TranslationCategory>
+    <TranslationCategory Name="CommonLogic">
+      <translationItems>
+        <TranslationItem Name="_cantReadRegistry" Property="Text">
+          <Source>GitExtensions has insufficient permissions to check the registry.</Source>
+          <Value>GitExtensions没有足够权限检查注册表。</Value>
+        </TranslationItem>
+        <TranslationItem Name="_selectFile" Property="Text">
+          <Source>Select file</Source>
+          <Value>选择文件</Value>
+        </TranslationItem>
+      </translationItems>
+    </TranslationCategory>
+    <TranslationCategory Name="ConfirmationsSettingsPage">
+      <translationItems>
+        <TranslationItem Name="$this" Property="Text">
+          <Source>Confirmations</Source>
+          <Value>确认</Value>
+        </TranslationItem>
+        <TranslationItem Name="CheckoutGB" Property="Text">
+          <Source>Don't ask to confirm to (use with caution)</Source>
+          <Value>不需确认（谨慎使用）</Value>
+        </TranslationItem>
+        <TranslationItem Name="chkAddTrackingRef" Property="Text">
+          <Source>Add a tracking reference for newly pushed branch</Source>
+          <Value>添加新推送分支跟踪参考</Value>
+        </TranslationItem>
+        <TranslationItem Name="chkAmend" Property="Text">
+          <Source>Amend last commit</Source>
+          <Value>修改最后一次提交</Value>
+        </TranslationItem>
+        <TranslationItem Name="chkAutoPopStashAfterCheckout" Property="Text">
+          <Source>Apply stashed changes after successful checkout (stash will be popped automatically)</Source>
+          <Value>成功登出后应用暂存的更改(暂存将自动的应用)</Value>
+        </TranslationItem>
+        <TranslationItem Name="chkAutoPopStashAfterPull" Property="Text">
+          <Source>Apply stashed changes after successful pull (stash will be popped automatically)</Source>
+          <Value>成功拉取后应用暂存的更改(暂存将自动的应用)</Value>
+        </TranslationItem>
+        <TranslationItem Name="chkPushNewBranch" Property="Text">
+          <Source>Push a new branch for the remote</Source>
+          <Value>为远程推送一个新的分支</Value>
+        </TranslationItem>
+      </translationItems>
+    </TranslationCategory>
+    <TranslationCategory Name="ControlHotkeys">
+      <translationItems>
+        <TranslationItem Name="bApply" Property="Text">
+          <Source>Apply</Source>
+          <Value>应用</Value>
+        </TranslationItem>
+        <TranslationItem Name="bClear" Property="Text">
+          <Source>Clear</Source>
+          <Value>清理</Value>
+        </TranslationItem>
+        <TranslationItem Name="bResetToDefaults" Property="Text">
+          <Source>Reset all Hotkeys to defaults</Source>
+          <Value>将所有热键复位为默认设置</Value>
+        </TranslationItem>
+        <TranslationItem Name="columnCommand" Property="Text">
+          <Source>Command</Source>
+          <Value>命令</Value>
+        </TranslationItem>
+        <TranslationItem Name="columnKey" Property="Text">
+          <Source>Key</Source>
+          <Value>键</Value>
+        </TranslationItem>
+        <TranslationItem Name="lHotkey" Property="Text">
+          <Source>Hotkey</Source>
+          <Value>热键</Value>
+        </TranslationItem>
+        <TranslationItem Name="lHotkeyableItems" Property="Text">
+          <Source>Hotkeyable Items</Source>
+          <Value>可使用热键项</Value>
+        </TranslationItem>
+        <TranslationItem Name="txtHotkey" Property="Text">
+          <Source>None</Source>
+          <Value>无</Value>
+        </TranslationItem>
+      </translationItems>
+    </TranslationCategory>
+    <TranslationCategory Name="CreatePullRequestForm">
+      <translationItems>
+        <TranslationItem Name="$this" Property="Text">
+          <Source>Create Pull Request</Source>
+          <Value>创建推送请求</Value>
+        </TranslationItem>
+        <TranslationItem Name="_createBtn" Property="Text">
+          <Source>Create</Source>
+          <Value>创建</Value>
+        </TranslationItem>
+        <TranslationItem Name="_strCouldNotLocateARemoteThatBelongsToYourUser" Property="Text">
+          <Source>Could not locate a remote that belongs to your user!</Source>
+          <Value>不能定位属于您用户名的远程分支</Value>
+        </TranslationItem>
+        <TranslationItem Name="_strDone" Property="Text">
+          <Source>Done</Source>
+          <Value>完成</Value>
+        </TranslationItem>
+        <TranslationItem Name="_strError" Property="Text">
+          <Source>Error</Source>
+          <Value>错误</Value>
+        </TranslationItem>
+        <TranslationItem Name="_strFailedToCreatePullRequest" Property="Text">
+          <Source>Failed to create pull request.</Source>
+          <Value>创建推送请求失败</Value>
+        </TranslationItem>
+        <TranslationItem Name="_strLoading" Property="Text">
+          <Source>Loading...</Source>
+          <Value>载入...</Value>
+        </TranslationItem>
+        <TranslationItem Name="_strPleaseCloneGitHubRep" Property="Text">
+          <Source>Please clone GitHub repository before pull request.</Source>
+          <Value>拉取前请先克隆一个GitHub档案库。</Value>
+        </TranslationItem>
+        <TranslationItem Name="_strPullRequest" Property="Text">
+          <Source>Pull request</Source>
+          <Value>拉取请求</Value>
+        </TranslationItem>
+        <TranslationItem Name="_strYouMustSpecifyATitle" Property="Text">
+          <Source>You must specify a title.</Source>
+          <Value>你必须指定一个标题。</Value>
+        </TranslationItem>
+        <TranslationItem Name="groupBox1" Property="Text">
+          <Source>Pull request data</Source>
+          <Value>拉取请求的数据</Value>
+        </TranslationItem>
+        <TranslationItem Name="label1" Property="Text">
+          <Source>Title:</Source>
+          <Value>标题：</Value>
+        </TranslationItem>
+        <TranslationItem Name="label2" Property="Text">
+          <Source>Body:</Source>
+          <Value>内容：</Value>
+        </TranslationItem>
+        <TranslationItem Name="label3" Property="Text">
+          <Source>Target repository:</Source>
+          <Value>目标档案库：</Value>
+        </TranslationItem>
+        <TranslationItem Name="label4" Property="Text">
+          <Source>Your branch:</Source>
+          <Value>你的分支：</Value>
+        </TranslationItem>
+        <TranslationItem Name="label5" Property="Text">
+          <Source>Target branch:</Source>
+          <Value>目标分支</Value>
+        </TranslationItem>
+      </translationItems>
+    </TranslationCategory>
+    <TranslationCategory Name="Dashboard">
+      <translationItems>
+        <TranslationItem Name="CommonActions" Property="Title">
+          <Source>Common Actions</Source>
+          <Value>公用操作</Value>
+        </TranslationItem>
+        <TranslationItem Name="DonateCategory" Property="Title">
+          <Source>Contribute</Source>
+          <Value>贡献</Value>
+        </TranslationItem>
+        <TranslationItem Name="RecentRepositories" Property="Title">
+          <Source>Recent Repositories</Source>
+          <Value>最近的档案库</Value>
+        </TranslationItem>
+        <TranslationItem Name="_showCurrentBranch" Property="Text">
+          <Source>Show current branch</Source>
+          <Value>显示当前分支</Value>
+        </TranslationItem>
+        <TranslationItem Name="cloneFork" Property="Text">
+          <Source>Clone {0} repository</Source>
+          <Value>克隆 {0} 档案库</Value>
+        </TranslationItem>
+        <TranslationItem Name="cloneRepository" Property="Text">
+          <Source>Clone repository</Source>
+          <Value>克隆档案库</Value>
+        </TranslationItem>
+        <TranslationItem Name="cloneSvnRepository" Property="Text">
+          <Source>Clone SVN repository</Source>
+          <Value>克隆SVN档案库</Value>
+        </TranslationItem>
+        <TranslationItem Name="createRepository" Property="Text">
+          <Source>Create new repository</Source>
+          <Value>创建新的档案库</Value>
+        </TranslationItem>
+        <TranslationItem Name="develop" Property="Text">
+          <Source>Develop</Source>
+          <Value>开发</Value>
+        </TranslationItem>
+        <TranslationItem Name="directoryIsNotAValidRepository" Property="Text">
+          <Source>The selected item is not a valid git repository.
+
+Do you want to abort and remove it from the recent repositories list?</Source>
+          <Value>选定的项目不是一个有效的git档案库。
+
+你想放弃，并从最近的档案库列表中删除它？</Value>
+        </TranslationItem>
+        <TranslationItem Name="directoryIsNotAValidRepositoryCaption" Property="Text">
+          <Source>Open</Source>
+          <Value>打开</Value>
+        </TranslationItem>
+        <TranslationItem Name="directoryIsNotAValidRepositoryOpenIt" Property="Text">
+          <Source>The selected item is not a valid git repository.
+
+Do you want to open it?</Source>
+          <Value>选定的项目不是一个有效的git档案库。
+
+你想打开？</Value>
+        </TranslationItem>
+        <TranslationItem Name="donate" Property="Text">
+          <Source>Donate</Source>
+          <Value>捐赠</Value>
+        </TranslationItem>
+        <TranslationItem Name="issues" Property="Text">
+          <Source>Issues</Source>
+          <Value>问题</Value>
+        </TranslationItem>
+        <TranslationItem Name="openRepository" Property="Text">
+          <Source>Open repository</Source>
+          <Value>打开档案库</Value>
+        </TranslationItem>
+        <TranslationItem Name="translate" Property="Text">
+          <Source>Translate</Source>
+          <Value>翻译</Value>
+        </TranslationItem>
+      </translationItems>
+    </TranslationCategory>
+    <TranslationCategory Name="DashboardCategory">
+      <translationItems>
+        <TranslationItem Name="$this" Property="Title">
+          <Source>##Title</Source>
+          <Value>##标题</Value>
+        </TranslationItem>
+        <TranslationItem Name="_editCategory" Property="Text">
+          <Source>Edit</Source>
+          <Value>编辑</Value>
+        </TranslationItem>
+        <TranslationItem Name="_moveCategoryDown" Property="Text">
+          <Source>Move down</Source>
+          <Value>下移</Value>
+        </TranslationItem>
+        <TranslationItem Name="_moveCategoryUp" Property="Text">
+          <Source>Move up</Source>
+          <Value>上移</Value>
+        </TranslationItem>
+        <TranslationItem Name="_moveToCategory" Property="Text">
+          <Source>Move to category</Source>
+          <Value>移动到分类</Value>
+        </TranslationItem>
+        <TranslationItem Name="_newCategory" Property="Text">
+          <Source>New category</Source>
+          <Value>新分类</Value>
+        </TranslationItem>
+        <TranslationItem Name="_removeCategory" Property="Text">
+          <Source>Remove</Source>
+          <Value>删除</Value>
+        </TranslationItem>
+        <TranslationItem Name="editToolStripMenuItem" Property="Text">
+          <Source>Edit</Source>
+          <Value>编辑</Value>
+        </TranslationItem>
+        <TranslationItem Name="moveDownToolStripMenuItem" Property="Text">
+          <Source>Move Down</Source>
+          <Value>下移</Value>
+        </TranslationItem>
+        <TranslationItem Name="moveUpToolStripMenuItem" Property="Text">
+          <Source>Move Up</Source>
+          <Value>上移</Value>
+        </TranslationItem>
+        <TranslationItem Name="removeToolStripMenuItem" Property="Text">
+          <Source>Remove</Source>
+          <Value>删除</Value>
+        </TranslationItem>
+      </translationItems>
+    </TranslationCategory>
+    <TranslationCategory Name="DashboardEditor">
+      <translationItems>
+        <TranslationItem Name="Add" Property="Text">
+          <Source>Add</Source>
+          <Value>新增</Value>
+        </TranslationItem>
+        <TranslationItem Name="CategoriesLabel" Property="Text">
+          <Source>Categories</Source>
+          <Value>分类</Value>
+        </TranslationItem>
+        <TranslationItem Name="Remove" Property="Text">
+          <Source>Remove</Source>
+          <Value>移除</Value>
+        </TranslationItem>
+        <TranslationItem Name="RepositoriesType" Property="Text">
+          <Source>Repositories</Source>
+          <Value>档案库</Value>
+        </TranslationItem>
+        <TranslationItem Name="RssFeedType" Property="Text">
+          <Source>RSS Feed</Source>
+          <Value>RSS源</Value>
+        </TranslationItem>
+        <TranslationItem Name="Title" Property="HeaderText">
+          <Source>Title</Source>
+          <Value>标题</Value>
+        </TranslationItem>
+        <TranslationItem Name="descriptionDataGridViewTextBoxColumn" Property="HeaderText">
+          <Source>Description</Source>
+          <Value>描述</Value>
+        </TranslationItem>
+        <TranslationItem Name="label1" Property="Text">
+          <Source>Caption</Source>
+          <Value>标题</Value>
+        </TranslationItem>
+        <TranslationItem Name="label2" Property="Text">
+          <Source>Type</Source>
+          <Value>类型</Value>
+        </TranslationItem>
+        <TranslationItem Name="label3" Property="Text">
+          <Source>RSS feed</Source>
+          <Value>RSS源</Value>
+        </TranslationItem>
+        <TranslationItem Name="pathDataGridViewTextBoxColumn" Property="HeaderText">
+          <Source>Path</Source>
+          <Value>路径</Value>
+        </TranslationItem>
+      </translationItems>
+    </TranslationCategory>
+    <TranslationCategory Name="EditNetSpell">
+      <translationItems>
+        <TranslationItem Name="addToDictionaryText" Property="Text">
+          <Source>Add to dictionary</Source>
+          <Value>添加到索引库</Value>
+        </TranslationItem>
+        <TranslationItem Name="copyMenuItemText" Property="Text">
+          <Source>Copy</Source>
+          <Value>复制</Value>
+        </TranslationItem>
+        <TranslationItem Name="cutMenuItemText" Property="Text">
+          <Source>Cut</Source>
+          <Value>剪切</Value>
+        </TranslationItem>
+        <TranslationItem Name="deleteMenuItemText" Property="Text">
+          <Source>Delete</Source>
+          <Value>删除</Value>
+        </TranslationItem>
+        <TranslationItem Name="dictionaryText" Property="Text">
+          <Source>Dictionary</Source>
+          <Value>索引</Value>
+        </TranslationItem>
+        <TranslationItem Name="ignoreWordText" Property="Text">
+          <Source>Ignore word</Source>
+          <Value>忽略文字</Value>
+        </TranslationItem>
+        <TranslationItem Name="markIllFormedLinesText" Property="Text">
+          <Source>Mark ill formed lines</Source>
+          <Value>标记下格式不对的线条</Value>
+        </TranslationItem>
+        <TranslationItem Name="pasteMenuItemText" Property="Text">
+          <Source>Paste</Source>
+          <Value>粘贴</Value>
+        </TranslationItem>
+        <TranslationItem Name="removeWordText" Property="Text">
+          <Source>Remove word</Source>
+          <Value>移除文字</Value>
+        </TranslationItem>
+        <TranslationItem Name="selectAllMenuItemText" Property="Text">
+          <Source>Select all</Source>
+          <Value>全选</Value>
+        </TranslationItem>
+        <TranslationItem Name="translateCurrentWord" Property="Text">
+          <Source>Translate '{0}' to {1}</Source>
+          <Value>翻译 '{0}' 为 {1}</Value>
+        </TranslationItem>
+        <TranslationItem Name="translateEntireText" Property="Text">
+          <Source>Translate entire text to {0}</Source>
+          <Value>整个文字翻译为 {0}</Value>
+        </TranslationItem>
+      </translationItems>
+    </TranslationCategory>
+    <TranslationCategory Name="FileStatusList">
+      <translationItems>
+        <TranslationItem Name="NoFiles" Property="Text">
+          <Source>No changes</Source>
+          <Value>没有变化</Value>
+        </TranslationItem>
+        <TranslationItem Name="_DiffWithParent" Property="Text">
+          <Source>Diff with parent</Source>
+          <Value>与父亲的变化</Value>
+        </TranslationItem>
+        <TranslationItem Name="_UnsupportedMultiselectAction" Property="Text">
+          <Source>Operation not supported</Source>
+          <Value>不支持的操作</Value>
+        </TranslationItem>
+        <TranslationItem Name="columnHeader1" Property="Text">
+          <Source>Files</Source>
+          <Value>文件</Value>
+        </TranslationItem>
+      </translationItems>
+    </TranslationCategory>
+    <TranslationCategory Name="FileViewer">
+      <translationItems>
+        <TranslationItem Name="DecreaseNumberOfLines" Property="ToolTipText">
+          <Source>Decrease number of visible lines</Source>
+          <Value>减少可见的行数</Value>
+        </TranslationItem>
+        <TranslationItem Name="copyNewVersionToolStripMenuItem" Property="Text" type="unfinished">
+          <Source>Copy new version</Source>
+          <Value>复制新版本</Value>
+        </TranslationItem>
+        <TranslationItem Name="copyOldVersionToolStripMenuItem" Property="Text" type="unfinished">
+          <Source>Copy old version</Source>
+          <Value>复制旧版本</Value>
+        </TranslationItem>
+        <TranslationItem Name="copyPatchToolStripMenuItem" Property="Text">
+          <Source>Copy patch</Source>
+          <Value>复制补丁</Value>
+        </TranslationItem>
+        <TranslationItem Name="copyToolStripMenuItem" Property="Text">
+          <Source>Copy</Source>
+          <Value>复制</Value>
+        </TranslationItem>
+        <TranslationItem Name="descreaseNumberOfLinesToolStripMenuItem" Property="Text">
+          <Source>Decrease number of lines visible</Source>
+          <Value>减少可见的行数</Value>
+        </TranslationItem>
+        <TranslationItem Name="findToolStripMenuItem" Property="Text">
+          <Source>Find</Source>
+          <Value>查找</Value>
+        </TranslationItem>
+        <TranslationItem Name="goToLineToolStripMenuItem" Property="Text">
+          <Source>Go to line</Source>
+          <Value>到</Value>
+        </TranslationItem>
+        <TranslationItem Name="ignoreWhiteSpaces" Property="ToolTipText">
+          <Source>Ignore whitespaces</Source>
+          <Value>忽略空白（空行和空格）</Value>
+        </TranslationItem>
+        <TranslationItem Name="ignoreWhitespaceChangesToolStripMenuItem" Property="Text">
+          <Source>Ignore whitespace changes</Source>
+          <Value>忽略空白（空行和空格）的变化</Value>
+        </TranslationItem>
+        <TranslationItem Name="increaseNumberOfLines" Property="ToolTipText">
+          <Source>Increase number of visible lines</Source>
+          <Value>增加可见的行数</Value>
+        </TranslationItem>
+        <TranslationItem Name="increaseNumberOfLinesToolStripMenuItem" Property="Text">
+          <Source>Increase number of lines visible</Source>
+          <Value>增加可见的行数</Value>
+        </TranslationItem>
+        <TranslationItem Name="nextChangeButton" Property="ToolTipText">
+          <Source>Next change</Source>
+          <Value>下个更改</Value>
+        </TranslationItem>
+        <TranslationItem Name="previousChangeButton" Property="ToolTipText">
+          <Source>Previous change</Source>
+          <Value>上个更改</Value>
+        </TranslationItem>
+        <TranslationItem Name="showEntireFileButton" Property="ToolTipText">
+          <Source>Show entire file</Source>
+          <Value>显示整个文件</Value>
+        </TranslationItem>
+        <TranslationItem Name="showEntireFileToolStripMenuItem" Property="Text">
+          <Source>Show entire file</Source>
+          <Value>显示整个文件</Value>
+        </TranslationItem>
+        <TranslationItem Name="showNonPrintChars" Property="ToolTipText">
+          <Source>Show nonprinting characters</Source>
+          <Value>显示非打印字符</Value>
+        </TranslationItem>
+        <TranslationItem Name="showNonprintableCharactersToolStripMenuItem" Property="Text">
+          <Source>Show nonprinting characters</Source>
+          <Value>显示非打印字符</Value>
+        </TranslationItem>
+        <TranslationItem Name="treatAllFilesAsTextToolStripMenuItem" Property="Text">
+          <Source>Treat all files as text</Source>
+          <Value>把所有文件为文本</Value>
+        </TranslationItem>
+      </translationItems>
+    </TranslationCategory>
+    <TranslationCategory Name="FileViewerWindows">
+      <translationItems>
+        <TranslationItem Name="_findAndReplaceForm" Property="Text">
+          <Source>Find and replace</Source>
+          <Value>查找和替换</Value>
+        </TranslationItem>
+      </translationItems>
+    </TranslationCategory>
+    <TranslationCategory Name="FindAndReplaceForm">
+      <translationItems>
+        <TranslationItem Name="$this" Property="Text">
+          <Source>Find and replace</Source>
+          <Value>查找和替换</Value>
+        </TranslationItem>
+        <TranslationItem Name="_findAndReplaceString" Property="Text" type="unfinished">
+          <Source>Find &amp; replace</Source>
+          <OldSource>Find &amp; replace(&amp;r)</OldSource>
+          <Value>查找和替换</Value>
+        </TranslationItem>
+        <TranslationItem Name="_findString" Property="Text">
+          <Source>Find</Source>
+          <Value>查找</Value>
+        </TranslationItem>
+        <TranslationItem Name="_noOccurrencesFoundString" Property="Text">
+          <Source>No occurrences found.</Source>
+          <Value>未找到。</Value>
+        </TranslationItem>
+        <TranslationItem Name="_noSearchString" Property="Text">
+          <Source>No string specified to look for!</Source>
+          <Value>未指定要寻找的字符串！</Value>
+        </TranslationItem>
+        <TranslationItem Name="_notFoundString" Property="Text">
+          <Source>Not found</Source>
+          <Value>未找到</Value>
+        </TranslationItem>
+        <TranslationItem Name="_replacedOccurrencesString" Property="Text">
+          <Source>Replaced {0} occurrences.</Source>
+          <Value>替换 {0} 个.</Value>
+        </TranslationItem>
+        <TranslationItem Name="_selectionOnlyString" Property="Text">
+          <Source>selection only</Source>
+          <Value>只选择</Value>
+        </TranslationItem>
+        <TranslationItem Name="_textNotFoundString" Property="Text">
+          <Source>Text not found</Source>
+          <Value>字符未找到</Value>
+        </TranslationItem>
+        <TranslationItem Name="_textNotFoundString2" Property="Text">
+          <Source>Search text not found.</Source>
+          <Value>查找字符未找到</Value>
+        </TranslationItem>
+        <TranslationItem Name="btnCancel" Property="Text">
+          <Source>Cancel</Source>
+          <Value>取消</Value>
+        </TranslationItem>
+        <TranslationItem Name="btnFindNext" Property="Text">
+          <Source>&amp;Find next</Source>
+          <Value>查找下一个(&amp;F)</Value>
+        </TranslationItem>
+        <TranslationItem Name="btnFindPrevious" Property="Text">
+          <Source>Find pre&amp;vious</Source>
+          <Value>查找上一个(&amp;v)</Value>
+        </TranslationItem>
+        <TranslationItem Name="btnHighlightAll" Property="Text">
+          <Source>Find &amp;&amp; highlight &amp;all</Source>
+          <Value>查找和高亮显示所有(&amp;a)</Value>
+        </TranslationItem>
+        <TranslationItem Name="btnReplace" Property="Text">
+          <Source>&amp;Replace</Source>
+          <Value>替换(&amp;R)</Value>
+        </TranslationItem>
+        <TranslationItem Name="btnReplaceAll" Property="Text">
+          <Source>Replace &amp;All</Source>
+          <Value>全部替换(&amp;A)</Value>
+        </TranslationItem>
+        <TranslationItem Name="chkMatchCase" Property="Text">
+          <Source>Match &amp;case</Source>
+          <Value>匹配大小写(&amp;c)</Value>
+        </TranslationItem>
+        <TranslationItem Name="chkMatchWholeWord" Property="Text">
+          <Source>Match &amp;whole word</Source>
+          <Value>全字匹配(&amp;w)</Value>
+        </TranslationItem>
+        <TranslationItem Name="label1" Property="Text">
+          <Source>Fi&amp;nd what:</Source>
+          <Value>查找内容(&amp;n)：</Value>
+        </TranslationItem>
+        <TranslationItem Name="lblReplaceWith" Property="Text">
+          <Source>Re&amp;place with:</Source>
+          <Value>替换为(&amp;p)：</Value>
+        </TranslationItem>
+      </translationItems>
+    </TranslationCategory>
+    <TranslationCategory Name="ForkAndCloneForm">
+      <translationItems>
+        <TranslationItem Name="$this" Property="Text">
+          <Source>Remote repository fork and clone</Source>
+          <Value>远程档案库跟随和克隆</Value>
+        </TranslationItem>
+        <TranslationItem Name="_browseForCloneToDirbtn" Property="Text">
+          <Source>Browse...</Source>
+          <Value>浏览...</Value>
+        </TranslationItem>
+        <TranslationItem Name="_cloneBtn" Property="Text">
+          <Source>Clone</Source>
+          <Value>克隆</Value>
+        </TranslationItem>
+        <TranslationItem Name="_cloneSetupGB" Property="Text">
+          <Source>Clone</Source>
+          <Value>克隆</Value>
+        </TranslationItem>
+        <TranslationItem Name="_closeBtn" Property="Text">
+          <Source>Close</Source>
+          <Value>关闭</Value>
+        </TranslationItem>
+        <TranslationItem Name="_createDirectoryLbl" Property="Text">
+          <Source>Create directory:</Source>
+          <Value>创建目录：</Value>
+        </TranslationItem>
+        <TranslationItem Name="_descriptionLbl" Property="Text">
+          <Source>Description:</Source>
+          <Value>描述：</Value>
+        </TranslationItem>
+        <TranslationItem Name="_forkBtn" Property="Text">
+          <Source>Fork!</Source>
+          <Value>跟随!</Value>
+        </TranslationItem>
+        <TranslationItem Name="_getFromUserBtn" Property="Text">
+          <Source>Get from user</Source>
+          <Value>从用户获取</Value>
+        </TranslationItem>
+        <TranslationItem Name="_helpTextLbl" Property="Text">
+          <Source>If you want to fork a repository owned by somebody else, go to the Search for repositories tab.</Source>
+          <Value>如果你想跟随其他人的档案库，去档案库选项页搜索。</Value>
+        </TranslationItem>
+        <TranslationItem Name="_myReposPage" Property="Text">
+          <Source>My repositories</Source>
+          <Value>我的档案库</Value>
+        </TranslationItem>
+        <TranslationItem Name="_openGitupPageBtn" Property="Text">
+          <Source>Open github page</Source>
+          <Value>打开github主页</Value>
+        </TranslationItem>
+        <TranslationItem Name="_orLbl" Property="Text">
+          <Source>or</Source>
+          <Value>或者</Value>
+        </TranslationItem>
+        <TranslationItem Name="_searchBtn" Property="Text">
+          <Source>Search</Source>
+          <Value>搜索</Value>
+        </TranslationItem>
+        <TranslationItem Name="_searchReposPage" Property="Text">
+          <Source>Search for repositories</Source>
+          <Value>搜索档案库</Value>
+        </TranslationItem>
+        <TranslationItem Name="_strCloneFolderCanNotBeEmpty" Property="Text">
+          <Source>Clone folder can not be empty</Source>
+          <Value>克隆文件夹不为空</Value>
+        </TranslationItem>
+        <TranslationItem Name="_strCouldNotAddRemote" Property="Text">
+          <Source>Could not add remote</Source>
+          <Value>不能添加远程档案库</Value>
+        </TranslationItem>
+        <TranslationItem Name="_strCouldNotFetchReposOfUser" Property="Text">
+          <Source>Could not fetch repositories of user!</Source>
+          <Value>无法获取用户的档案库！</Value>
+        </TranslationItem>
+        <TranslationItem Name="_strError" Property="Text">
+          <Source>Error</Source>
+          <Value>错误</Value>
+        </TranslationItem>
+        <TranslationItem Name="_strFailedToFork" Property="Text">
+          <Source>Failed to fork:</Source>
+          <Value>跟随失败：</Value>
+        </TranslationItem>
+        <TranslationItem Name="_strFailedToGetRepos" Property="Text">
+          <Source>Failed to get repositories. This most likely means you didn't configure {0}, please do so via the menu "Plugins/{0}".</Source>
+          <Value>无法获取档案库。这最有可能是你没有配置{0}，请通过菜单“插件/{0}”进行配置。</Value>
+        </TranslationItem>
+        <TranslationItem Name="_strLoading" Property="Text">
+          <Source> : LOADING : </Source>
+          <Value> : 加载中 : </Value>
+        </TranslationItem>
+        <TranslationItem Name="_strNo" Property="Text">
+          <Source>No</Source>
+          <Value>无</Value>
+        </TranslationItem>
+        <TranslationItem Name="_strNoHomepageDefined" Property="Text">
+          <Source>No homepage defined</Source>
+          <Value>没指定主页</Value>
+        </TranslationItem>
+        <TranslationItem Name="_strSearchFailed" Property="Text">
+          <Source>Search failed!</Source>
+          <Value>搜索失败！</Value>
+        </TranslationItem>
+        <TranslationItem Name="_strSearching" Property="Text">
+          <Source> : SEARCHING : </Source>
+          <Value> : 搜索中 : </Value>
+        </TranslationItem>
+        <TranslationItem Name="_strSelectOneItem" Property="Text">
+          <Source>You must select exactly one item</Source>
+          <Value>你必须选择一个项目</Value>
+        </TranslationItem>
+        <TranslationItem Name="_strUserNotFound" Property="Text">
+          <Source>User not found!</Source>
+          <Value>未找到用户</Value>
+        </TranslationItem>
+        <TranslationItem Name="_strWillBeAddedAsARemote" Property="Text">
+          <Source>"{0}" will be added as a remote.</Source>
+          <Value>"{0}" 被添加为远程档案库。</Value>
+        </TranslationItem>
+        <TranslationItem Name="_strWillCloneInfo" Property="Text">
+          <Source>Will clone {0} into {1}.
+You can not push unless you are a collaborator. {2}</Source>
+          <Value>将克隆到{0}到{1}。
+你不能推送，除非你是一个合作者。 {2}</Value>
+        </TranslationItem>
+        <TranslationItem Name="_strWillCloneWithPushAccess" Property="Text">
+          <Source>Will clone {0} into {1}.
+You will have push access. {2}</Source>
+          <Value>将克隆到{0}到{1}。
+你允许进行推送操作。 {2}</Value>
+        </TranslationItem>
+        <TranslationItem Name="_strYes" Property="Text">
+          <Source>Yes</Source>
+          <Value>是</Value>
+        </TranslationItem>
+        <TranslationItem Name="columnHeader2" Property="Text">
+          <Source>Private</Source>
+          <Value>私有</Value>
+        </TranslationItem>
+        <TranslationItem Name="columnHeader6" Property="Text">
+          <Source>Is fork</Source>
+          <Value>跟随吗</Value>
+        </TranslationItem>
+        <TranslationItem Name="label1" Property="Text">
+          <Source>Destination folder:</Source>
+          <Value>目标文件夹：</Value>
+        </TranslationItem>
+        <TranslationItem Name="label3" Property="Text">
+          <Source>Add remote as:</Source>
+          <Value>添加远程资源库为：</Value>
+        </TranslationItem>
+      </translationItems>
+    </TranslationCategory>
+    <TranslationCategory Name="FormAddFiles">
+      <translationItems>
+        <TranslationItem Name="$this" Property="Text">
+          <Source>Add files</Source>
+          <Value>添加文件</Value>
+        </TranslationItem>
+        <TranslationItem Name="AddFiles" Property="Text">
+          <Source>Add files</Source>
+          <Value>添加文件</Value>
+        </TranslationItem>
+        <TranslationItem Name="ShowFiles" Property="Text">
+          <Source>Show files</Source>
+          <Value>显示文件</Value>
+        </TranslationItem>
+        <TranslationItem Name="force" Property="Text">
+          <Source>Force</Source>
+          <Value>强制</Value>
+        </TranslationItem>
+        <TranslationItem Name="label1" Property="Text">
+          <Source>Filter</Source>
+          <Value>过滤器</Value>
+        </TranslationItem>
+      </translationItems>
+    </TranslationCategory>
+    <TranslationCategory Name="FormAddSubmodule">
+      <translationItems>
+        <TranslationItem Name="$this" Property="Text">
+          <Source>Add submodule</Source>
+          <Value>新增子模块</Value>
+        </TranslationItem>
+        <TranslationItem Name="Add" Property="Text">
+          <Source>Add</Source>
+          <Value>新增</Value>
+        </TranslationItem>
+        <TranslationItem Name="Browse" Property="Text">
+          <Source>Browse</Source>
+          <Value>浏览</Value>
+        </TranslationItem>
+        <TranslationItem Name="_remoteAndLocalPathRequired" Property="Text">
+          <Source>A remote path and local path are required</Source>
+          <Value>需要提供远程或者本地路径</Value>
+        </TranslationItem>
+        <TranslationItem Name="chkForce" Property="Text">
+          <Source>Force</Source>
+          <Value>强制</Value>
+        </TranslationItem>
+        <TranslationItem Name="label1" Property="Text">
+          <Source>Path to submodule</Source>
+          <Value>子模块的路径</Value>
+        </TranslationItem>
+        <TranslationItem Name="label2" Property="Text">
+          <Source>Local path</Source>
+          <Value>本地路径</Value>
+        </TranslationItem>
+        <TranslationItem Name="label3" Property="Text">
+          <Source>Branch</Source>
+          <Value>分支</Value>
+        </TranslationItem>
+      </translationItems>
+    </TranslationCategory>
+    <TranslationCategory Name="FormAddToGitIgnore">
+      <translationItems>
+        <TranslationItem Name="$this" Property="Text">
+          <Source>Add files(s) to .gitIgnore</Source>
+          <Value>添加文件到.gitIgnore</Value>
+        </TranslationItem>
+        <TranslationItem Name="AddToIngore" Property="Text">
+          <Source>Ignore</Source>
+          <Value>添加到.gitignore</Value>
+        </TranslationItem>
+        <TranslationItem Name="_matchingFilesString" Property="Text">
+          <Source>{0} file(s) matched</Source>
+          <Value>{0} 个文件符合</Value>
+        </TranslationItem>
+        <TranslationItem Name="btnCancel" Property="Text">
+          <Source>Cancel</Source>
+          <Value>取消</Value>
+        </TranslationItem>
+        <TranslationItem Name="groupBox1" Property="Text">
+          <Source>Preview</Source>
+          <Value>预览</Value>
+        </TranslationItem>
+        <TranslationItem Name="groupFilePattern" Property="Text">
+          <Source>Enter a file pattern to ignore:</Source>
+          <Value>忽视的文件模式</Value>
+        </TranslationItem>
+        <TranslationItem Name="label2" Property="Text">
+          <Source>No existing files match that pattern.</Source>
+          <Value>没有文件符合文件模式</Value>
+        </TranslationItem>
+      </translationItems>
+    </TranslationCategory>
+    <TranslationCategory Name="FormApplyPatch">
+      <translationItems>
+        <TranslationItem Name="$this" Property="Text">
+          <Source>Apply patch</Source>
+          <Value>应用补丁</Value>
+        </TranslationItem>
+        <TranslationItem Name="Abort" Property="Text">
+          <Source>Abort patch</Source>
+          <Value>中断补丁</Value>
+        </TranslationItem>
+        <TranslationItem Name="AddFiles" Property="Text">
+          <Source>Add files</Source>
+          <Value>添加文件</Value>
+        </TranslationItem>
+        <TranslationItem Name="Apply" Property="Text">
+          <Source>Apply patch</Source>
+          <Value>应用补丁</Value>
+        </TranslationItem>
+        <TranslationItem Name="BrowseDir" Property="Text">
+          <Source>Browse</Source>
+          <Value>浏览</Value>
+        </TranslationItem>
+        <TranslationItem Name="BrowsePatch" Property="Text">
+          <Source>Browse</Source>
+          <Value>浏览</Value>
+        </TranslationItem>
+        <TranslationItem Name="IgnoreWhitespace" Property="Text">
+          <Source>Ignore Wh.spc.</Source>
+          <Value>忽略 Wh.spc.</Value>
+        </TranslationItem>
+        <TranslationItem Name="Mergetool" Property="Text">
+          <Source>Solve conflicts</Source>
+          <Value>解决冲突</Value>
+        </TranslationItem>
+        <TranslationItem Name="PatchDirMode" Property="Text">
+          <Source>Patch dir</Source>
+          <Value>补丁路径</Value>
+        </TranslationItem>
+        <TranslationItem Name="PatchFileMode" Property="Text">
+          <Source>Patch file</Source>
+          <Value>补丁文件</Value>
+        </TranslationItem>
+        <TranslationItem Name="Resolved" Property="Text">
+          <Source>Conflicts resolved</Source>
+          <Value>冲突结局</Value>
+        </TranslationItem>
+        <TranslationItem Name="Skip" Property="Text">
+          <Source>Skip patch</Source>
+          <Value>跳过补丁</Value>
+        </TranslationItem>
+        <TranslationItem Name="SolveMergeconflicts" Property="Text" type="unfinished">
+          <Source>There are unresolved mergeconflicts
+</Source>
+          <OldSource>There are unresolved mergeconflicts</OldSource>
+          <Value>有未解决的合并冲突</Value>
+        </TranslationItem>
+        <TranslationItem Name="_applyPatchMsgBox" Property="Text">
+          <Source>Apply patch</Source>
+          <Value>应用补丁</Value>
+        </TranslationItem>
+        <TranslationItem Name="_conflictMergetoolText" Property="Text">
+          <Source>Solve conflicts</Source>
+          <Value>解决冲突</Value>
+        </TranslationItem>
+        <TranslationItem Name="_conflictResolvedText" Property="Text">
+          <Source>Conflicts resolved</Source>
+          <Value>冲突解决了</Value>
+        </TranslationItem>
+        <TranslationItem Name="_noFileSelectedText" Property="Text">
+          <Source>Please select a patch to apply</Source>
+          <Value>请选在一个补丁文件来应用</Value>
+        </TranslationItem>
+        <TranslationItem Name="_selectPatchFileCaption" Property="Text">
+          <Source>Select patch file</Source>
+          <Value>选择补丁文件</Value>
+        </TranslationItem>
+        <TranslationItem Name="_selectPatchFileFilter" Property="Text">
+          <Source>Patch file (*.Patch)</Source>
+          <Value>Patch file (*.Patch)</Value>
+        </TranslationItem>
+      </translationItems>
+    </TranslationCategory>
+    <TranslationCategory Name="FormArchive">
+      <translationItems>
+        <TranslationItem Name="$this" Property="Text">
+          <Source>Archive</Source>
+          <Value>存档</Value>
+        </TranslationItem>
+        <TranslationItem Name="_noRevisionSelected" Property="Text">
+          <Source>You need to choose a target revision.</Source>
+          <Value>你需要选择目标版本</Value>
+        </TranslationItem>
+        <TranslationItem Name="_noRevisionSelectedCaption" Property="Text">
+          <Source>Error</Source>
+          <Value>错误</Value>
+        </TranslationItem>
+        <TranslationItem Name="_saveFileDialogCaption" Property="Text">
+          <Source>Save archive as</Source>
+          <Value>保存归档文件为</Value>
+        </TranslationItem>
+        <TranslationItem Name="_saveFileDialogFilterTar" Property="Text">
+          <Source>Tar file (*.tar)</Source>
+          <Value>Tar file (*.tar)</Value>
+        </TranslationItem>
+        <TranslationItem Name="_saveFileDialogFilterZip" Property="Text">
+          <Source>Zip file (*.zip)</Source>
+          <Value>Zip file (*.zip)</Value>
+        </TranslationItem>
+        <TranslationItem Name="buttonArchiveRevision" Property="Text">
+          <Source>Save as...</Source>
+          <Value>另存为</Value>
+        </TranslationItem>
+        <TranslationItem Name="checkBoxPathFilter" Property="Text">
+          <Source>Archive specific paths only</Source>
+          <Value>只指定归档保存的路径</Value>
+        </TranslationItem>
+        <TranslationItem Name="checkboxRevisionFilter" Property="Text">
+          <Source>Take the files that have changed from the revision above to this one and archive only those</Source>
+          <Value>以这个版本只归档被更改的文件</Value>
+        </TranslationItem>
+        <TranslationItem Name="groupBox1" Property="Text">
+          <Source>Archive format</Source>
+          <Value>归档文件格式</Value>
+        </TranslationItem>
+        <TranslationItem Name="groupBox2" Property="Text">
+          <Source>Filter files</Source>
+          <Value>过滤文件</Value>
+        </TranslationItem>
+        <TranslationItem Name="label1" Property="Text">
+          <Source>This revision will be archived:</Source>
+          <Value>归档校订：</Value>
+        </TranslationItem>
+        <TranslationItem Name="label2" Property="Text" type="unfinished">
+          <Source>Choose another
+revision:</Source>
+          <OldSource>Choose another revision:</OldSource>
+          <Value>选择另一个归档校订：</Value>
+        </TranslationItem>
+        <TranslationItem Name="label4" Property="Text">
+          <Source>separate each new path by new line</Source>
+          <Value>每个新路径令起一行</Value>
+        </TranslationItem>
+        <TranslationItem Name="labelAuthorCaption" Property="Text">
+          <Source>Author:</Source>
+          <Value>作者：</Value>
+        </TranslationItem>
+        <TranslationItem Name="labelDateCaption" Property="Text">
+          <Source>Commit date:</Source>
+          <Value>提交日期：</Value>
+        </TranslationItem>
+        <TranslationItem Name="lblChooseDiffRevision" Property="Text" type="unfinished">
+          <Source>Choose revision to 
+compare with first:</Source>
+          <OldSource>Choose revision to compare with first:</OldSource>
+          <Value>选择与第一个校订比较的校订:</Value>
+        </TranslationItem>
+        <TranslationItem Name="radioButtonFormatTar" Property="Text" type="obsolete">
+          <Source>tar</Source>
+          <Value>tar</Value>
+        </TranslationItem>
+        <TranslationItem Name="radioButtonFormatZip" Property="Text" type="obsolete">
+          <Source>zip</Source>
+          <Value>zip</Value>
+        </TranslationItem>
+      </translationItems>
+    </TranslationCategory>
+    <TranslationCategory Name="FormBisect">
+      <translationItems>
+        <TranslationItem Name="$this" Property="Text">
+          <Source>Bisect</Source>
+          <Value>二分</Value>
+        </TranslationItem>
+        <TranslationItem Name="Bad" Property="Text">
+          <Source>Mark current revision bad</Source>
+          <Value>把当前版本标记为“坏”</Value>
+        </TranslationItem>
+        <TranslationItem Name="Good" Property="Text">
+          <Source>Mark current revision good</Source>
+          <Value>把当前版本标记为“好”</Value>
+        </TranslationItem>
+        <TranslationItem Name="Start" Property="Text">
+          <Source>Start bisect</Source>
+          <Value>开始二分</Value>
+        </TranslationItem>
+        <TranslationItem Name="Stop" Property="Text">
+          <Source>Stop bisect</Source>
+          <Value>停止二分</Value>
+        </TranslationItem>
+        <TranslationItem Name="_bisectStart" Property="Text">
+          <Source>Mark selected revisions as start bisect range?</Source>
+          <Value>标记选择的校订为二分开始的位置？</Value>
+        </TranslationItem>
+        <TranslationItem Name="btnSkip" Property="Text">
+          <Source>Skip current revision</Source>
+          <Value>跳过当前校订</Value>
+        </TranslationItem>
+      </translationItems>
+    </TranslationCategory>
+    <TranslationCategory Name="FormBlame">
+      <translationItems>
+        <TranslationItem Name="$this" Property="Text">
+          <Source>File History</Source>
+          <Value>文件历史</Value>
+        </TranslationItem>
+      </translationItems>
+    </TranslationCategory>
+    <TranslationCategory Name="FormBrowse">
+      <translationItems>
+        <TranslationItem Name="$this" Property="Text">
+          <Source>Git Extensions</Source>
+          <Value>Git Extensions</Value>
+        </TranslationItem>
+        <TranslationItem Name="CommitInfoTabPage" Property="Text">
+          <Source>Commit</Source>
+          <Value>提交</Value>
+        </TranslationItem>
+        <TranslationItem Name="DiffTabPage" Property="Text">
+          <Source>Diff</Source>
+          <Value>差异</Value>
+        </TranslationItem>
+        <TranslationItem Name="EditSettings" Property="ToolTipText">
+          <Source>Settings</Source>
+          <Value>设置</Value>
+        </TranslationItem>
+        <TranslationItem Name="GitBash" Property="ToolTipText">
+          <Source>Git bash</Source>
+          <Value>Git bash</Value>
+        </TranslationItem>
+        <TranslationItem Name="PuTTYToolStripMenuItem" Property="Text">
+          <Source>PuTTY</Source>
+          <Value>PuTTY</Value>
+        </TranslationItem>
+        <TranslationItem Name="RefreshButton" Property="ToolTipText">
+          <Source>Refresh</Source>
+          <Value>刷新</Value>
+        </TranslationItem>
+        <TranslationItem Name="SvnDcommitToolStripMenuItem" Property="Text">
+          <Source>SVN DCommit</Source>
+          <Value>SVN提交</Value>
+        </TranslationItem>
+        <TranslationItem Name="SvnFetchToolStripMenuItem" Property="Text">
+          <Source>SVN Fetch</Source>
+          <Value>SVN获取</Value>
+        </TranslationItem>
+        <TranslationItem Name="SvnRebaseToolStripMenuItem" Property="Text">
+          <Source>SVN Rebase</Source>
+          <Value>SVN rebase</Value>
+        </TranslationItem>
+        <TranslationItem Name="TreeTabPage" Property="Text">
+          <Source>File tree</Source>
+          <Value>文件树</Value>
+        </TranslationItem>
+        <TranslationItem Name="_alwaysShowCheckoutDlgStr" Property="Text">
+          <Source>Always show checkout dialog</Source>
+          <Value>总是显示登出对话框</Value>
+        </TranslationItem>
+        <TranslationItem Name="_configureWorkingDirMenu" Property="Text">
+          <Source>Configure this menu</Source>
+          <Value>配置这个菜单</Value>
+        </TranslationItem>
+        <TranslationItem Name="_createPullRequestsToolStripMenuItem" Property="Text">
+          <Source>Create pull requests...</Source>
+          <Value>创建推送请求...</Value>
+        </TranslationItem>
+        <TranslationItem Name="_errorCaption" Property="Text">
+          <Source>Error</Source>
+          <Value>错误</Value>
+        </TranslationItem>
+        <TranslationItem Name="_forkCloneRepositoryToolStripMenuItem" Property="Text">
+          <Source>Fork/Clone repository...</Source>
+          <Value>跟随/克隆档案库...</Value>
+        </TranslationItem>
+        <TranslationItem Name="_hintUnresolvedMergeConflicts" Property="Text">
+          <Source>There are unresolved merge conflicts!</Source>
+          <Value>有未解决的合并冲突！</Value>
+        </TranslationItem>
+        <TranslationItem Name="_indexLockDeleted" Property="Text">
+          <Source>index.lock deleted.</Source>
+          <Value>index.lock 删除了.</Value>
+        </TranslationItem>
+        <TranslationItem Name="_indexLockNotFound" Property="Text">
+          <Source>index.lock not found at:</Source>
+          <Value>index.lock不在:</Value>
+        </TranslationItem>
+        <TranslationItem Name="_noBranchTitle" Property="Text">
+          <Source>no branch</Source>
+          <Value>没有分支</Value>
+        </TranslationItem>
+        <TranslationItem Name="_noReposHostFound" Property="Text">
+          <Source>Could not find any relevant repository hosts for the currently open repository.</Source>
+          <Value>找不到任何与正打开的档案库相关的资料库主机。</Value>
+        </TranslationItem>
+        <TranslationItem Name="_noReposHostPluginLoaded" Property="Text">
+          <Source>No repository host plugin loaded.</Source>
+          <Value>无库主机加载插件。</Value>
+        </TranslationItem>
+        <TranslationItem Name="_noSubmodulesPresent" Property="Text">
+          <Source>No submodules</Source>
+          <Value>无子模块</Value>
+        </TranslationItem>
+        <TranslationItem Name="_nodeNotFoundNextAvailableParentSelected" Property="Text">
+          <Source>Node not found. The next available parent node will be selected.</Source>
+          <Value>未找到节点。下一个可用的父节点将被选中。</Value>
+        </TranslationItem>
+        <TranslationItem Name="_nodeNotFoundSelectionNotChanged" Property="Text">
+          <Source>Node not found. File tree selection was not changed.</Source>
+          <Value>未找到节点。文件树的选择没有改变。</Value>
+        </TranslationItem>
+        <TranslationItem Name="_repositoryHostsToolStripMenuItem" Property="Text">
+          <Source>(Repository hosts)</Source>
+          <Value>(档案库主机)</Value>
+        </TranslationItem>
+        <TranslationItem Name="_saveFileFilterAllFiles" Property="Text">
+          <Source>All files</Source>
+          <Value>所有文件</Value>
+        </TranslationItem>
+        <TranslationItem Name="_saveFileFilterCurrentFormat" Property="Text">
+          <Source>Current format</Source>
+          <Value>当前格式</Value>
+        </TranslationItem>
+        <TranslationItem Name="_stashCount" Property="Text">
+          <Source>{0} saved {1}</Source>
+          <Value>{0} 保存 {1}</Value>
+        </TranslationItem>
+        <TranslationItem Name="_stashPlural" Property="Text">
+          <Source>stashes</Source>
+          <Value>暂存</Value>
+        </TranslationItem>
+        <TranslationItem Name="_stashSingular" Property="Text">
+          <Source>stash</Source>
+          <Value>暂存</Value>
+        </TranslationItem>
+        <TranslationItem Name="_updateCurrentSubmodule" Property="Text">
+          <Source>Update current submodule</Source>
+          <Value>更新当前子模块</Value>
+        </TranslationItem>
+        <TranslationItem Name="_viewPullRequestsToolStripMenuItem" Property="Text">
+          <Source>View pull requests...</Source>
+          <Value>查看推送请求...</Value>
+        </TranslationItem>
+        <TranslationItem Name="_warningMiddleOfBisect" Property="Text">
+          <Source>You are in the middle of a bisect</Source>
+          <Value>你正在二分过程中</Value>
+        </TranslationItem>
+        <TranslationItem Name="_warningMiddleOfPatchApply" Property="Text">
+          <Source>You are in the middle of a patch apply</Source>
+          <Value>你正在打补丁的过程中</Value>
+        </TranslationItem>
+        <TranslationItem Name="_warningMiddleOfRebase" Property="Text">
+          <Source>You are in the middle of a rebase</Source>
+          <Value>你正在rebase的过程中</Value>
+        </TranslationItem>
+        <TranslationItem Name="aBToolStripMenuItem" Property="Text">
+          <Source>A &lt;--&gt; B</Source>
+          <Value>A &lt;--&gt; B</Value>
+        </TranslationItem>
+        <TranslationItem Name="aLocalToolStripMenuItem" Property="Text">
+          <Source>A &lt;--&gt; Working dir</Source>
+          <Value>A &lt;--&gt; 工作目录</Value>
+        </TranslationItem>
+        <TranslationItem Name="aboutToolStripMenuItem" Property="Text">
+          <Source>About</Source>
+          <Value>关于</Value>
+        </TranslationItem>
+        <TranslationItem Name="applyPatchToolStripMenuItem" Property="Text">
+          <Source>Apply patch...</Source>
+          <Value>应用补丁...</Value>
+        </TranslationItem>
+        <TranslationItem Name="archiveToolStripMenuItem" Property="Text">
+          <Source>Archive revision...</Source>
+          <Value>存档...</Value>
+        </TranslationItem>
+        <TranslationItem Name="authorToolStripMenuItem" Property="Text">
+          <Source>Author</Source>
+          <Value>作者</Value>
+        </TranslationItem>
+        <TranslationItem Name="bLocalToolStripMenuItem" Property="Text">
+          <Source>B &lt;--&gt; Working dir</Source>
+          <Value>B &lt;--&gt; 工作目录</Value>
+        </TranslationItem>
+        <TranslationItem Name="bisectToolStripMenuItem" Property="Text">
+          <Source>Bisect...</Source>
+          <Value>二分</Value>
+        </TranslationItem>
+        <TranslationItem Name="blameToolStripMenuItem" Property="Text">
+          <Source>Blame</Source>
+          <Value>文件记录</Value>
+        </TranslationItem>
+        <TranslationItem Name="blameToolStripMenuItem1" Property="Text">
+          <Source>Blame</Source>
+          <Value>文件记录</Value>
+        </TranslationItem>
+        <TranslationItem Name="branchSelect" Property="Text">
+          <Source>Branch</Source>
+          <Value>分支</Value>
+        </TranslationItem>
+        <TranslationItem Name="branchToolStripMenuItem" Property="Text">
+          <Source>Create branch...</Source>
+          <Value>创建分支...</Value>
+        </TranslationItem>
+        <TranslationItem Name="changelogToolStripMenuItem" Property="Text">
+          <Source>Changelog</Source>
+          <Value>更新日志</Value>
+        </TranslationItem>
+        <TranslationItem Name="checkForUpdatesToolStripMenuItem" Property="Text">
+          <Source>Check for updates</Source>
+          <Value>检查更新</Value>
+        </TranslationItem>
+        <TranslationItem Name="checkoutBranchToolStripMenuItem" Property="Text">
+          <Source>Checkout branch...</Source>
+          <Value>登出分支...</Value>
+        </TranslationItem>
+        <TranslationItem Name="checkoutToolStripMenuItem" Property="Text">
+          <Source>Checkout revision...</Source>
+          <Value>登出版本...</Value>
+        </TranslationItem>
+        <TranslationItem Name="cherryPickToolStripMenuItem" Property="Text">
+          <Source>Cherry pick...</Source>
+          <Value>选最好的...</Value>
+        </TranslationItem>
+        <TranslationItem Name="cleanupToolStripMenuItem" Property="Text">
+          <Source>Clean working tree...</Source>
+          <Value>清理...</Value>
+        </TranslationItem>
+        <TranslationItem Name="cloneSVNToolStripMenuItem" Property="Text">
+          <Source>Clone SVN repository...</Source>
+          <Value>克隆SVN档案库...</Value>
+        </TranslationItem>
+        <TranslationItem Name="cloneToolStripMenuItem" Property="Text">
+          <Source>Clone repository...</Source>
+          <Value>克隆档案库...</Value>
+        </TranslationItem>
+        <TranslationItem Name="closeToolStripMenuItem" Property="Text">
+          <Source>Close (go to Dashboard)</Source>
+          <Value>关闭</Value>
+        </TranslationItem>
+        <TranslationItem Name="collapseAllToolStripMenuItem" Property="Text">
+          <Source>Collapse all</Source>
+          <Value>全部折叠</Value>
+        </TranslationItem>
+        <TranslationItem Name="commandsToolStripMenuItem" Property="Text">
+          <Source>Commands</Source>
+          <Value>命令</Value>
+        </TranslationItem>
+        <TranslationItem Name="commitToolStripMenuItem" Property="Text">
+          <Source>Commit...</Source>
+          <Value>提交...</Value>
+        </TranslationItem>
+        <TranslationItem Name="commitToolStripMenuItem1" Property="Text">
+          <Source>Commit</Source>
+          <Value>提交</Value>
+        </TranslationItem>
+        <TranslationItem Name="commitcountPerUserToolStripMenuItem" Property="Text">
+          <Source>Commits per user</Source>
+          <Value>每个用户提交</Value>
+        </TranslationItem>
+        <TranslationItem Name="committerToolStripMenuItem" Property="Text">
+          <Source>Committer</Source>
+          <Value>提交者</Value>
+        </TranslationItem>
+        <TranslationItem Name="compressGitDatabaseToolStripMenuItem" Property="Text">
+          <Source>Compress git database</Source>
+          <Value>压缩Git数据库</Value>
+        </TranslationItem>
+        <TranslationItem Name="copyFilenameToClipboardToolStripMenuItem" Property="Text">
+          <Source>Copy full path</Source>
+          <Value>把文件名复制到剪贴板</Value>
+        </TranslationItem>
+        <TranslationItem Name="copyFilenameToClipboardToolStripMenuItem1" Property="Text">
+          <Source>Copy full path(s)</Source>
+          <Value>把文件名复制到剪贴板</Value>
+        </TranslationItem>
+        <TranslationItem Name="dashboardToolStripMenuItem" Property="Text">
+          <Source>Dashboard</Source>
+          <Value>主界面</Value>
+        </TranslationItem>
+        <TranslationItem Name="deleteBranchToolStripMenuItem" Property="Text">
+          <Source>Delete branch...</Source>
+          <Value>删除分支...</Value>
+        </TranslationItem>
+        <TranslationItem Name="deleteIndexlockToolStripMenuItem" Property="Text">
+          <Source>Delete index.lock</Source>
+          <Value>删除index.lock</Value>
+        </TranslationItem>
+        <TranslationItem Name="deleteTagToolStripMenuItem" Property="Text">
+          <Source>Delete tag...</Source>
+          <Value>删除标签...</Value>
+        </TranslationItem>
+        <TranslationItem Name="diffContainsToolStripMenuItem" Property="Text">
+          <Source>Diff contains (SLOW)</Source>
+          <Value>包含区别(慢)</Value>
+        </TranslationItem>
+        <TranslationItem Name="diffShowInFileTreeToolStripMenuItem" Property="Text">
+          <Source>Show in File tree</Source>
+          <Value>显示在文件树</Value>
+        </TranslationItem>
+        <TranslationItem Name="directoryIsNotAValidRepository" Property="Text">
+          <Source>The selected item is not a valid git repository.
+
+Do you want to abort and remove it from the recent repositories list?</Source>
+          <Value>选定的项目不是一个有效的git档案库。
+
+你想放弃，并从最近的档案库列表中删除它？</Value>
+        </TranslationItem>
+        <TranslationItem Name="directoryIsNotAValidRepositoryCaption" Property="Text">
+          <Source>Open</Source>
+          <Value>打开</Value>
+        </TranslationItem>
+        <TranslationItem Name="donateToolStripMenuItem" Property="Text">
+          <Source>Donate</Source>
+          <Value>捐赠</Value>
+        </TranslationItem>
+        <TranslationItem Name="dontSetAsDefaultToolStripMenuItem" Property="Text">
+          <Source>Don't set as default</Source>
+          <Value>不设置为默认值</Value>
+        </TranslationItem>
+        <TranslationItem Name="editCheckedOutFileToolStripMenuItem" Property="Text">
+          <Source>Edit working dir file</Source>
+          <Value>编辑工作目录的文件</Value>
+        </TranslationItem>
+        <TranslationItem Name="editLocalGitConfigToolStripMenuItem" Property="Text" type="unfinished">
+          <Source>Edit .git/config</Source>
+          <Value>编辑 .git/config</Value>
+        </TranslationItem>
+        <TranslationItem Name="editgitattributesToolStripMenuItem" Property="Text">
+          <Source>Edit .gitattributes</Source>
+          <Value>编辑 .gitattributes</Value>
+        </TranslationItem>
+        <TranslationItem Name="editgitignoreToolStripMenuItem1" Property="Text">
+          <Source>Edit .gitignore</Source>
+          <Value>编辑 .gitignore</Value>
+        </TranslationItem>
+        <TranslationItem Name="editmailmapToolStripMenuItem" Property="Text">
+          <Source>Edit .mailmap</Source>
+          <Value>编辑 .mailmap</Value>
+        </TranslationItem>
+        <TranslationItem Name="exitToolStripMenuItem" Property="Text">
+          <Source>Exit</Source>
+          <Value>退出</Value>
+        </TranslationItem>
+        <TranslationItem Name="expandAllToolStripMenuItem" Property="Text">
+          <Source>Expand all (takes a while on large trees)</Source>
+          <Value>全部展开 (文件很多时会花费一点时间)</Value>
+        </TranslationItem>
+        <TranslationItem Name="fetchAllToolStripMenuItem" Property="Text">
+          <Source>Fetch all</Source>
+          <Value>拉取全部</Value>
+        </TranslationItem>
+        <TranslationItem Name="fetchToolStripMenuItem" Property="Text">
+          <Source>Fetch</Source>
+          <Value>获取</Value>
+        </TranslationItem>
+        <TranslationItem Name="fileExplorerToolStripMenuItem" Property="Text">
+          <Source>File Explorer</Source>
+          <Value>文件浏览器</Value>
+        </TranslationItem>
+        <TranslationItem Name="fileHistoryDiffToolstripMenuItem" Property="Text">
+          <Source>File history</Source>
+          <Value>文件历史</Value>
+        </TranslationItem>
+        <TranslationItem Name="fileHistoryToolStripMenuItem" Property="Text">
+          <Source>File history</Source>
+          <Value>文件历史</Value>
+        </TranslationItem>
+        <TranslationItem Name="fileToolStripMenuItem" Property="Text">
+          <Source>Start</Source>
+          <Value>开始</Value>
+        </TranslationItem>
+        <TranslationItem Name="fileTreeArchiveToolStripMenuItem" Property="Text">
+          <Source>Archive...</Source>
+          <Value>归档...</Value>
+        </TranslationItem>
+        <TranslationItem Name="fileTreeCleanWorkingTreeToolStripMenuItem" Property="Text" type="unfinished">
+          <Source>Clean working tree...</Source>
+          <Value>清理...</Value>
+        </TranslationItem>
+        <TranslationItem Name="fileTreeOpenContainingFolderToolStripMenuItem" Property="Text">
+          <Source>Open containing folder</Source>
+          <Value>打开包含的文件夹</Value>
+        </TranslationItem>
+        <TranslationItem Name="findInDiffToolStripMenuItem" Property="Text">
+          <Source>Find</Source>
+          <Value>查找</Value>
+        </TranslationItem>
+        <TranslationItem Name="findToolStripMenuItem" Property="Text">
+          <Source>Find</Source>
+          <Value>查找</Value>
+        </TranslationItem>
+        <TranslationItem Name="formatPatchToolStripMenuItem" Property="Text">
+          <Source>Format patch...</Source>
+          <Value>格式补丁...</Value>
+        </TranslationItem>
+        <TranslationItem Name="generateOrImportKeyToolStripMenuItem" Property="Text">
+          <Source>Generate or import key</Source>
+          <Value>生成或者导入key</Value>
+        </TranslationItem>
+        <TranslationItem Name="gitBashToolStripMenuItem" Property="Text">
+          <Source>Git bash</Source>
+          <Value>Git bash 命令行</Value>
+        </TranslationItem>
+        <TranslationItem Name="gitGUIToolStripMenuItem" Property="Text">
+          <Source>Git GUI</Source>
+          <Value>Git 图形界面</Value>
+        </TranslationItem>
+        <TranslationItem Name="gitMaintenanceToolStripMenuItem" Property="Text">
+          <Source>Git maintenance</Source>
+          <Value>维护Git</Value>
+        </TranslationItem>
+        <TranslationItem Name="gitcommandLogToolStripMenuItem" Property="Text">
+          <Source>Gitcommand log</Source>
+          <Value>Gitcommand日志</Value>
+        </TranslationItem>
+        <TranslationItem Name="hashToolStripMenuItem" Property="Text">
+          <Source>Hash</Source>
+          <Value>Hash</Value>
+        </TranslationItem>
+        <TranslationItem Name="helpToolStripMenuItem" Property="Text">
+          <Source>Help</Source>
+          <Value>帮助</Value>
+        </TranslationItem>
+        <TranslationItem Name="initNewRepositoryToolStripMenuItem" Property="Text">
+          <Source>Create new repository...</Source>
+          <Value>初始化新的档案库...</Value>
+        </TranslationItem>
+        <TranslationItem Name="kGitToolStripMenuItem" Property="Text">
+          <Source>GitK</Source>
+          <Value>GitK</Value>
+        </TranslationItem>
+        <TranslationItem Name="localToolStripMenuItem" Property="Text">
+          <Source>Local</Source>
+          <Value>本地</Value>
+        </TranslationItem>
+        <TranslationItem Name="manageRemoteRepositoriesToolStripMenuItem1" Property="Text">
+          <Source>Remote repositories...</Source>
+          <Value>管理远程档案库</Value>
+        </TranslationItem>
+        <TranslationItem Name="manageSubmodulesToolStripMenuItem" Property="Text">
+          <Source>Submodules...</Source>
+          <Value>管理子模块</Value>
+        </TranslationItem>
+        <TranslationItem Name="mergeBranchToolStripMenuItem" Property="Text">
+          <Source>Merge branches...</Source>
+          <Value>合并分支...</Value>
+        </TranslationItem>
+        <TranslationItem Name="mergeToolStripMenuItem" Property="Text">
+          <Source>Merge</Source>
+          <Value>合并</Value>
+        </TranslationItem>
+        <TranslationItem Name="navigateToolStripMenuItem" Property="Text">
+          <Source>Navigate</Source>
+          <Value>导航</Value>
+        </TranslationItem>
+        <TranslationItem Name="openContainingFolderToolStripMenuItem" Property="Text">
+          <Source>Open containing folder(s)</Source>
+          <Value>打开包含的文件夹</Value>
+        </TranslationItem>
+        <TranslationItem Name="openFileToolStripMenuItem" Property="Text">
+          <Source>Open this revision (temp file)</Source>
+          <Value>打开这个版本（临时文件）</Value>
+        </TranslationItem>
+        <TranslationItem Name="openFileWithToolStripMenuItem" Property="Text">
+          <Source>Open this revision with... (temp file)</Source>
+          <Value>用工具打开这个版本（临时文件）</Value>
+        </TranslationItem>
+        <TranslationItem Name="openToolStripMenuItem" Property="Text">
+          <Source>Open...</Source>
+          <Value>打开...</Value>
+        </TranslationItem>
+        <TranslationItem Name="openWithDifftoolToolStripMenuItem" Property="Text">
+          <Source>Open with difftool</Source>
+          <Value>用差异比较工具打开</Value>
+        </TranslationItem>
+        <TranslationItem Name="openWithToolStripMenuItem" Property="Text">
+          <Source>Open working dir file with...</Source>
+          <Value>用工具打开签出的文件</Value>
+        </TranslationItem>
+        <TranslationItem Name="parentOfALocalToolStripMenuItem" Property="Text">
+          <Source>A's parent &lt;--&gt; Working dir</Source>
+          <Value>A的上层 &lt;--&gt; 工作目录</Value>
+        </TranslationItem>
+        <TranslationItem Name="parentOfBLocalToolStripMenuItem" Property="Text">
+          <Source>B's parent &lt;--&gt; Working dir</Source>
+          <Value>B的上层 &lt;--&gt; 工作目录</Value>
+        </TranslationItem>
+        <TranslationItem Name="patchToolStripMenuItem" Property="Text">
+          <Source>View patch file...</Source>
+          <Value>查看补丁文件...</Value>
+        </TranslationItem>
+        <TranslationItem Name="pluginSettingsToolStripMenuItem" Property="Text">
+          <Source>Settings</Source>
+          <Value>设置</Value>
+        </TranslationItem>
+        <TranslationItem Name="pluginsToolStripMenuItem" Property="Text">
+          <Source>Plugins</Source>
+          <Value>插件</Value>
+        </TranslationItem>
+        <TranslationItem Name="pullToolStripMenuItem" Property="Text">
+          <Source>Pull...</Source>
+          <Value>拉取...</Value>
+        </TranslationItem>
+        <TranslationItem Name="pullToolStripMenuItem1" Property="Text">
+          <Source>Pull</Source>
+          <Value>拉取</Value>
+        </TranslationItem>
+        <TranslationItem Name="pushToolStripMenuItem" Property="Text">
+          <Source>Push...</Source>
+          <Value>推送...</Value>
+        </TranslationItem>
+        <TranslationItem Name="rebaseToolStripMenuItem" Property="Text">
+          <Source>Rebase...</Source>
+          <Value>衍合...</Value>
+        </TranslationItem>
+        <TranslationItem Name="rebaseToolStripMenuItem1" Property="Text">
+          <Source>Rebase</Source>
+          <Value>衍合</Value>
+        </TranslationItem>
+        <TranslationItem Name="recentToolStripMenuItem" Property="Text">
+          <Source>Recent Repositories</Source>
+          <Value>最近的档案库</Value>
+        </TranslationItem>
+        <TranslationItem Name="refreshDashboardToolStripMenuItem" Property="Text">
+          <Source>Refresh</Source>
+          <Value>刷新</Value>
+        </TranslationItem>
+        <TranslationItem Name="refreshToolStripMenuItem" Property="Text">
+          <Source>Refresh</Source>
+          <Value>刷新</Value>
+        </TranslationItem>
+        <TranslationItem Name="remoteToolStripMenuItem" Property="Text">
+          <Source>Remote</Source>
+          <Value>远程</Value>
+        </TranslationItem>
+        <TranslationItem Name="repoSettingsToolStripMenuItem" Property="Text">
+          <Source>Repository settings</Source>
+          <Value>档案库设置</Value>
+        </TranslationItem>
+        <TranslationItem Name="reportAnIssueToolStripMenuItem" Property="Text">
+          <Source>Report an issue</Source>
+          <Value>提交问题</Value>
+        </TranslationItem>
+        <TranslationItem Name="repositoryToolStripMenuItem" Property="Text">
+          <Source>Repository</Source>
+          <Value>档案库</Value>
+        </TranslationItem>
+        <TranslationItem Name="resetFileToAToolStripMenuItem" Property="Text">
+          <Source>A</Source>
+          <Value>A</Value>
+        </TranslationItem>
+        <TranslationItem Name="resetFileToRemoteToolStripMenuItem" Property="Text">
+          <Source>B</Source>
+          <Value>B</Value>
+        </TranslationItem>
+        <TranslationItem Name="resetFileToToolStripMenuItem" Property="Text">
+          <Source>Reset file(s) to</Source>
+          <Value>复位文件到</Value>
+        </TranslationItem>
+        <TranslationItem Name="resetToThisRevisionToolStripMenuItem" Property="Text">
+          <Source>Reset to selected revision</Source>
+          <Value>复位到选择的修订</Value>
+        </TranslationItem>
+        <TranslationItem Name="resetToolStripMenuItem" Property="Text">
+          <Source>Reset changes...</Source>
+          <Value>复位变化...</Value>
+        </TranslationItem>
+        <TranslationItem Name="runMergetoolToolStripMenuItem" Property="Text">
+          <Source>Solve mergeconflicts...</Source>
+          <Value>解决合并冲突...</Value>
+        </TranslationItem>
+        <TranslationItem Name="saveAsToolStripMenuItem" Property="Text">
+          <Source>Save as...</Source>
+          <Value>另存为</Value>
+        </TranslationItem>
+        <TranslationItem Name="saveAsToolStripMenuItem1" Property="Text">
+          <Source>Save (B) as...</Source>
+          <Value>另存为（&amp;B）</Value>
+        </TranslationItem>
+        <TranslationItem Name="saveToolStripMenuItem" Property="Text">
+          <Source>Save</Source>
+          <Value>保存</Value>
+        </TranslationItem>
+        <TranslationItem Name="settingsToolStripMenuItem2" Property="Text">
+          <Source>Settings</Source>
+          <Value>设置</Value>
+        </TranslationItem>
+        <TranslationItem Name="settingsToolStripMenuItem3" Property="Text">
+          <Source>Settings</Source>
+          <Value>设置</Value>
+        </TranslationItem>
+        <TranslationItem Name="startAuthenticationAgentToolStripMenuItem" Property="Text">
+          <Source>Start authentication agent</Source>
+          <Value>启动认证代理</Value>
+        </TranslationItem>
+        <TranslationItem Name="stashChangesToolStripMenuItem" Property="Text">
+          <Source>Stash</Source>
+          <Value>暂存</Value>
+        </TranslationItem>
+        <TranslationItem Name="stashPopToolStripMenuItem" Property="Text">
+          <Source>Stash pop</Source>
+          <Value>丢弃暂存的修改</Value>
+        </TranslationItem>
+        <TranslationItem Name="stashToolStripMenuItem" Property="Text">
+          <Source>Stash changes...</Source>
+          <Value>将改变放到缓冲区...</Value>
+        </TranslationItem>
+        <TranslationItem Name="synchronizeAllSubmodulesToolStripMenuItem" Property="Text">
+          <Source>Synchronize all submodules</Source>
+          <Value>同步所有子模块</Value>
+        </TranslationItem>
+        <TranslationItem Name="tagToolStripMenuItem" Property="Text">
+          <Source>Create tag...</Source>
+          <Value>创建标签...</Value>
+        </TranslationItem>
+        <TranslationItem Name="toggleSplitViewLayout" Property="ToolTipText">
+          <Source>Toggle split view layout</Source>
+          <Value>切换拆分视图布局</Value>
+        </TranslationItem>
+        <TranslationItem Name="toolStripButton1" Property="Text">
+          <Source>Commit</Source>
+          <Value>提交</Value>
+        </TranslationItem>
+        <TranslationItem Name="toolStripButtonLevelUp" Property="Text">
+          <Source>Go to superproject</Source>
+          <Value>转到父项目</Value>
+        </TranslationItem>
+        <TranslationItem Name="toolStripButtonPull" Property="Text">
+          <Source>Pull</Source>
+          <Value>拉取</Value>
+        </TranslationItem>
+        <TranslationItem Name="toolStripButtonPush" Property="Text">
+          <Source>Push</Source>
+          <Value>推送</Value>
+        </TranslationItem>
+        <TranslationItem Name="toolStripLabel1" Property="Text">
+          <Source>Branches:</Source>
+          <Value>分支：</Value>
+        </TranslationItem>
+        <TranslationItem Name="toolStripLabel2" Property="Text">
+          <Source>Filter:</Source>
+          <Value>过滤器：</Value>
+        </TranslationItem>
+        <TranslationItem Name="toolStripSplitStash" Property="ToolTipText">
+          <Source>Stash changes</Source>
+          <Value>暂存修改到缓冲区</Value>
+        </TranslationItem>
+        <TranslationItem Name="toolStripStatusLabel1" Property="Text">
+          <Source>X</Source>
+          <Value>X</Value>
+        </TranslationItem>
+        <TranslationItem Name="toolsToolStripMenuItem" Property="Text">
+          <Source>Tools</Source>
+          <Value>工具</Value>
+        </TranslationItem>
+        <TranslationItem Name="translateToolStripMenuItem" Property="Text">
+          <Source>Translate</Source>
+          <Value>翻译</Value>
+        </TranslationItem>
+        <TranslationItem Name="updateAllSubmodulesToolStripMenuItem" Property="Text">
+          <Source>Update all submodules</Source>
+          <Value>更新所有的子模块</Value>
+        </TranslationItem>
+        <TranslationItem Name="userManualToolStripMenuItem" Property="Text">
+          <Source>User Manual</Source>
+          <Value>用户手册</Value>
+        </TranslationItem>
+        <TranslationItem Name="verifyGitDatabaseToolStripMenuItem" Property="Text">
+          <Source>Recover lost objects...</Source>
+          <Value>恢复丢失的对象...</Value>
+        </TranslationItem>
+        <TranslationItem Name="viewStashToolStripMenuItem" Property="Text">
+          <Source>View stash</Source>
+          <Value>查看Git缓冲区</Value>
+        </TranslationItem>
+        <TranslationItem Name="viewToolStripMenuItem" Property="Text">
+          <Source>View</Source>
+          <Value>查看</Value>
+        </TranslationItem>
+        <TranslationItem Name="remotesToolStripMenuItem" Property="Text" type="obsolete">
+          <Source>Remotes</Source>
+          <Value>远程</Value>
+        </TranslationItem>
+        <TranslationItem Name="viewDiffToolStripMenuItem" Property="Text" type="obsolete">
+          <Source>View changes</Source>
+          <Value>查看差异</Value>
+        </TranslationItem>
+        <TranslationItem Name="stashPopToolStripMenuItem" Property="ToolTipText" type="obsolete">
+          <Source>Apply and drop single stash</Source>
+          <Value>应用并丢弃暂存栈</Value>
+        </TranslationItem>
+        <TranslationItem Name="openSubmoduleToolStripMenuItem" Property="Text" type="obsolete">
+          <Source>Browse submodule</Source>
+          <Value>浏览子模块</Value>
+        </TranslationItem>
+      </translationItems>
+    </TranslationCategory>
+    <TranslationCategory Name="FormChangeLog">
+      <translationItems>
+        <TranslationItem Name="$this" Property="Text">
+          <Source>Change log</Source>
+          <Value>更改日志</Value>
+        </TranslationItem>
+      </translationItems>
+    </TranslationCategory>
+    <TranslationCategory Name="FormCheckoutBranch">
+      <translationItems>
+        <TranslationItem Name="$this" Property="Text">
+          <Source>Checkout branch</Source>
+          <Value>签出分支</Value>
+        </TranslationItem>
+        <TranslationItem Name="LocalBranch" Property="Text">
+          <Source>Local branch</Source>
+          <Value>本地分支</Value>
+        </TranslationItem>
+        <TranslationItem Name="Ok" Property="Text">
+          <Source>Checkout</Source>
+          <Value>登出</Value>
+        </TranslationItem>
+        <TranslationItem Name="Remotebranch" Property="Text">
+          <Source>Remote branch</Source>
+          <Value>远程分支</Value>
+        </TranslationItem>
+        <TranslationItem Name="_applyShashedItemsAgain" Property="Text">
+          <Source>Apply stashed items to working dir again?</Source>
+          <Value>要把缓冲区的对象再次应用到工作目录吗？</Value>
+        </TranslationItem>
+        <TranslationItem Name="_applyShashedItemsAgainCaption" Property="Text">
+          <Source>Auto stash</Source>
+          <Value>自动缓冲</Value>
+        </TranslationItem>
+        <TranslationItem Name="_createBranch" Property="Text">
+          <Source>Create local branch with the name:</Source>
+          <Value>创建本地分支，名为：</Value>
+        </TranslationItem>
+        <TranslationItem Name="_customBranchNameIsEmpty" Property="Text">
+          <Source>Custom branch name is empty.
+Enter valid branch name or select predefined value.</Source>
+          <Value>自定义分支名称是空的。
+输入有效的分支名称，或选择预定义的值。</Value>
+        </TranslationItem>
+        <TranslationItem Name="_customBranchNameIsNotValid" Property="Text">
+          <Source>“{0}” is not valid branch name.
+Enter valid branch name or select predefined value.</Source>
+          <Value>“{0}”不是有效分支名称。
+输入有效的分支名称，或选择预定义的值。</Value>
+        </TranslationItem>
+        <TranslationItem Name="_dontShowAgain" Property="Text">
+          <Source>Don't show me this message again.</Source>
+          <Value>不要再显示这个消息</Value>
+        </TranslationItem>
+        <TranslationItem Name="label1" Property="Text">
+          <Source>Select branch</Source>
+          <Value>选择分支</Value>
+        </TranslationItem>
+        <TranslationItem Name="localChangesGB" Property="Text">
+          <Source>Local changes</Source>
+          <Value>本地更改</Value>
+        </TranslationItem>
+        <TranslationItem Name="rbCreateBranchWithCustomName" Property="Text">
+          <Source>Create local branch with custom name:</Source>
+          <Value>创建自定义本地分支，名为：</Value>
+        </TranslationItem>
+        <TranslationItem Name="rbDontChange" Property="Text">
+          <Source>Don't change</Source>
+          <Value>不更改</Value>
+        </TranslationItem>
+        <TranslationItem Name="rbDontCreate" Property="Text">
+          <Source>Checkout remote branch</Source>
+          <Value>登出远程分支</Value>
+        </TranslationItem>
+        <TranslationItem Name="rbMerge" Property="Text">
+          <Source>Merge</Source>
+          <Value>合并</Value>
+        </TranslationItem>
+        <TranslationItem Name="rbReset" Property="Text">
+          <Source>Reset</Source>
+          <Value>复位</Value>
+        </TranslationItem>
+        <TranslationItem Name="rbResetBranch" Property="Text">
+          <Source>Reset local branch with the name:</Source>
+          <Value>复位本地分支的名称：</Value>
+        </TranslationItem>
+        <TranslationItem Name="rbStash" Property="Text">
+          <Source>Stash</Source>
+          <Value>暂存</Value>
+        </TranslationItem>
+      </translationItems>
+    </TranslationCategory>
+    <TranslationCategory Name="FormCheckoutRevision">
+      <translationItems>
+        <TranslationItem Name="$this" Property="Text">
+          <Source>Checkout revision</Source>
+          <Value>登出版本</Value>
+        </TranslationItem>
+        <TranslationItem Name="Force" Property="Text">
+          <Source>Force (reset local changes)</Source>
+          <Value>强制</Value>
+        </TranslationItem>
+        <TranslationItem Name="Ok" Property="Text">
+          <Source>Checkout</Source>
+          <Value>登出</Value>
+        </TranslationItem>
+        <TranslationItem Name="_noRevisionSelectedMsgBox" Property="Text">
+          <Source>Select 1 revision to checkout.</Source>
+          <Value>选择修订 1 来登出</Value>
+        </TranslationItem>
+        <TranslationItem Name="_noRevisionSelectedMsgBoxCaption" Property="Text">
+          <Source>Checkout</Source>
+          <Value>登出</Value>
+        </TranslationItem>
+        <TranslationItem Name="label2" Property="Text">
+          <Source>Checkout this revision</Source>
+          <Value>登出这个修订</Value>
+        </TranslationItem>
+        <TranslationItem Name="label3" Property="Text">
+          <Source>or choose another one.</Source>
+          <Value>或者选择另一个。</Value>
+        </TranslationItem>
+      </translationItems>
+    </TranslationCategory>
+    <TranslationCategory Name="FormCherryPick">
+      <translationItems>
+        <TranslationItem Name="$this" Property="Text">
+          <Source>Cherry pick commit</Source>
+          <Value>优选</Value>
+        </TranslationItem>
+        <TranslationItem Name="AutoCommit" Property="Text">
+          <Source>Automatically create a commit</Source>
+          <Value>当没有任何合并冲突，自动创建提交。</Value>
+        </TranslationItem>
+        <TranslationItem Name="BranchInfo" Property="Text">
+          <Source>Cherry pick this commit:</Source>
+          <Value>优化(Cherry pick)此提交：</Value>
+        </TranslationItem>
+        <TranslationItem Name="ParentsLabel" Property="Text">
+          <Source>This commit is a merge, select parent:</Source>
+          <Value>这提交是一个合并，选择合并的上一代：</Value>
+        </TranslationItem>
+        <TranslationItem Name="Pick" Property="Text">
+          <Source>Cherry pick</Source>
+          <Value>选最好的</Value>
+        </TranslationItem>
+        <TranslationItem Name="_noneParentSelectedText" Property="Text">
+          <Source>None parent is selected!</Source>
+          <Value>未选择父项</Value>
+        </TranslationItem>
+        <TranslationItem Name="_noneParentSelectedTextCaption" Property="Text">
+          <Source>Error</Source>
+          <Value>错误</Value>
+        </TranslationItem>
+        <TranslationItem Name="checkAddReference" Property="Text">
+          <Source>Add commit reference to commit message</Source>
+          <Value>添加提交参考到提交信息</Value>
+        </TranslationItem>
+        <TranslationItem Name="columnHeader1" Property="Text">
+          <Source>No.</Source>
+          <Value>序号</Value>
+        </TranslationItem>
+        <TranslationItem Name="columnHeader2" Property="Text">
+          <Source>Message</Source>
+          <Value>消息</Value>
+        </TranslationItem>
+        <TranslationItem Name="columnHeader3" Property="Text">
+          <Source>Author</Source>
+          <Value>作者</Value>
+        </TranslationItem>
+        <TranslationItem Name="columnHeader4" Property="Text">
+          <Source>Date</Source>
+          <Value>日期</Value>
+        </TranslationItem>
+        <TranslationItem Name="label2" Property="Text" type="unfinished">
+          <Source>Choose another
+revision:</Source>
+          <OldSource>Choose another revision:</OldSource>
+          <Value>选择另一个修订：</Value>
+        </TranslationItem>
+        <TranslationItem Name="autoParent" Property="Text" type="obsolete">
+          <Source>Automatically set parent to 1 when commit is a merge</Source>
+          <Value>当提交是一个合并时，自动设置父亲为1</Value>
+        </TranslationItem>
+        <TranslationItem Name="label1" Property="Text" type="obsolete">
+          <Source>Select a commit you want to cherry pick. The commit will be recommitted on top of the current head.</Source>
+          <Value>选择您要优选的提交。该提交将在当前的头部重新提交。</Value>
+        </TranslationItem>
+      </translationItems>
+    </TranslationCategory>
+    <TranslationCategory Name="FormChooseCommit">
+      <translationItems>
+        <TranslationItem Name="$this" Property="Text">
+          <Source>Choose Commit</Source>
+          <Value>选择提交</Value>
+        </TranslationItem>
+        <TranslationItem Name="btnOK" Property="Text">
+          <Source>OK</Source>
+          <Value>确定</Value>
+        </TranslationItem>
+        <TranslationItem Name="buttonGotoCommit" Property="Text">
+          <Source>Go to commit...</Source>
+          <Value>进行提交...</Value>
+        </TranslationItem>
+        <TranslationItem Name="label1" Property="Text">
+          <Source>Find specific commit:</Source>
+          <Value>查找指定的提交:</Value>
+        </TranslationItem>
+      </translationItems>
+    </TranslationCategory>
+    <TranslationCategory Name="FormChooseTranslation">
+      <translationItems>
+        <TranslationItem Name="$this" Property="Text">
+          <Source>Choose language</Source>
+          <Value>选择语言</Value>
+        </TranslationItem>
+        <TranslationItem Name="label1" Property="Text">
+          <Source>Choose your language</Source>
+          <Value>选择你的语言</Value>
+        </TranslationItem>
+        <TranslationItem Name="label2" Property="Text">
+          <Source>You can change the language at any time in the settings dialog</Source>
+          <Value>您可以随时在设置对话框中更改语言</Value>
+        </TranslationItem>
+      </translationItems>
+    </TranslationCategory>
+    <TranslationCategory Name="FormCleanupRepository">
+      <translationItems>
+        <TranslationItem Name="$this" Property="Text" type="unfinished">
+          <Source>Clean working tree</Source>
+          <OldSource>Cleanup repository</OldSource>
+          <Value>清理档案库</Value>
+        </TranslationItem>
+        <TranslationItem Name="Cancel" Property="Text">
+          <Source>Cancel</Source>
+          <Value>取消</Value>
+        </TranslationItem>
+        <TranslationItem Name="Cleanup" Property="Text">
+          <Source>Cleanup</Source>
+          <Value>清理</Value>
+        </TranslationItem>
+        <TranslationItem Name="Preview" Property="Text">
+          <Source>Preview</Source>
+          <Value>预览</Value>
+        </TranslationItem>
+        <TranslationItem Name="RemoveAll" Property="Text">
+          <Source>Remove all untracked files</Source>
+          <Value>移除所有未被跟踪的文件</Value>
+        </TranslationItem>
+        <TranslationItem Name="RemoveDirectories" Property="Text">
+          <Source>Remove untracked directories</Source>
+          <Value>移除所有未被跟踪的文件</Value>
+        </TranslationItem>
+        <TranslationItem Name="RemoveIngnored" Property="Text">
+          <Source>Remove only ignored untracked files</Source>
+          <Value>只移除忽略的被跟踪的文件</Value>
+        </TranslationItem>
+        <TranslationItem Name="RemoveNonIgnored" Property="Text">
+          <Source>Remove only non-ignored untracked files</Source>
+          <Value>只移除未被忽略的被跟踪的文件</Value>
+        </TranslationItem>
+        <TranslationItem Name="_reallyCleanupQuestion" Property="Text">
+          <Source>Are you sure you want to cleanup the repository?</Source>
+          <Value>你确定要清理档案库吗？</Value>
+        </TranslationItem>
+        <TranslationItem Name="_reallyCleanupQuestionCaption" Property="Text">
+          <Source>Cleanup</Source>
+          <Value>清理</Value>
+        </TranslationItem>
+        <TranslationItem Name="checkBoxPathFilter" Property="Text" type="unfinished">
+          <Source>Affect the following path(s) only:</Source>
+          <Value>仅影响以下路径：</Value>
+        </TranslationItem>
+        <TranslationItem Name="groupBox1" Property="Text" type="unfinished">
+          <Source>Remove untracked files from working tree</Source>
+          <OldSource>Cleanup repository</OldSource>
+          <Value>从工作文件夹下移除未被跟踪的文件</Value>
+        </TranslationItem>
+        <TranslationItem Name="label1" Property="Text" type="unfinished">
+          <Source>Log:</Source>
+          <Value>日志：</Value>
+        </TranslationItem>
+        <TranslationItem Name="labelPathHint" Property="Text" type="unfinished">
+          <Source>(one line per path)</Source>
+          <Value>(一行一个路径)</Value>
+        </TranslationItem>
+      </translationItems>
+    </TranslationCategory>
+    <TranslationCategory Name="FormClone">
+      <translationItems>
+        <TranslationItem Name="$this" Property="Text">
+          <Source>Clone</Source>
+          <Value>克隆</Value>
+        </TranslationItem>
+        <TranslationItem Name="Central" Property="Text">
+          <Source>Central repository, no working dir  (--bare --shared=all)</Source>
+          <Value>中央档案库，没有工作目录(--bare --shared=all)</Value>
+        </TranslationItem>
+        <TranslationItem Name="CentralRepository" Property="Text">
+          <Source>P&amp;ublic repository, no working dir  (--bare)</Source>
+          <Value>中央档案库，没有工作目录(--bare)</Value>
+        </TranslationItem>
+        <TranslationItem Name="FromBrowse" Property="Text">
+          <Source>&amp;Browse</Source>
+          <Value>浏览</Value>
+        </TranslationItem>
+        <TranslationItem Name="LoadSSHKey" Property="Text">
+          <Source>&amp;Load SSH key</Source>
+          <Value>加载SSH密钥</Value>
+        </TranslationItem>
+        <TranslationItem Name="Ok" Property="Text">
+          <Source>Clone</Source>
+          <Value>克隆</Value>
+        </TranslationItem>
+        <TranslationItem Name="Personal" Property="Text">
+          <Source>Personal repository</Source>
+          <Value>个人档案库</Value>
+        </TranslationItem>
+        <TranslationItem Name="PersonalRepository" Property="Text">
+          <Source>&amp;Personal repository</Source>
+          <Value>个人档案库</Value>
+        </TranslationItem>
+        <TranslationItem Name="ToBrowse" Property="Text">
+          <Source>B&amp;rowse</Source>
+          <Value>浏览(&amp;r)</Value>
+        </TranslationItem>
+        <TranslationItem Name="_infoDirectoryExists" Property="Text">
+          <Source>(Directory already exists)</Source>
+          <Value>(目录已经存在)</Value>
+        </TranslationItem>
+        <TranslationItem Name="_infoDirectoryNew" Property="Text">
+          <Source>(New directory)</Source>
+          <Value>(新目录)</Value>
+        </TranslationItem>
+        <TranslationItem Name="_infoNewRepositoryLocation" Property="Text">
+          <Source>The repository will be cloned to a new directory located here:
+{0}</Source>
+          <Value>该档案库将被克隆到目录：
+{0}</Value>
+        </TranslationItem>
+        <TranslationItem Name="_questionOpenRepo" Property="Text">
+          <Source>The repository has been cloned successfully.
+Do you want to open the new repository "{0}" now?</Source>
+          <Value>该档案库已被成功克隆。
+你想现在打开新的档案库“{0}”吗？</Value>
+        </TranslationItem>
+        <TranslationItem Name="_questionOpenRepoCaption" Property="Text">
+          <Source>Open</Source>
+          <Value>打开</Value>
+        </TranslationItem>
+        <TranslationItem Name="brachLabel" Property="Text">
+          <Source>&amp;Branch:</Source>
+          <Value>分支(&amp;B)：</Value>
+        </TranslationItem>
+        <TranslationItem Name="cbIntializeAllSubmodules" Property="Text">
+          <Source>Initialize all submodules</Source>
+          <Value>初始化所有子模块</Value>
+        </TranslationItem>
+        <TranslationItem Name="groupBox1" Property="Text">
+          <Source>Repository type</Source>
+          <Value>档案库类型</Value>
+        </TranslationItem>
+        <TranslationItem Name="label1" Property="Text">
+          <Source>&amp;Repository to clone:</Source>
+          <Value>要克隆的档案库</Value>
+        </TranslationItem>
+        <TranslationItem Name="label2" Property="Text">
+          <Source>&amp;Destination:</Source>
+          <Value>目的地</Value>
+        </TranslationItem>
+        <TranslationItem Name="label3" Property="Text">
+          <Source>&amp;Subdirectory to create:</Source>
+          <Value>要创建的子目录</Value>
+        </TranslationItem>
+        <TranslationItem Name="Info" Property="Text" type="obsolete">
+          <Source>The repository will be cloned to a new directory located here:
+[&amp;Destination:]\GitExtensions</Source>
+          <Value>此档案库将被克隆到一个新的目录：
+     [destination]\GitExtensions\</Value>
+        </TranslationItem>
+      </translationItems>
+    </TranslationCategory>
+    <TranslationCategory Name="FormCommandlineHelp">
+      <translationItems>
+        <TranslationItem Name="$this" Property="Text">
+          <Source>Commandline usage</Source>
+          <Value>命令行使用</Value>
+        </TranslationItem>
+        <TranslationItem Name="label1" Property="Text">
+          <Source>Supported commandline arguments for
+gitex.cmd / gitex (located in the same folder as GitExtensions.exe):</Source>
+          <Value>支持的命令行参数：</Value>
+        </TranslationItem>
+      </translationItems>
+    </TranslationCategory>
+    <TranslationCategory Name="FormCommit">
+      <translationItems>
+        <TranslationItem Name="$this" Property="Text">
+          <Source>Commit</Source>
+          <Value>提交</Value>
+        </TranslationItem>
+        <TranslationItem Name="Amend" Property="Text">
+          <Source>&amp;Amend Commit</Source>
+          <Value>更改最后一次提交(&amp;A)</Value>
+        </TranslationItem>
+        <TranslationItem Name="Cancel" Property="Text">
+          <Source>Cancel</Source>
+          <Value>取消</Value>
+        </TranslationItem>
+        <TranslationItem Name="Commit" Property="Text">
+          <Source>&amp;Commit</Source>
+          <Value>提交(&amp;C)</Value>
+        </TranslationItem>
+        <TranslationItem Name="CommitAndPush" Property="Text">
+          <Source>C&amp;ommit &amp;&amp; push</Source>
+          <Value>提交并推送(&amp;o)</Value>
+        </TranslationItem>
+        <TranslationItem Name="Ok" Property="Text">
+          <Source>Commit</Source>
+          <Value>提交</Value>
+        </TranslationItem>
+        <TranslationItem Name="Reset" Property="Text">
+          <Source>Reset all changes</Source>
+          <Value>复位更改</Value>
+        </TranslationItem>
+        <TranslationItem Name="ResetUnStaged" Property="Text" type="unfinished">
+          <Source>Reset unstaged changes</Source>
+          <Value>复位更改</Value>
+        </TranslationItem>
+        <TranslationItem Name="SolveMergeconflicts" Property="Text">
+          <Source>There are unresolved mergeconflicts
+</Source>
+          <Value>有未解决的合并冲突</Value>
+        </TranslationItem>
+        <TranslationItem Name="StageInSuperproject" Property="Text">
+          <Source>Stage in Superproject</Source>
+          <Value>在父工程中载入</Value>
+        </TranslationItem>
+        <TranslationItem Name="_amendCommit" Property="Text">
+          <Source>You are about to rewrite history.
+Only use amend if the commit is not published yet!
+
+Do you want to continue?</Source>
+          <Value>您将要改写历史。
+如果提交还没有被发布，只用修改就可以了！
+
+你想继续吗？</Value>
+        </TranslationItem>
+        <TranslationItem Name="_amendCommitCaption" Property="Text">
+          <Source>Amend commit</Source>
+          <Value>修改(Amend)提交</Value>
+        </TranslationItem>
+        <TranslationItem Name="_commitMessageDisabled" Property="Text">
+          <Source>Commit Message is requested during commit</Source>
+          <Value>提交中提交信息是必须的</Value>
+        </TranslationItem>
+        <TranslationItem Name="_commitMsgFirstLineInvalid" Property="Text">
+          <Source>First line of commit message contains too many characters.
+Do you want to continue?</Source>
+          <Value>提交信息的第一行包含了太多的字符。
+你要继续吗？</Value>
+        </TranslationItem>
+        <TranslationItem Name="_commitMsgLineInvalid" Property="Text">
+          <Source>The following line of commit message contains too many characters:
+
+{0}
+
+Do you want to continue?</Source>
+          <Value>下面这行提交信息中包含太多的字符：
+
+{0}
+
+你要继续吗？</Value>
+        </TranslationItem>
+        <TranslationItem Name="_commitMsgRegExNotMatched" Property="Text">
+          <Source>Commit message does not match RegEx.
+Do you want to continue?</Source>
+          <Value>提交信息不匹配正则表达式。
+你要继续吗？</Value>
+        </TranslationItem>
+        <TranslationItem Name="_commitMsgSecondLineNotEmpty" Property="Text">
+          <Source>Second line of commit message is not empty.
+Do you want to continue?</Source>
+          <Value>提交信息的第二行是空的。
+你要继续吗？</Value>
+        </TranslationItem>
+        <TranslationItem Name="_commitTemplateSettings" Property="Text">
+          <Source>Settings</Source>
+          <Value>设置</Value>
+        </TranslationItem>
+        <TranslationItem Name="_commitValidationCaption" Property="Text">
+          <Source>Commit validation</Source>
+          <Value>提交验证</Value>
+        </TranslationItem>
+        <TranslationItem Name="_deleteFailed" Property="Text">
+          <Source>Delete file failed</Source>
+          <Value>删除文件失败</Value>
+        </TranslationItem>
+        <TranslationItem Name="_deleteSelectedFiles" Property="Text">
+          <Source>Are you sure you want delete the selected file(s)?</Source>
+          <Value>您确定要删除选中的文件吗？</Value>
+        </TranslationItem>
+        <TranslationItem Name="_deleteSelectedFilesCaption" Property="Text">
+          <Source>Delete</Source>
+          <Value>删除</Value>
+        </TranslationItem>
+        <TranslationItem Name="_deleteUntrackedFiles" Property="Text">
+          <Source>Are you sure you want to delete all untracked files?</Source>
+          <Value>你确定要删除所有未跟踪的文件吗？</Value>
+        </TranslationItem>
+        <TranslationItem Name="_deleteUntrackedFilesCaption" Property="Text">
+          <Source>Delete untracked files.</Source>
+          <Value>删除未跟踪文件。</Value>
+        </TranslationItem>
+        <TranslationItem Name="_enterCommitMessage" Property="Text">
+          <Source>Please enter commit message</Source>
+          <Value>请输入提交信息</Value>
+        </TranslationItem>
+        <TranslationItem Name="_enterCommitMessageCaption" Property="Text">
+          <Source>Commit message</Source>
+          <Value>提交信息</Value>
+        </TranslationItem>
+        <TranslationItem Name="_enterCommitMessageHint" Property="Text">
+          <Source>Enter commit message</Source>
+          <Value>输入提交信息</Value>
+        </TranslationItem>
+        <TranslationItem Name="_formTitle" Property="Text">
+          <Source>Commit to {0} ({1})</Source>
+          <Value>提交到 {0} ({1})</Value>
+        </TranslationItem>
+        <TranslationItem Name="_mergeConflicts" Property="Text">
+          <Source>There are unresolved mergeconflicts, solve mergeconflicts before committing.</Source>
+          <Value>有未解决的合并冲突，提交之前要先结果合并冲突。</Value>
+        </TranslationItem>
+        <TranslationItem Name="_mergeConflictsCaption" Property="Text">
+          <Source>Merge conflicts</Source>
+          <Value>合并冲突</Value>
+        </TranslationItem>
+        <TranslationItem Name="_noFilesStagedAndConfirmAnEmptyMergeCommit" Property="Text">
+          <Source>There are no files staged for this commit.
+Are you sure you want to commit?</Source>
+          <Value>此次提交没有载入任何文件。您确认要提交吗？</Value>
+        </TranslationItem>
+        <TranslationItem Name="_noFilesStagedAndNothingToCommit" Property="Text">
+          <Source>There are no files staged for this commit.</Source>
+          <Value>此次提交没有载入任何文件。</Value>
+        </TranslationItem>
+        <TranslationItem Name="_noFilesStagedButSuggestToCommitAllUnstaged" Property="Text">
+          <Source>There are no files staged for this commit. Stage and commit all unstaged files?</Source>
+          <Value>没有确定载入的文件去提交。载入并提交所有未被载入的文件吗？</Value>
+        </TranslationItem>
+        <TranslationItem Name="_noStagedChanges" Property="Text">
+          <Source>There are no staged changes</Source>
+          <Value>没有载入的更改</Value>
+        </TranslationItem>
+        <TranslationItem Name="_noUnstagedChanges" Property="Text">
+          <Source>There are no unstaged changes</Source>
+          <Value>没有反载入的更改</Value>
+        </TranslationItem>
+        <TranslationItem Name="_notOnBranch" Property="Text">
+          <Source>This commit will be unreferenced when switching to another branch and can be lost.
+
+Do you want to continue?</Source>
+          <Value>您没有在一个分支下工作。
+当切换到另一分支时，此次提交将变得不会被任何分支引用且有可能丢失。
+
+您想继续吗？</Value>
+        </TranslationItem>
+        <TranslationItem Name="_notOnBranchButtons" Property="Text">
+          <Source>Checkout branch|Continue</Source>
+          <Value>登出分支并继续</Value>
+        </TranslationItem>
+        <TranslationItem Name="_notOnBranchCaption" Property="Text">
+          <Source>Not on a branch</Source>
+          <Value>不在一个分支。</Value>
+        </TranslationItem>
+        <TranslationItem Name="_notOnBranchMainInstruction" Property="Text">
+          <Source>You are not working on a branch</Source>
+          <Value>你未在这个分支上</Value>
+        </TranslationItem>
+        <TranslationItem Name="_onlyStageChunkOfSingleFileError" Property="Text">
+          <Source>You can only use this option when selecting a single file</Source>
+          <Value>只有在选择单一文件的时候，您才能使用此选项。</Value>
+        </TranslationItem>
+        <TranslationItem Name="_resetChangesCaption" Property="Text">
+          <Source>Reset changes</Source>
+          <Value>复位变化</Value>
+        </TranslationItem>
+        <TranslationItem Name="_resetSelectedChangesText" Property="Text">
+          <Source>Are you sure you want to reset all selected files?</Source>
+          <Value>你确定要重置所有选定的文件？</Value>
+        </TranslationItem>
+        <TranslationItem Name="_resetSelectedLines" Property="Text">
+          <Source>Reset selected line(s)</Source>
+          <Value>复位选择的行</Value>
+        </TranslationItem>
+        <TranslationItem Name="_resetSelectedLinesConfirmation" Property="Text">
+          <Source>Are you sure you want to reset the changes to the selected lines?</Source>
+          <Value>您确定您要复位选择的行吗？</Value>
+        </TranslationItem>
+        <TranslationItem Name="_resetSelectedLinesToolStripMenuItem" Property="Text">
+          <Source>Reset selected line(s)</Source>
+          <Value>复位选择的行</Value>
+        </TranslationItem>
+        <TranslationItem Name="_resetStageChunkOfFileCaption" Property="Text">
+          <Source>Unstage chunk of file</Source>
+          <Value>反载入文件块</Value>
+        </TranslationItem>
+        <TranslationItem Name="_selectOnlyOneFile" Property="Text">
+          <Source>You must have only one file selected.</Source>
+          <Value>你必须选择至少一个文件</Value>
+        </TranslationItem>
+        <TranslationItem Name="_selectOnlyOneFileCaption" Property="Text">
+          <Source>Error</Source>
+          <Value>错误</Value>
+        </TranslationItem>
+        <TranslationItem Name="_selectionFilterErrorToolTip" Property="Text">
+          <Source>Error {0}</Source>
+          <Value>错误 {0}</Value>
+        </TranslationItem>
+        <TranslationItem Name="_selectionFilterToolTip" Property="Text">
+          <Source>Enter a regular expression to select unstaged files.</Source>
+          <Value>输入一个正则表达式来选择未载入的文件。</Value>
+        </TranslationItem>
+        <TranslationItem Name="_stageDetails" Property="Text">
+          <Source>Stage Details</Source>
+          <Value>载入详情</Value>
+        </TranslationItem>
+        <TranslationItem Name="_stageFiles" Property="Text">
+          <Source>Stage {0} files</Source>
+          <Value>载入{0}个文件</Value>
+        </TranslationItem>
+        <TranslationItem Name="_stageSelectedLines" Property="Text">
+          <Source>Stage selected line(s)</Source>
+          <Value>载入选择的行</Value>
+        </TranslationItem>
+        <TranslationItem Name="_stageSelectedLinesToolStripMenuItem" Property="Text">
+          <Source>Stage selected line(s)</Source>
+          <Value>载入选择的行</Value>
+        </TranslationItem>
+        <TranslationItem Name="_unstageSelectedLines" Property="Text">
+          <Source>Unstage selected line(s)</Source>
+          <Value>反载入选择的行</Value>
+        </TranslationItem>
+        <TranslationItem Name="addFileTogitignoreToolStripMenuItem" Property="Text">
+          <Source>Add file to .gitignore</Source>
+          <Value>添加文件到.gitignore</Value>
+        </TranslationItem>
+        <TranslationItem Name="closeDialogAfterAllFilesCommittedToolStripMenuItem" Property="Text">
+          <Source>Close dialog when all changes are committed</Source>
+          <Value>所有提交完成后关闭对话框</Value>
+        </TranslationItem>
+        <TranslationItem Name="closeDialogAfterEachCommitToolStripMenuItem" Property="Text">
+          <Source>Close dialog after each commit</Source>
+          <Value>每一个提交完成后关闭对话框</Value>
+        </TranslationItem>
+        <TranslationItem Name="commitCursorColumnLabel" Property="Text">
+          <Source>Col</Source>
+          <Value>列</Value>
+        </TranslationItem>
+        <TranslationItem Name="commitCursorLineLabel" Property="Text">
+          <Source>Ln</Source>
+          <Value>行</Value>
+        </TranslationItem>
+        <TranslationItem Name="commitMessageToolStripMenuItem" Property="Text">
+          <Source>Commit &amp;message</Source>
+          <Value>提交信息(&amp;m)</Value>
+        </TranslationItem>
+        <TranslationItem Name="commitSubmoduleChanges" Property="Text">
+          <Source>Commit submodule changes</Source>
+          <Value>提交子模块的更改</Value>
+        </TranslationItem>
+        <TranslationItem Name="commitTemplatesToolStripMenuItem" Property="Text">
+          <Source>Commit &amp;templates</Source>
+          <Value>提交模板(&amp;t)</Value>
+        </TranslationItem>
+        <TranslationItem Name="copyFolderNameMenuItem" Property="Text">
+          <Source>Copy folder name</Source>
+          <Value>辅助路径名</Value>
+        </TranslationItem>
+        <TranslationItem Name="deleteAllUntrackedFilesToolStripMenuItem" Property="Text">
+          <Source>Delete all untracked files</Source>
+          <Value>删除所有未跟踪文件</Value>
+        </TranslationItem>
+        <TranslationItem Name="deleteFileToolStripMenuItem" Property="Text">
+          <Source>Delete file</Source>
+          <Value>删除文件</Value>
+        </TranslationItem>
+        <TranslationItem Name="deleteSelectedFilesToolStripMenuItem" Property="Text">
+          <Source>Delete selected files</Source>
+          <Value>删除选中的文件</Value>
+        </TranslationItem>
+        <TranslationItem Name="editFileToolStripMenuItem" Property="Text">
+          <Source>Edit file</Source>
+          <Value>编辑文件</Value>
+        </TranslationItem>
+        <TranslationItem Name="editGitIgnoreToolStripMenuItem" Property="Text">
+          <Source>Edit ignored files</Source>
+          <Value>编辑忽略的文件</Value>
+        </TranslationItem>
+        <TranslationItem Name="filenameToClipboardToolStripMenuItem" Property="Text">
+          <Source>Copy full path</Source>
+          <Value>文件名复制到剪贴板</Value>
+        </TranslationItem>
+        <TranslationItem Name="generateListOfChangesInSubmodulesChangesToolStripMenuItem" Property="Text">
+          <Source>Generate a list of changes in submodules</Source>
+          <Value>生成子模块更改清单</Value>
+        </TranslationItem>
+        <TranslationItem Name="interactiveAddtoolStripMenuItem" Property="Text">
+          <Source>Interactive Add</Source>
+          <Value>互动添加</Value>
+        </TranslationItem>
+        <TranslationItem Name="llShowPreview" Property="Text">
+          <Source>This file is over 5 MB. Click to show preview</Source>
+          <Value>这个文件大小超过5MB.单击来显示预览</Value>
+        </TranslationItem>
+        <TranslationItem Name="openContainingFolderToolStripMenuItem" Property="Text">
+          <Source>Open containing folder</Source>
+          <Value>打开所在文件夹</Value>
+        </TranslationItem>
+        <TranslationItem Name="openDiffMenuItem" Property="Text">
+          <Source>Open with Difftool</Source>
+          <Value>用Difftool打开</Value>
+        </TranslationItem>
+        <TranslationItem Name="openFolderMenuItem" Property="Text">
+          <Source>Open folder</Source>
+          <Value>打开文件夹</Value>
+        </TranslationItem>
+        <TranslationItem Name="openSubmoduleMenuItem" Property="Text">
+          <Source>Open with Git Extensions</Source>
+          <Value>用Git Extensions打开</Value>
+        </TranslationItem>
+        <TranslationItem Name="openToolStripMenuItem" Property="Text">
+          <Source>Open</Source>
+          <Value>打开</Value>
+        </TranslationItem>
+        <TranslationItem Name="openWithDifftoolToolStripMenuItem" Property="Text">
+          <Source>Open with difftool</Source>
+          <Value>用Difftool打开</Value>
+        </TranslationItem>
+        <TranslationItem Name="openWithToolStripMenuItem" Property="Text">
+          <Source>Open with</Source>
+          <Value>打开方式</Value>
+        </TranslationItem>
+        <TranslationItem Name="refreshDialogOnFormFocusToolStripMenuItem" Property="Text">
+          <Source>Refresh dialog on form focus</Source>
+          <Value>刷新对话框的焦点</Value>
+        </TranslationItem>
+        <TranslationItem Name="resetAlltrackedChangesToolStripMenuItem" Property="Text">
+          <Source>Reset all (tracked) changes</Source>
+          <Value>复位所有（跟踪的）的变化</Value>
+        </TranslationItem>
+        <TranslationItem Name="resetChanges" Property="Text">
+          <Source>Reset file or directory changes</Source>
+          <Value>重置文件的更改</Value>
+        </TranslationItem>
+        <TranslationItem Name="resetPartOfFileToolStripMenuItem" Property="Text">
+          <Source>Reset chunk of file</Source>
+          <Value>复位文件块</Value>
+        </TranslationItem>
+        <TranslationItem Name="resetSelectedFilesToolStripMenuItem" Property="Text">
+          <Source>Reset selected files</Source>
+          <Value>重置选中的文件</Value>
+        </TranslationItem>
+        <TranslationItem Name="resetSubmoduleChanges" Property="Text">
+          <Source>Reset submodule changes</Source>
+          <Value>重置子模块的更改</Value>
+        </TranslationItem>
+        <TranslationItem Name="resetUnstagedChangesToolStripMenuItem" Property="Text" type="unfinished">
+          <Source>Reset unstaged changes</Source>
+          <Value>重置未载入的更改</Value>
+        </TranslationItem>
+        <TranslationItem Name="selectionFilterToolStripMenuItem" Property="Text">
+          <Source>Selection filter</Source>
+          <Value>选择过滤器</Value>
+        </TranslationItem>
+        <TranslationItem Name="showIgnoredFilesToolStripMenuItem" Property="Text">
+          <Source>Show ignored files</Source>
+          <Value>显示被忽略的文件</Value>
+        </TranslationItem>
+        <TranslationItem Name="showUntrackedFilesToolStripMenuItem" Property="Text">
+          <Source>Show untracked files</Source>
+          <Value>显示未跟踪文件</Value>
+        </TranslationItem>
+        <TranslationItem Name="signOffToolStripMenuItem" Property="Text">
+          <Source>Sign-off commit</Source>
+          <Value>Sign-off提交</Value>
+        </TranslationItem>
+        <TranslationItem Name="stashSubmoduleChangesToolStripMenuItem" Property="Text">
+          <Source>Stash submodule changes</Source>
+          <Value>暂存子模块的更改</Value>
+        </TranslationItem>
+        <TranslationItem Name="submoduleSummaryMenuItem" Property="Text">
+          <Source>View summary</Source>
+          <Value>查看摘要</Value>
+        </TranslationItem>
+        <TranslationItem Name="toolAuthorLabelItem" Property="Text">
+          <Source>Author: (Format: "name &lt;mail&gt;")</Source>
+          <Value>作者: (格式: "姓名 &lt;右键地址&gt;")</Value>
+        </TranslationItem>
+        <TranslationItem Name="toolRefreshItem" Property="Text">
+          <Source>Refresh</Source>
+          <Value>刷新</Value>
+        </TranslationItem>
+        <TranslationItem Name="toolStageAllItem" Property="Text">
+          <Source>Stage All</Source>
+          <Value>载入全部</Value>
+        </TranslationItem>
+        <TranslationItem Name="toolStageItem" Property="Text">
+          <Source>&amp;Stage</Source>
+          <Value>载入（&amp;S)</Value>
+        </TranslationItem>
+        <TranslationItem Name="toolStripLabel1" Property="Text">
+          <Source>Selection Filter</Source>
+          <Value>选择过滤器</Value>
+        </TranslationItem>
+        <TranslationItem Name="toolStripMenuItem10" Property="Text">
+          <Source>Open containing folder</Source>
+          <Value>打开所在文件夹</Value>
+        </TranslationItem>
+        <TranslationItem Name="toolStripMenuItem11" Property="Text">
+          <Source>Edit file</Source>
+          <Value>编辑文件</Value>
+        </TranslationItem>
+        <TranslationItem Name="toolStripMenuItem14" Property="Text">
+          <Source>Copy full path</Source>
+          <Value>文件名复制到剪贴板</Value>
+        </TranslationItem>
+        <TranslationItem Name="toolStripMenuItem3" Property="Text">
+          <Source>Options</Source>
+          <Value>选项</Value>
+        </TranslationItem>
+        <TranslationItem Name="toolStripMenuItem6" Property="Text">
+          <Source>View file history</Source>
+          <Value>查看文件历史</Value>
+        </TranslationItem>
+        <TranslationItem Name="toolStripMenuItem7" Property="Text">
+          <Source>Open</Source>
+          <Value>打开</Value>
+        </TranslationItem>
+        <TranslationItem Name="toolStripMenuItem8" Property="Text">
+          <Source>Open with</Source>
+          <Value>打开方式</Value>
+        </TranslationItem>
+        <TranslationItem Name="toolStripMenuItem9" Property="Text">
+          <Source>Open with difftool</Source>
+          <Value>用difftool打开</Value>
+        </TranslationItem>
+        <TranslationItem Name="toolUnstageAllItem" Property="Text">
+          <Source>Unstage All</Source>
+          <Value>反载入全部</Value>
+        </TranslationItem>
+        <TranslationItem Name="toolUnstageItem" Property="Text">
+          <Source>&amp;Unstage</Source>
+          <Value>反载入(&amp;U)</Value>
+        </TranslationItem>
+        <TranslationItem Name="updateSubmoduleMenuItem" Property="Text">
+          <Source>Update submodule</Source>
+          <Value>更新子模块</Value>
+        </TranslationItem>
+        <TranslationItem Name="viewFileHistoryToolStripItem" Property="Text">
+          <Source>View file history</Source>
+          <Value>查看文件历史</Value>
+        </TranslationItem>
+        <TranslationItem Name="viewHistoryMenuItem" Property="Text">
+          <Source>View history</Source>
+          <Value>查看历史</Value>
+        </TranslationItem>
+        <TranslationItem Name="workingToolStripMenuItem" Property="Text">
+          <Source>Working dir changes</Source>
+          <Value>工作目录更改</Value>
+        </TranslationItem>
+        <TranslationItem Name="_alsoDeleteUntrackedFiles" Property="Text" type="obsolete">
+          <Source>Do you also want to delete the new files that are in the selection?
+
+Choose 'No' to keep all new files.</Source>
+          <Value>你也要删除选中文件中的新文件吗？
+
+选“否”保留所有新文件。</Value>
+        </TranslationItem>
+        <TranslationItem Name="_resetChangesText" Property="Text" type="obsolete">
+          <Source>Are you sure you want to reset the changes to the selected files?</Source>
+          <Value>您确定要重置对选定文件的更改？
+</Value>
+        </TranslationItem>
+      </translationItems>
+    </TranslationCategory>
+    <TranslationCategory Name="FormCommitCount">
+      <translationItems>
+        <TranslationItem Name="$this" Property="Text">
+          <Source>Commit count</Source>
+          <Value>提交数</Value>
+        </TranslationItem>
+        <TranslationItem Name="cbIncludeSubmodules" Property="Text">
+          <Source>Include submodules</Source>
+          <Value>包含子模块</Value>
+        </TranslationItem>
+      </translationItems>
+    </TranslationCategory>
+    <TranslationCategory Name="FormCommitDiff">
+      <translationItems>
+        <TranslationItem Name="$this" Property="Text">
+          <Source>Diff</Source>
+          <Value>差异</Value>
+        </TranslationItem>
+      </translationItems>
+    </TranslationCategory>
+    <TranslationCategory Name="FormCommitTemplateSettings">
+      <translationItems>
+        <TranslationItem Name="$this" Property="Text">
+          <Source>Commit template settings</Source>
+          <Value>提交模板设置</Value>
+        </TranslationItem>
+        <TranslationItem Name="_emptyTemplate" Property="Text">
+          <Source>empty</Source>
+          <Value>空</Value>
+        </TranslationItem>
+        <TranslationItem Name="buttonCancel" Property="Text">
+          <Source>Cancel</Source>
+          <Value>取消</Value>
+        </TranslationItem>
+        <TranslationItem Name="buttonOk" Property="Text">
+          <Source>OK</Source>
+          <Value>确定</Value>
+        </TranslationItem>
+        <TranslationItem Name="groupBoxCommitTemplates" Property="Text">
+          <Source>Commit templates</Source>
+          <Value>提交模板</Value>
+        </TranslationItem>
+        <TranslationItem Name="groupBoxCommitValidation" Property="Text">
+          <Source>Commit validation</Source>
+          <Value>提交验证</Value>
+        </TranslationItem>
+        <TranslationItem Name="labelAutoWrap" Property="Text">
+          <Source>Auto-wrap commit message (except subject line)</Source>
+          <Value>提交消息自动换行（除主题行）</Value>
+        </TranslationItem>
+        <TranslationItem Name="labelCommitTemplate" Property="Text">
+          <Source>Commit template:</Source>
+          <Value>提交模板</Value>
+        </TranslationItem>
+        <TranslationItem Name="labelCommitTemplateName" Property="Text">
+          <Source>Name:</Source>
+          <Value>名称</Value>
+        </TranslationItem>
+        <TranslationItem Name="labelMaxFirstLineLength" Property="Text">
+          <Source>Maximum numbers of characters in first line (0 = check disabled):</Source>
+          <Value>第一行中的最大的字符数（0=禁用）</Value>
+        </TranslationItem>
+        <TranslationItem Name="labelMaxLineLength" Property="Text">
+          <Source>Maximum numbers of characters per line (0 = check disabled):</Source>
+          <Value>每行中的最大的字符数（0=禁用）</Value>
+        </TranslationItem>
+        <TranslationItem Name="labelRegExCheck" Property="Text">
+          <Source>Commit must match following RegEx (Empty = check disabled):</Source>
+          <Value>提交必须符合以下的正则表达式（Empty = 禁用）</Value>
+        </TranslationItem>
+        <TranslationItem Name="labelSecondLineEmpty" Property="Text">
+          <Source>Second line must be empty:</Source>
+          <Value>第二行必须为空：</Value>
+        </TranslationItem>
+        <TranslationItem Name="labelUseIndent" Property="Text">
+          <Source>Indent lines after first line:</Source>
+          <Value>第一行后缩进字符数：</Value>
+        </TranslationItem>
+      </translationItems>
+    </TranslationCategory>
+    <TranslationCategory Name="FormContributors">
+      <translationItems>
+        <TranslationItem Name="$this" Property="Text">
+          <Source>Contributors</Source>
+          <Value>贡献者</Value>
+        </TranslationItem>
+        <TranslationItem Name="codersLabel" Property="Text">
+          <Source>Coders</Source>
+          <Value>编码者</Value>
+        </TranslationItem>
+        <TranslationItem Name="designersLabel" Property="Text">
+          <Source>Designers</Source>
+          <Value>设计者</Value>
+        </TranslationItem>
+        <TranslationItem Name="label1" Property="Text">
+          <Source>Coders:</Source>
+          <Value>编码者：</Value>
+        </TranslationItem>
+        <TranslationItem Name="label2" Property="Text">
+          <Source>Translators:</Source>
+          <Value>翻译：</Value>
+        </TranslationItem>
+        <TranslationItem Name="label4" Property="Text">
+          <Source>Logo design:</Source>
+          <Value>Logo设计：</Value>
+        </TranslationItem>
+        <TranslationItem Name="translatorsLabel" Property="Text">
+          <Source>Translators</Source>
+          <Value>翻译</Value>
+        </TranslationItem>
+      </translationItems>
+    </TranslationCategory>
+    <TranslationCategory Name="FormCreateBranch">
+      <translationItems>
+        <TranslationItem Name="$this" Property="Text">
+          <Source>Create branch</Source>
+          <Value>创建分支</Value>
+        </TranslationItem>
+        <TranslationItem Name="CheckoutAfterCreate" Property="Text">
+          <Source>Checkout after create</Source>
+          <Value>创建后登出</Value>
+        </TranslationItem>
+        <TranslationItem Name="ClearOrphan" Property="Text">
+          <Source>Clear working dir and index</Source>
+          <Value>清空工作目录及其索引</Value>
+        </TranslationItem>
+        <TranslationItem Name="Ok" Property="Text">
+          <Source>Create branch</Source>
+          <Value>创建分支</Value>
+        </TranslationItem>
+        <TranslationItem Name="Orphan" Property="Text">
+          <Source>Create orphan</Source>
+          <Value>创建空分支</Value>
+        </TranslationItem>
+        <TranslationItem Name="_branchNameIsEmpty" Property="Text">
+          <Source>Enter branch name.</Source>
+          <Value>输入分支名称。</Value>
+        </TranslationItem>
+        <TranslationItem Name="_branchNameIsNotValud" Property="Text">
+          <Source>“{0}” is not valid branch name.</Source>
+          <Value>“{0}” 不是有效分支名称。</Value>
+        </TranslationItem>
+        <TranslationItem Name="_noRevisionSelected" Property="Text">
+          <Source>Select 1 revision to create the branch on.</Source>
+          <Value>选择修订1来创建分支</Value>
+        </TranslationItem>
+        <TranslationItem Name="groupBox1" Property="Text">
+          <Source>Orphan</Source>
+          <Value>空分支</Value>
+        </TranslationItem>
+        <TranslationItem Name="label1" Property="Text">
+          <Source>Branch name</Source>
+          <Value>分支名称</Value>
+        </TranslationItem>
+        <TranslationItem Name="label2" Property="Text">
+          <Source>Create branch at this revision</Source>
+          <Value>从这个修订创建分支</Value>
+        </TranslationItem>
+        <TranslationItem Name="label3" Property="Text">
+          <Source>or choose another one.</Source>
+          <Value>或者选择另一个修订</Value>
+        </TranslationItem>
+      </translationItems>
+    </TranslationCategory>
+    <TranslationCategory Name="FormCreateTag">
+      <translationItems>
+        <TranslationItem Name="$this" Property="Text" type="unfinished">
+          <Source>Create tag</Source>
+          <Value>创建标签</Value>
+        </TranslationItem>
+        <TranslationItem Name="ForceTag" Property="Text" type="unfinished">
+          <Source>Force</Source>
+          <Value>强制</Value>
+        </TranslationItem>
+        <TranslationItem Name="Ok" Property="Text" type="unfinished">
+          <Source>Create tag</Source>
+          <Value>创建标签</Value>
+        </TranslationItem>
+        <TranslationItem Name="_messageCaption" Property="Text" type="unfinished">
+          <Source>Tag</Source>
+          <Value>标签</Value>
+        </TranslationItem>
+        <TranslationItem Name="_noRevisionSelected" Property="Text" type="unfinished">
+          <Source>Select 1 revision to create the tag on.</Source>
+          <Value>选择一个版本来标记</Value>
+        </TranslationItem>
+        <TranslationItem Name="_noTagMessage" Property="Text" type="unfinished">
+          <Source>Please enter a tag message</Source>
+          <Value>请输入标签的信息</Value>
+        </TranslationItem>
+        <TranslationItem Name="_pushToCaption" Property="Text" type="unfinished">
+          <Source>Push tag to '{0}'</Source>
+          <Value>推送到{0}</Value>
+        </TranslationItem>
+        <TranslationItem Name="annotate" Property="Text" type="unfinished">
+          <Source>Create annotated tag</Source>
+          <Value>创建带注解的标记</Value>
+        </TranslationItem>
+        <TranslationItem Name="label1" Property="Text" type="unfinished">
+          <Source>Tag name</Source>
+          <Value>标签名称</Value>
+        </TranslationItem>
+        <TranslationItem Name="label2" Property="Text" type="unfinished">
+          <Source>Message</Source>
+          <Value>消息</Value>
+        </TranslationItem>
+        <TranslationItem Name="label3" Property="Text" type="unfinished">
+          <Source>Create tag at this revision</Source>
+          <Value>从这个修订创建标签</Value>
+        </TranslationItem>
+        <TranslationItem Name="label4" Property="Text" type="unfinished">
+          <Source>or choose another one.</Source>
+          <Value>或者选择另一个修订</Value>
+        </TranslationItem>
+        <TranslationItem Name="pushTag" Property="Text" type="unfinished">
+          <Source>Push tag to '{0}'</Source>
+          <Value>推送到{0}</Value>
+        </TranslationItem>
+      </translationItems>
+    </TranslationCategory>
+    <TranslationCategory Name="FormDashboardCategoryTitle">
+      <translationItems>
+        <TranslationItem Name="$this" Property="Text">
+          <Source>Enter Caption</Source>
+          <Value>输入标题</Value>
+        </TranslationItem>
+        <TranslationItem Name="OkButton" Property="Text">
+          <Source>OK</Source>
+          <Value>确定</Value>
+        </TranslationItem>
+        <TranslationItem Name="_needEnterCaptionText" Property="Text">
+          <Source>You need to enter a caption.</Source>
+          <Value>你需要输入一个标题</Value>
+        </TranslationItem>
+        <TranslationItem Name="_needEnterCaptionTextCaption" Property="Text">
+          <Source>Enter caption</Source>
+          <Value>输入标题</Value>
+        </TranslationItem>
+        <TranslationItem Name="label1" Property="Text">
+          <Source>Enter caption</Source>
+          <Value>输入标题</Value>
+        </TranslationItem>
+      </translationItems>
+    </TranslationCategory>
+    <TranslationCategory Name="FormDashboardEditor">
+      <translationItems>
+        <TranslationItem Name="$this" Property="Text">
+          <Source>Start Page</Source>
+          <Value>起始页</Value>
+        </TranslationItem>
+      </translationItems>
+    </TranslationCategory>
+    <TranslationCategory Name="FormDeleteBranch">
+      <translationItems>
+        <TranslationItem Name="$this" Property="Text">
+          <Source>Delete branch</Source>
+          <Value>删除分支</Value>
+        </TranslationItem>
+        <TranslationItem Name="ForceDelete" Property="Text">
+          <Source>Force delete</Source>
+          <Value>强制删除</Value>
+        </TranslationItem>
+        <TranslationItem Name="Ok" Property="Text">
+          <Source>Delete</Source>
+          <Value>删除</Value>
+        </TranslationItem>
+        <TranslationItem Name="_cannotDeleteCurrentBranchMessage" Property="Text">
+          <Source>Cannot delete the branch “{0}” which you are currently on.</Source>
+          <Value>分支"{0}"不能删除，你真在这个分支上。</Value>
+        </TranslationItem>
+        <TranslationItem Name="_deleteBranchCaption" Property="Text">
+          <Source>Delete branches</Source>
+          <Value>删除分支</Value>
+        </TranslationItem>
+        <TranslationItem Name="_deleteBranchQuestion" Property="Text">
+          <Source>Are you sure you want to delete selected branches?
+Deleting a branch can cause commits to be deleted too!</Source>
+          <Value>你确定要删除此分支？
+如果删除一个分支，它对应的提交也会被被删除！</Value>
+        </TranslationItem>
+        <TranslationItem Name="_deleteUnmergedBranchForcingSuggestion" Property="Text">
+          <Source>You cannot delete unmerged branch until you set “force delete” mode.</Source>
+          <Value>您不能删除未合并的分支，除非你设置了“强制删除”。</Value>
+        </TranslationItem>
+        <TranslationItem Name="label1" Property="Text">
+          <Source>Select branches</Source>
+          <Value>选择分支</Value>
+        </TranslationItem>
+        <TranslationItem Name="label2" Property="Text">
+          <Source>You can only delete branches when they are fully merged in HEAD. 
+When you delete a branch the commits can get lost because nothing point to them.
+When you want to delete a not-fully merged branch, you can override
+this using `force delete´.
+</Source>
+          <Value>您只能删除已经在HEAD中完全合并的分支。
+如果您删除一分支，对应的提交会丢失，因为已经没有分支指向它们了。
+如果您想删除一个没有完全合并的分支，请选中“强制删除”</Value>
+        </TranslationItem>
+      </translationItems>
+    </TranslationCategory>
+    <TranslationCategory Name="FormDeleteTag">
+      <translationItems>
+        <TranslationItem Name="$this" Property="Text">
+          <Source>Delete tag</Source>
+          <Value>删除标签</Value>
+        </TranslationItem>
+        <TranslationItem Name="Ok" Property="Text">
+          <Source>Delete</Source>
+          <Value>删除</Value>
+        </TranslationItem>
+        <TranslationItem Name="deleteTag" Property="Text">
+          <Source>Delete tag also from the following remote(s):</Source>
+          <Value>删除标签，同时也从以下远程删除：</Value>
+        </TranslationItem>
+        <TranslationItem Name="label1" Property="Text">
+          <Source>Select tag</Source>
+          <Value>选择标签</Value>
+        </TranslationItem>
+        <TranslationItem Name="label2" Property="Text">
+          <Source>This will delete the selected tag from the (local) repository.</Source>
+          <Value>这将从（本地）档案库删除选定的标签。</Value>
+        </TranslationItem>
+        <TranslationItem Name="label3" Property="Text">
+          <Source>(includes information about deleting tags which are already pushed)</Source>
+          <Value>（包括已推送的删除标签的信息）</Value>
+        </TranslationItem>
+      </translationItems>
+    </TranslationCategory>
+    <TranslationCategory Name="FormDiff">
+      <translationItems>
+        <TranslationItem Name="$this" Property="Text">
+          <Source>Diff</Source>
+          <Value>差异</Value>
+        </TranslationItem>
+      </translationItems>
+    </TranslationCategory>
+    <TranslationCategory Name="FormDonate">
+      <translationItems>
+        <TranslationItem Name="$this" Property="Text">
+          <Source>Donate</Source>
+          <Value>捐赠</Value>
+        </TranslationItem>
+        <TranslationItem Name="richTextBox1" Property="Text">
+          <Source>Donate
+
+You can help by making a financial contribution to the project. Donations will be used to cover the costs of hosting a website and to get the resources needed to keep the project running. 
+
+Click on the "Support this project" button to get more information about making a donation.</Source>
+          <Value>捐赠
+
+你可以通过捐赠对此项目作出财政方面的贡献。捐款将用于支付架设网站的成本和该项目保持运行的资源。点击“支持这一项目”按钮来获取有关捐赠的更多信息。</Value>
+        </TranslationItem>
+      </translationItems>
+    </TranslationCategory>
+    <TranslationCategory Name="FormEdit">
+      <translationItems>
+        <TranslationItem Name="$this" Property="Text">
+          <Source>View</Source>
+          <Value>查看</Value>
+        </TranslationItem>
+      </translationItems>
+    </TranslationCategory>
+    <TranslationCategory Name="FormEditor">
+      <translationItems>
+        <TranslationItem Name="$this" Property="Text">
+          <Source>Editor</Source>
+          <Value>编辑者</Value>
+        </TranslationItem>
+        <TranslationItem Name="_cannotOpenFile" Property="Text">
+          <Source>Cannot open file: </Source>
+          <Value>不能打开文件：</Value>
+        </TranslationItem>
+        <TranslationItem Name="_cannotSaveFile" Property="Text">
+          <Source>Cannot save file: </Source>
+          <Value>不能保存文件：</Value>
+        </TranslationItem>
+        <TranslationItem Name="_error" Property="Text">
+          <Source>Error</Source>
+          <Value>错误</Value>
+        </TranslationItem>
+        <TranslationItem Name="_saveChanges" Property="Text">
+          <Source>Do you want to save changes?</Source>
+          <Value>你要保存更改吗？</Value>
+        </TranslationItem>
+        <TranslationItem Name="_saveChangesCaption" Property="Text">
+          <Source>Save changes</Source>
+          <Value>保存更改</Value>
+        </TranslationItem>
+        <TranslationItem Name="labelWarning" Property="Text" type="unfinished">
+          <Source>Here be dragons!
+Changing this file by hand can be harmful and might break something.
+If you are not sure just close this window.</Source>
+          <Value>这很危险！
+手工更改这个文件损坏或部分损坏本地档案库。
+如果你不知道怎么做，最好关闭它。</Value>
+        </TranslationItem>
+        <TranslationItem Name="toolStripSaveButton" Property="ToolTipText">
+          <Source>Save</Source>
+          <Value>保存</Value>
+        </TranslationItem>
+      </translationItems>
+    </TranslationCategory>
+    <TranslationCategory Name="FormFileHistory">
+      <translationItems>
+        <TranslationItem Name="$this" Property="Text">
+          <Source>File History</Source>
+          <Value>文件历史</Value>
+        </TranslationItem>
+        <TranslationItem Name="BlameTab" Property="Text">
+          <Source>Blame</Source>
+          <Value>文件记录</Value>
+        </TranslationItem>
+        <TranslationItem Name="DiffTab" Property="Text">
+          <Source>Diff</Source>
+          <Value>差异</Value>
+        </TranslationItem>
+        <TranslationItem Name="ViewTab" Property="Text">
+          <Source>View</Source>
+          <Value>查看</Value>
+        </TranslationItem>
+        <TranslationItem Name="cherryPickThisCommitToolStripMenuItem" Property="Text">
+          <Source>Cherry pick commit</Source>
+          <Value>最优化提交（Cherry pick commit）</Value>
+        </TranslationItem>
+        <TranslationItem Name="diffToolremotelocalStripMenuItem" Property="Text">
+          <Source>Difftool selected &lt; - &gt; local</Source>
+          <Value>Difftool 已选择的 &lt; - &gt; 本地</Value>
+        </TranslationItem>
+        <TranslationItem Name="followFileHistoryToolStripMenuItem" Property="Text">
+          <Source>Detect and follow renames</Source>
+          <Value>检测和重命名</Value>
+        </TranslationItem>
+        <TranslationItem Name="fullHistoryToolStripMenuItem" Property="Text">
+          <Source>Full history</Source>
+          <Value>完成的历史</Value>
+        </TranslationItem>
+        <TranslationItem Name="loadBlameOnShowToolStripMenuItem" Property="Text">
+          <Source>Load blame on show</Source>
+          <Value>显示时加载Blame</Value>
+        </TranslationItem>
+        <TranslationItem Name="loadHistoryOnShowToolStripMenuItem" Property="Text">
+          <Source>Load history on show</Source>
+          <Value>显示时加载历史</Value>
+        </TranslationItem>
+        <TranslationItem Name="manipuleerCommitToolStripMenuItem" Property="Text">
+          <Source>Manipulate commit</Source>
+          <Value>操纵提交</Value>
+        </TranslationItem>
+        <TranslationItem Name="openWithDifftoolToolStripMenuItem" Property="Text">
+          <Source>Open with difftool</Source>
+          <Value>用difftool打开</Value>
+        </TranslationItem>
+        <TranslationItem Name="revertCommitToolStripMenuItem" Property="Text">
+          <Source>Revert commit</Source>
+          <Value>还原提交</Value>
+        </TranslationItem>
+        <TranslationItem Name="saveAsToolStripMenuItem" Property="Text">
+          <Source>Save as</Source>
+          <Value>另存为</Value>
+        </TranslationItem>
+        <TranslationItem Name="toolStripLabel1" Property="Text">
+          <Source>Branches:</Source>
+          <Value>分支：</Value>
+        </TranslationItem>
+        <TranslationItem Name="toolStripLabel2" Property="Text">
+          <Source>Filter:</Source>
+          <Value>过滤器：</Value>
+        </TranslationItem>
+        <TranslationItem Name="toolStripSplitLoad" Property="ToolTipText">
+          <Source>Load file history</Source>
+          <Value>载入文件历史</Value>
+        </TranslationItem>
+        <TranslationItem Name="viewCommitToolStripMenuItem" Property="Text">
+          <Source>View commit</Source>
+          <Value>查看提交</Value>
+        </TranslationItem>
+      </translationItems>
+    </TranslationCategory>
+    <TranslationCategory Name="FormFixHome">
+      <translationItems>
+        <TranslationItem Name="$this" Property="Text">
+          <Source>Home</Source>
+          <Value>首页</Value>
+        </TranslationItem>
+        <TranslationItem Name="_gitGlobalConfigNotFound" Property="Text">
+          <Source>The environment variable HOME does not point to a directory that contains the global git config file:
+" {0} "
+
+Do you want Git Extensions to help locate the correct folder?</Source>
+          <Value>环境变量 HOME 不包含存在 git config文件的路径：
+“{0}”
+
+你想让Git Extensions来帮助你找到这样的文件夹吗？</Value>
+        </TranslationItem>
+        <TranslationItem Name="_gitGlobalConfigNotFoundCaption" Property="Text">
+          <Source>Global config</Source>
+          <Value>全局配置</Value>
+        </TranslationItem>
+        <TranslationItem Name="_gitconfigFoundHome" Property="Text">
+          <Source>Located .gitconfig in %HOME% ({0}). This setting has been chosen automatically.</Source>
+          <Value>.gitconfig 在 %HOME% ({0})。这个设置将被自动保存。 </Value>
+        </TranslationItem>
+        <TranslationItem Name="_gitconfigFoundHomedrive" Property="Text">
+          <Source>Located .gitconfig in %HOMEDRIVE%%HOMEPATH% ({0}). This setting has been chosen automatically.</Source>
+          <Value>.gitconfig 在 %HOMEDRIVE%%HOMEPATH% ({0})。这个设置将被自动保存。</Value>
+        </TranslationItem>
+        <TranslationItem Name="_gitconfigFoundPersonalFolder" Property="Text">
+          <Source>Located .gitconfig in personal folder ({0}). This setting has been chosen automatically.</Source>
+          <Value>.gitconfig 在用户文件夹 ({0})。这个设置将被自动保存。</Value>
+        </TranslationItem>
+        <TranslationItem Name="_gitconfigFoundUserprofile" Property="Text">
+          <Source>Located .gitconfig in %USERPROFILE% ({0}). This setting has been chosen automatically.</Source>
+          <Value>.gitconfig 在 %USERPROFILE% ({0})。这个设置将被自动保存。</Value>
+        </TranslationItem>
+        <TranslationItem Name="_homeNotAccessible" Property="Text">
+          <Source>The environment variable HOME points to a directory that is not accessible:
+"{0}"</Source>
+          <Value>环境变量 HOME 指向的以下目录无法访问：
+“{0}”</Value>
+        </TranslationItem>
+        <TranslationItem Name="_noHomeDirectorySpecified" Property="Text">
+          <Source>Please enter a HOME directory.</Source>
+          <Value>请输入 HOME 路径。</Value>
+        </TranslationItem>
+        <TranslationItem Name="defaultHome" Property="Text">
+          <Source>Use default for HOME</Source>
+          <Value>使用预设的HOME</Value>
+        </TranslationItem>
+        <TranslationItem Name="groupBox8" Property="Text">
+          <Source>Environment</Source>
+          <Value>环境</Value>
+        </TranslationItem>
+        <TranslationItem Name="label51" Property="Text">
+          <Source>The global config file located in the location stored environment variable %HOME%. By default %HOME% will be set 
+to %HOMEDRIVE%%HOMEPATH% if empty. Change the default behaviour only if you experience problems. </Source>
+          <Value>全局配置文件位于%HOME%的位置。默认设置下，如果%HOME%为空，%HOME%将被设置为%HOMEDRIVE%%HOMEPATH%。
+你应该只在遇到问题的时候才考虑改变默认设置。</Value>
+        </TranslationItem>
+        <TranslationItem Name="ok" Property="Text">
+          <Source>OK</Source>
+          <Value>确定</Value>
+        </TranslationItem>
+        <TranslationItem Name="otherHome" Property="Text">
+          <Source>Other</Source>
+          <Value>其他</Value>
+        </TranslationItem>
+        <TranslationItem Name="otherHomeBrowse" Property="Text">
+          <Source>Browse</Source>
+          <Value>浏览</Value>
+        </TranslationItem>
+        <TranslationItem Name="userprofileHome" Property="Text">
+          <Source>Set HOME to USERPROFILE</Source>
+          <Value>把USERPROFILE设为HOME</Value>
+        </TranslationItem>
+      </translationItems>
+    </TranslationCategory>
+    <TranslationCategory Name="FormFormatPatch">
+      <translationItems>
+        <TranslationItem Name="$this" Property="Text">
+          <Source>Format patch</Source>
+          <Value>格式补丁</Value>
+        </TranslationItem>
+        <TranslationItem Name="Browse" Property="Text">
+          <Source>Browse</Source>
+          <Value>浏览</Value>
+        </TranslationItem>
+        <TranslationItem Name="FormatPatch" Property="Text">
+          <Source>Create patch(es)</Source>
+          <Value>创建补丁文件</Value>
+        </TranslationItem>
+        <TranslationItem Name="SaveToDir" Property="Text">
+          <Source>Save patches in directory</Source>
+          <Value>保存补丁文件夹到目录</Value>
+        </TranslationItem>
+        <TranslationItem Name="SelectedBranch" Property="Text">
+          <Source>Branch</Source>
+          <Value>分支</Value>
+        </TranslationItem>
+        <TranslationItem Name="_currentBranchText" Property="Text">
+          <Source>Current branch:</Source>
+          <Value>当前分支：</Value>
+        </TranslationItem>
+        <TranslationItem Name="_noEmailEnteredText" Property="Text">
+          <Source>You need to enter an email address.</Source>
+          <Value>你需要输入电子邮件地址。</Value>
+        </TranslationItem>
+        <TranslationItem Name="_noGitMailConfigured" Property="Text">
+          <Source>There is no email address configured in the settings dialog.</Source>
+          <Value>配置对话框未配置电子邮件地址。</Value>
+        </TranslationItem>
+        <TranslationItem Name="_noOutputPathEnteredText" Property="Text">
+          <Source>You need to enter an output path.</Source>
+          <Value>你需要输入输出路径。</Value>
+        </TranslationItem>
+        <TranslationItem Name="_noSubjectEnteredText" Property="Text">
+          <Source>You need to enter a mail subject.</Source>
+          <Value>你需要输入邮件的标题信息。</Value>
+        </TranslationItem>
+        <TranslationItem Name="_patchResultCaption" Property="Text">
+          <Source>Patch result</Source>
+          <Value>补丁结果</Value>
+        </TranslationItem>
+        <TranslationItem Name="_sendMailResult" Property="Text">
+          <Source>Send to:</Source>
+          <Value>发送到：</Value>
+        </TranslationItem>
+        <TranslationItem Name="_sendMailResultFailed" Property="Text">
+          <Source>Failed to send mail.</Source>
+          <Value>发送电子邮件失败。</Value>
+        </TranslationItem>
+        <TranslationItem Name="_twoRevisionsNeededCaption" Property="Text">
+          <Source>Patch error</Source>
+          <Value>补丁错误</Value>
+        </TranslationItem>
+        <TranslationItem Name="_twoRevisionsNeededText" Property="Text">
+          <Source>You need to select two revisions</Source>
+          <Value>你需要选择两个修订版本</Value>
+        </TranslationItem>
+        <TranslationItem Name="_wrongSmtpSettingsText" Property="Text">
+          <Source>You need to enter a valid smtp in the settings dialog.</Source>
+          <Value>你需要在设置对话框输入一个有效的smtp。</Value>
+        </TranslationItem>
+        <TranslationItem Name="label1" Property="Text">
+          <Source>Subject</Source>
+          <Value>标题</Value>
+        </TranslationItem>
+        <TranslationItem Name="label2" Property="Text">
+          <Source>Body</Source>
+          <Value>内容</Value>
+        </TranslationItem>
+        <TranslationItem Name="label3" Property="Text">
+          <Source>To</Source>
+          <Value>到</Value>
+        </TranslationItem>
+        <TranslationItem Name="radioButton1" Property="Text">
+          <Source>Mail patches from</Source>
+          <Value>邮件补丁从</Value>
+        </TranslationItem>
+      </translationItems>
+    </TranslationCategory>
+    <TranslationCategory Name="FormGerritChangeSubmitted">
+      <translationItems>
+        <TranslationItem Name="$this" Property="Text">
+          <Source>Change Submitted</Source>
+          <Value>更改已提交</Value>
+        </TranslationItem>
+        <TranslationItem Name="btnClose" Property="Text">
+          <Source>Close</Source>
+          <Value>关闭</Value>
+        </TranslationItem>
+        <TranslationItem Name="labelSubmitted" Property="Text">
+          <Source>Your change has been submitted for review at the following location:</Source>
+          <Value>您的更改已在以下位置提交审查：</Value>
+        </TranslationItem>
+      </translationItems>
+    </TranslationCategory>
+    <TranslationCategory Name="FormGerritDownload">
+      <translationItems>
+        <TranslationItem Name="$this" Property="Text">
+          <Source>Download Gerrit Change</Source>
+          <Value>下载Gerrit更改</Value>
+        </TranslationItem>
+        <TranslationItem Name="AddRemote" Property="Text">
+          <Source>Manage remotes</Source>
+          <Value>管理远程</Value>
+        </TranslationItem>
+        <TranslationItem Name="Download" Property="Text">
+          <Source>&amp;Download</Source>
+          <Value>下载(&amp;D)</Value>
+        </TranslationItem>
+        <TranslationItem Name="_cannotGetChangeDetails" Property="Text">
+          <Source>Could not retrieve the change details</Source>
+          <Value>无法检索的变化细节</Value>
+        </TranslationItem>
+        <TranslationItem Name="_downloadCaption" Property="Text">
+          <Source>Download change {0}</Source>
+          <Value>下载更改{0}</Value>
+        </TranslationItem>
+        <TranslationItem Name="_downloadGerritChangeCaption" Property="Text">
+          <Source>Download Gerrit Change</Source>
+          <Value>下载Gerrit更改</Value>
+        </TranslationItem>
+        <TranslationItem Name="_selectChange" Property="Text">
+          <Source>Please enter a change</Source>
+          <Value>请输入一个更改</Value>
+        </TranslationItem>
+        <TranslationItem Name="_selectRemote" Property="Text">
+          <Source>Please select a remote repository</Source>
+          <Value>请选择一个远程档案库</Value>
+        </TranslationItem>
+        <TranslationItem Name="labelChange" Property="Text">
+          <Source>Change:</Source>
+          <Value>更改：</Value>
+        </TranslationItem>
+        <TranslationItem Name="labelEnterChangeIdOrNumber" Property="Text">
+          <Source>Enter the Change-Id or the number from the Gerrit URL</Source>
+          <Value>输入Change-Id或Gerrit URL 编号</Value>
+        </TranslationItem>
+        <TranslationItem Name="labelRemote" Property="Text">
+          <Source>Remote:</Source>
+          <Value>远程：</Value>
+        </TranslationItem>
+        <TranslationItem Name="labelTopicBranch" Property="Text">
+          <Source>Topic branch:</Source>
+          <Value>主题分支：</Value>
+        </TranslationItem>
+      </translationItems>
+    </TranslationCategory>
+    <TranslationCategory Name="FormGerritPublish">
+      <translationItems>
+        <TranslationItem Name="$this" Property="Text">
+          <Source>Publish Gerrit Change</Source>
+          <Value>发布Gerrit更改</Value>
+        </TranslationItem>
+        <TranslationItem Name="AddRemote" Property="Text">
+          <Source>Manage remotes</Source>
+          <Value>管理远程</Value>
+        </TranslationItem>
+        <TranslationItem Name="Publish" Property="Text">
+          <Source>&amp;Publish</Source>
+          <Value>发布(&amp;P)</Value>
+        </TranslationItem>
+        <TranslationItem Name="PublishDraft" Property="Text">
+          <Source>Submit review as draft</Source>
+          <Value>提交审阅草稿</Value>
+        </TranslationItem>
+        <TranslationItem Name="_publishCaption" Property="Text">
+          <Source>Publish change</Source>
+          <Value>发布更改</Value>
+        </TranslationItem>
+        <TranslationItem Name="_publishGerritChangeCaption" Property="Text">
+          <Source>Publish Gerrit Change</Source>
+          <Value>发布Gerrit更改</Value>
+        </TranslationItem>
+        <TranslationItem Name="_selectBranch" Property="Text">
+          <Source>Please enter a branch</Source>
+          <Value>请输入分支名称</Value>
+        </TranslationItem>
+        <TranslationItem Name="_selectRemote" Property="Text">
+          <Source>Please select a remote repository</Source>
+          <Value>请选择一个远程档案库</Value>
+        </TranslationItem>
+        <TranslationItem Name="labelBranch" Property="Text">
+          <Source>Branch:</Source>
+          <Value>分支：</Value>
+        </TranslationItem>
+        <TranslationItem Name="labelRemote" Property="Text">
+          <Source>Remote:</Source>
+          <Value>远程：</Value>
+        </TranslationItem>
+        <TranslationItem Name="labelTopic" Property="Text">
+          <Source>Topic:</Source>
+          <Value>主题：</Value>
+        </TranslationItem>
+      </translationItems>
+    </TranslationCategory>
+    <TranslationCategory Name="FormGitAttributes">
+      <translationItems>
+        <TranslationItem Name="$this" Property="Text">
+          <Source>Edit .gitattributes</Source>
+          <Value>编辑.gitattributes文件</Value>
+        </TranslationItem>
+        <TranslationItem Name="Save" Property="Text">
+          <Source>Save</Source>
+          <Value>保存</Value>
+        </TranslationItem>
+        <TranslationItem Name="_cannotAccessGitattributes" Property="Text">
+          <Source>Failed to save .gitattributes.
+Check if file is accessible.</Source>
+          <Value>无法保存 .gitattributes。
+检查该文件是否可读写。</Value>
+        </TranslationItem>
+        <TranslationItem Name="_cannotAccessGitattributesCaption" Property="Text">
+          <Source>Failed to save .gitattributes</Source>
+          <Value>无法保存 .gitattributes.</Value>
+        </TranslationItem>
+        <TranslationItem Name="_noWorkingDirCaption" Property="Text">
+          <Source>No working dir</Source>
+          <Value>无工作目录</Value>
+        </TranslationItem>
+        <TranslationItem Name="_saveFileQuestion" Property="Text">
+          <Source>Save changes to .gitattributes?</Source>
+          <Value>保存 .gitattributes？</Value>
+        </TranslationItem>
+        <TranslationItem Name="_saveFileQuestionCaption" Property="Text">
+          <Source>Save changes?</Source>
+          <Value>保存改变？</Value>
+        </TranslationItem>
+        <TranslationItem Name="label1" Property="Text">
+          <Source>Edit the git attributes
+Define attributes per path
+
+Examples
+Mark all jpg files as binary:
+*.jpg binary
+
+Mark sln files as binary:
+*.sln binary
+
+Mark single file as text:
+weirdchars.txt text
+
+For more information run
+command "git help gitattributes"
+</Source>
+          <Value>编辑git的属性
+按路径定义属性
+
+举例：
+标记所有jpg文件为二进制：
+*.jpg binary
+
+标记所有sln文件为二进制：
+*.sln binary
+
+标记单个文件为文本
+weirdchars.txt text
+
+更多信息请看git帮助 
+通过命令"git help gitattributes"
+</Value>
+        </TranslationItem>
+        <TranslationItem Name="noWorkingDir" Property="Text">
+          <Source>.gitattributes is only supported when there is a working dir.</Source>
+          <Value>.gitattributes 只在工作目录下支持。</Value>
+        </TranslationItem>
+      </translationItems>
+    </TranslationCategory>
+    <TranslationCategory Name="FormGitIgnore">
+      <translationItems>
+        <TranslationItem Name="$this" Property="Text">
+          <Source>Edit .gitignore</Source>
+          <Value>编辑 .gitignore 文件</Value>
+        </TranslationItem>
+        <TranslationItem Name="AddDefault" Property="Text">
+          <Source>Add default ignores</Source>
+          <Value>添加默认的忽略项</Value>
+        </TranslationItem>
+        <TranslationItem Name="AddPattern" Property="Text">
+          <Source>Add pattern</Source>
+          <Value>添加模板</Value>
+        </TranslationItem>
+        <TranslationItem Name="Save" Property="Text">
+          <Source>Save</Source>
+          <Value>保存</Value>
+        </TranslationItem>
+        <TranslationItem Name="_cannotAccessGitignore" Property="Text">
+          <Source>Failed to save .gitignore.
+Check if file is accessible.</Source>
+          <Value>无法保存 .gitignore。
+检查该文件是否可读写。</Value>
+        </TranslationItem>
+        <TranslationItem Name="_cannotAccessGitignoreCaption" Property="Text">
+          <Source>Failed to save .gitignore</Source>
+          <Value>无法保存 .gitignore</Value>
+        </TranslationItem>
+        <TranslationItem Name="_gitignoreOnlyInWorkingDirSupported" Property="Text">
+          <Source>.gitignore is only supported when there is a working dir.</Source>
+          <Value>.gitignore只在工作目录下支持。</Value>
+        </TranslationItem>
+        <TranslationItem Name="_gitignoreOnlyInWorkingDirSupportedCaption" Property="Text">
+          <Source>No working dir</Source>
+          <Value>无工作目录</Value>
+        </TranslationItem>
+        <TranslationItem Name="_saveFileQuestion" Property="Text">
+          <Source>Save changes to .gitignore?</Source>
+          <Value>保存 .gitignore？</Value>
+        </TranslationItem>
+        <TranslationItem Name="_saveFileQuestionCaption" Property="Text">
+          <Source>Save changes?</Source>
+          <Value>保存更改？</Value>
+        </TranslationItem>
+        <TranslationItem Name="label1" Property="Text">
+          <Source>Specify filepatterns you want git to ignore.
+
+Example:
+#ignore thumbnails created by windows
+Thumbs.db
+#Ignore files build by Visual Studio
+*.user
+*.aps
+*.pch
+*.vspscc
+*_i.c
+*_p.c
+*.ncb
+*.suo
+*.bak
+*.cache
+*.ilk
+*.log
+[Bb]in
+[Dd]ebug*/
+*.sbr
+obj/
+[Rr]elease*/
+_ReSharper*/</Source>
+          <Value>指定你想让git忽略的文件模板。
+
+举例
+#忽略windows生成的缩略图文件
+Thunbs.db
+#忽略Visual Studio生成时的产生的文件
+*.obj
+*.exe
+*.pdb
+*.user
+*.aps
+*.pch
+*.vspscc
+*_i.c
+*_p.c
+*.ncb
+*.suo
+*.tlb
+*.tlh
+*.bak
+*.cache
+*.ilk
+*.log
+[Bb]in
+[Dd]ebug*/
+*.lib
+*.sbr
+obj/
+[Rr]elease*/
+_ReSharper*/</Value>
+        </TranslationItem>
+        <TranslationItem Name="lnkGitIgnorePatterns" Property="Text">
+          <Source>More gitignore patterns</Source>
+          <Value>更多 gitignore 模板</Value>
+        </TranslationItem>
+      </translationItems>
+    </TranslationCategory>
+    <TranslationCategory Name="FormGitLog">
+      <translationItems>
+        <TranslationItem Name="$this" Property="Text">
+          <Source>Log</Source>
+          <Value>日志</Value>
+        </TranslationItem>
+        <TranslationItem Name="alwaysOnTopCheckBox" Property="Text">
+          <Source>Always on top</Source>
+          <Value>总是在前台</Value>
+        </TranslationItem>
+        <TranslationItem Name="tabPageCommandCache" Property="Text">
+          <Source>Command cache</Source>
+          <Value>命令缓存</Value>
+        </TranslationItem>
+        <TranslationItem Name="tabPageCommandLog" Property="Text">
+          <Source>Command log</Source>
+          <Value>命令日志</Value>
+        </TranslationItem>
+      </translationItems>
+    </TranslationCategory>
+    <TranslationCategory Name="FormGitReview">
+      <translationItems>
+        <TranslationItem Name="$this" Property="Text">
+          <Source>Edit .gitreview</Source>
+          <Value>编辑 .gitreview</Value>
+        </TranslationItem>
+        <TranslationItem Name="Save" Property="Text">
+          <Source>Save</Source>
+          <Value>保存</Value>
+        </TranslationItem>
+        <TranslationItem Name="_cannotAccessGitreview" Property="Text">
+          <Source>Failed to save .gitreview.
+Check if file is accessible.</Source>
+          <Value>无法保存 .gitreview。
+检查该文件是否可读写。</Value>
+        </TranslationItem>
+        <TranslationItem Name="_cannotAccessGitreviewCaption" Property="Text">
+          <Source>Failed to save .gitreview</Source>
+          <Value>无法保存 .gitreview</Value>
+        </TranslationItem>
+        <TranslationItem Name="_gitreviewOnlyInWorkingDirSupported" Property="Text">
+          <Source>.gitreview is only supported when there is a working dir.</Source>
+          <Value>.gitreview 只在工作目录下支持。</Value>
+        </TranslationItem>
+        <TranslationItem Name="_gitreviewOnlyInWorkingDirSupportedCaption" Property="Text">
+          <Source>No working dir</Source>
+          <Value>无工作目录</Value>
+        </TranslationItem>
+        <TranslationItem Name="_saveFileQuestion" Property="Text">
+          <Source>Save changes to .gitreview?</Source>
+          <Value>保存 .gitreview？</Value>
+        </TranslationItem>
+        <TranslationItem Name="_saveFileQuestionCaption" Property="Text">
+          <Source>Save changes?</Source>
+          <Value>保存更改？</Value>
+        </TranslationItem>
+        <TranslationItem Name="label1" Property="Text">
+          <Source>Provide the configuration for
+.gitreview to setup Gerrit.
+
+Example configuration:
+
+[gerrit]
+host=review.example.com
+port=29418
+project=department/project.git
+defaultbranch=master
+defaultremote=review
+defaultrebase=0</Source>
+          <Value>提供配置.gitreview示例
+来设置Gerrit。
+
+配置示例：
+
+[gerrit]
+host=review.example.com
+port=29418
+project=department/project.git
+defaultbranch=master
+defaultremote=review
+defaultrebase=0</Value>
+        </TranslationItem>
+        <TranslationItem Name="lnkGitReviewHelp" Property="Text">
+          <Source>GitHub page for git-review</Source>
+          <Value>GitHub 的git-review网页</Value>
+        </TranslationItem>
+      </translationItems>
+    </TranslationCategory>
+    <TranslationCategory Name="FormGoToCommit">
+      <translationItems>
+        <TranslationItem Name="$this" Property="Text">
+          <Source>Go to commit</Source>
+          <Value>进行提交</Value>
+        </TranslationItem>
+        <TranslationItem Name="goButton" Property="Text">
+          <Source>Go</Source>
+          <Value>进行</Value>
+        </TranslationItem>
+        <TranslationItem Name="groupBox1" Property="Text">
+          <Source>Help</Source>
+          <Value>帮助</Value>
+        </TranslationItem>
+        <TranslationItem Name="label1" Property="Text">
+          <Source>Commit expression:</Source>
+          <Value>提交表达式：</Value>
+        </TranslationItem>
+        <TranslationItem Name="label2" Property="Text">
+          <Source>Commit expression examples:
+- complete commit hash: e. g.: 8eab51fcb9c4538eb74c4dcd4c31ffd693ad25c9
+- partial commit hash (if unique): e. g.: 8eab51fcb9c453
+- tag name
+- branch name</Source>
+          <Value>提交表达的例子：
+- complete commit hash: e. g.: 8eab51fcb9c4538eb74c4dcd4c31ffd693ad25c9
+- partial commit hash (if unique): e. g.: 8eab51fcb9c453
+- tag name</Value>
+        </TranslationItem>
+        <TranslationItem Name="label3" Property="Text">
+          <Source>Go to tag:</Source>
+          <Value>到标签：</Value>
+        </TranslationItem>
+        <TranslationItem Name="label4" Property="Text">
+          <Source>Go to branch:</Source>
+          <Value>到分支：</Value>
+        </TranslationItem>
+        <TranslationItem Name="linkGitRevParse" Property="Text">
+          <Source>More see git-rev-parse</Source>
+          <Value>更多请看git-rev-parse</Value>
+        </TranslationItem>
+      </translationItems>
+    </TranslationCategory>
+    <TranslationCategory Name="FormGoToLine">
+      <translationItems>
+        <TranslationItem Name="$this" Property="Text">
+          <Source>Go to line</Source>
+          <Value>到行</Value>
+        </TranslationItem>
+        <TranslationItem Name="cancelBtn" Property="Text">
+          <Source>Cancel</Source>
+          <Value>取消</Value>
+        </TranslationItem>
+        <TranslationItem Name="lineLabel" Property="Text">
+          <Source>Line number</Source>
+          <Value>行</Value>
+        </TranslationItem>
+        <TranslationItem Name="okBtn" Property="Text">
+          <Source>OK</Source>
+          <Value>确定</Value>
+        </TranslationItem>
+      </translationItems>
+    </TranslationCategory>
+    <TranslationCategory Name="FormInit">
+      <translationItems>
+        <TranslationItem Name="$this" Property="Text">
+          <Source>Initialize new repository</Source>
+          <Value>初始化新的版本库</Value>
+        </TranslationItem>
+        <TranslationItem Name="Browse" Property="Text">
+          <Source>Browse</Source>
+          <Value>浏览</Value>
+        </TranslationItem>
+        <TranslationItem Name="Central" Property="Text">
+          <Source>Central repository, no working dir  (--bare --shared=all)</Source>
+          <Value>中央资料库，没有工作目录 (--bare --shared=all)
+</Value>
+        </TranslationItem>
+        <TranslationItem Name="Init" Property="Text">
+          <Source>Initialize</Source>
+          <Value>初始化</Value>
+        </TranslationItem>
+        <TranslationItem Name="Personal" Property="Text">
+          <Source>Personal repository</Source>
+          <Value>个人档案库</Value>
+        </TranslationItem>
+        <TranslationItem Name="_chooseDirectory" Property="Text">
+          <Source>Please choose a directory.</Source>
+          <Value>请选择一个目录。</Value>
+        </TranslationItem>
+        <TranslationItem Name="_chooseDirectoryCaption" Property="Text">
+          <Source>Choose directory</Source>
+          <Value>选择目录</Value>
+        </TranslationItem>
+        <TranslationItem Name="_chooseDirectoryNotFile" Property="Text">
+          <Source>Cannot initialize a new repository on a file.
+Please choose a directory.</Source>
+          <Value>不能初始化一个新的档案库。请选择一个目录。</Value>
+        </TranslationItem>
+        <TranslationItem Name="_chooseDirectoryNotFileCaption" Property="Text">
+          <Source>Error</Source>
+          <Value>错误</Value>
+        </TranslationItem>
+        <TranslationItem Name="_initMsgBoxCaption" Property="Text">
+          <Source>Initialize new repository</Source>
+          <Value>初始化新的版本库</Value>
+        </TranslationItem>
+        <TranslationItem Name="groupBox1" Property="Text">
+          <Source>Repository type</Source>
+          <Value>档案库类型</Value>
+        </TranslationItem>
+        <TranslationItem Name="label1" Property="Text">
+          <Source>Directory</Source>
+          <Value>目录</Value>
+        </TranslationItem>
+      </translationItems>
+    </TranslationCategory>
+    <TranslationCategory Name="FormMailMap">
+      <translationItems>
+        <TranslationItem Name="$this" Property="Text">
+          <Source>Edit .mailmap</Source>
+          <Value>编辑.mailmap文件</Value>
+        </TranslationItem>
+        <TranslationItem Name="Save" Property="Text">
+          <Source>Save</Source>
+          <Value>保存</Value>
+        </TranslationItem>
+        <TranslationItem Name="_cannotAccessMailmap" Property="Text">
+          <Source>Failed to save .mailmap.
+Check if file is accessible.</Source>
+          <Value>无法保存 .mailmap。
+检查该文件是否可读写。</Value>
+        </TranslationItem>
+        <TranslationItem Name="_cannotAccessMailmapCaption" Property="Text">
+          <Source>Failed to save .mailmap</Source>
+          <Value>无法保存 .mailmap</Value>
+        </TranslationItem>
+        <TranslationItem Name="_mailmapOnlyInWorkingDirSupported" Property="Text">
+          <Source>.mailmap is only supported when there is a working dir.</Source>
+          <Value>.mailmap 只在工作目录下支持。</Value>
+        </TranslationItem>
+        <TranslationItem Name="_mailmapOnlyInWorkingDirSupportedCaption" Property="Text">
+          <Source>No working dir</Source>
+          <Value>无工作目录</Value>
+        </TranslationItem>
+        <TranslationItem Name="_saveFileQuestion" Property="Text">
+          <Source>Save changes to .mailmap?</Source>
+          <Value>保存 .mailmap？</Value>
+        </TranslationItem>
+        <TranslationItem Name="_saveFileQuestionCaption" Property="Text">
+          <Source>Save changes?</Source>
+          <Value>保存更改？</Value>
+        </TranslationItem>
+        <TranslationItem Name="label1" Property="Text">
+          <Source>Edit the mailmap.
+This file is meant to correct usernames.
+
+Example:
+Henk Westhuis &lt;Henk@.(none)&gt;
+Henk Westhuis &lt;henk_westhuis@hotmail.com&gt;
+
+For more information run
+command "git help shortlog"</Source>
+          <Value>编辑mailmap文件。
+此文件用来给改正用户名。
+
+例如：
+Henk Westhuis &lt;Henk@.(none)&gt;
+Henk Westhuis &lt;henk_westhuis@hotmail.com&gt;</Value>
+        </TranslationItem>
+      </translationItems>
+    </TranslationCategory>
+    <TranslationCategory Name="FormMergeBranch">
+      <translationItems>
+        <TranslationItem Name="$this" Property="Text">
+          <Source>Merge branches</Source>
+          <Value>合并分行</Value>
+        </TranslationItem>
+        <TranslationItem Name="Currentbranch" Property="Text">
+          <Source>Current branch</Source>
+          <Value>当前分支</Value>
+        </TranslationItem>
+        <TranslationItem Name="NonDefaultMergeStrategy" Property="Text">
+          <Source>Use non-default merge strategy</Source>
+          <Value>使用非默认的合并策略</Value>
+        </TranslationItem>
+        <TranslationItem Name="Ok" Property="Text">
+          <Source>&amp;Merge</Source>
+          <Value>合并(&amp;M)</Value>
+        </TranslationItem>
+        <TranslationItem Name="_strategyTooltipText" Property="Text">
+          <Source>resolve 
+This can only resolve two heads (i.e. the current branch and another branch you pulled from) using a 3-way merge algorithm.
+It tries to carefully detect criss-cross merge ambiguities and is considered generally safe and fast. 
+
+recursive 
+This can only resolve two heads using a 3-way merge algorithm. When there is more than one common ancestor that can be 
+used for 3-way merge, it creates a merged tree of the common ancestors and uses that as the reference tree for the 3-way
+merge. Additionally this can detect and handle merges involving renames. This is the default merge strategy when pulling or 
+merging one branch. 
+
+octopus 
+This resolves cases with more than two heads, but refuses to do a complex merge that needs manual resolution. It is 
+primarily meant to be used for bundling topic branch heads together. This is the default merge strategy when pulling or 
+merging more than one branch. 
+
+ours 
+This resolves any number of heads, but the resulting tree of the merge is always that of the current branch head, effectively 
+ignoring all changes from all other branches. It is meant to be used to supersede old development history of side branches.
+
+subtree 
+This is a modified recursive strategy. When merging trees A and B, if B corresponds to a subtree of A, B is first adjusted to 
+match the tree structure of A, instead of reading the trees at the same level. This adjustment is also done to the common 
+ancestor tree. </Source>
+          <Value>解析（resolve）
+使用三向合并算法，只能解决两头合并（比如当前分支和你“拉”操作的源分支）。
+此策略会小心的检测出交叉合并的二义性，总体来说是安全且快速的。
+
+递归（recursive）
+使用三向合并算法，只能解决两头合并。当两个分支至少有一个公共祖先能够使用三向合并的时候，此策略会为所有公共祖先建立一个合并树并且把这棵树当做三向合并的引用树。除此以外，此策略还可以检测和处理重命名的的合并。此策略是“拉”操作和合并单个分支的默认策略。
+
+章鱼（octopus）
+此策略可以解决大于两头的合并，但是会拒绝需要手动解析的复杂合并。主要的作用是把几个主要的功用分支绑在一起。此策略是“拉”操作和合并多个分支的默认策略。
+
+排外（ours）
+此策略可以解决任意头合并，但是在合并的结果树中总是保持当前分支的头，对于忽略一切其他分支的改变的情况来说极其有效。此策略可以用来接替旧的开发历史中的副分支。
+
+子树（subtree）
+此策略是修改的递归策略。当合并A树和B树时，如果B树对应A的一个子树，B首先会被调整到设和A树结构的位置，而不是进行同级别的对比。这种调整也会应用在公共祖先树上。</Value>
+        </TranslationItem>
+        <TranslationItem Name="advanced" Property="Text">
+          <Source>Show advanced options</Source>
+          <Value>显示高级选项</Value>
+        </TranslationItem>
+        <TranslationItem Name="fastForward" Property="Text">
+          <Source>Keep a single branch line if possible (fast forward)</Source>
+          <Value>如果可能的话，建立一个单一分支线(快进)</Value>
+        </TranslationItem>
+        <TranslationItem Name="groupBox1" Property="Text">
+          <Source>Merge</Source>
+          <Value>合并</Value>
+        </TranslationItem>
+        <TranslationItem Name="label1" Property="Text">
+          <Source>Merge branch into current branch</Source>
+          <Value>把当前分支和另一分支合并</Value>
+        </TranslationItem>
+        <TranslationItem Name="label2" Property="Text">
+          <Source>Merge with</Source>
+          <Value>和...合并</Value>
+        </TranslationItem>
+        <TranslationItem Name="noCommit" Property="Text">
+          <Source>Do not commit</Source>
+          <Value>不提交</Value>
+        </TranslationItem>
+        <TranslationItem Name="noFastForward" Property="Text">
+          <Source>Always create a new merge commit</Source>
+          <Value>总是建立一个新的合并提交(merge commit)</Value>
+        </TranslationItem>
+        <TranslationItem Name="squash" Property="Text">
+          <Source>Squash commits</Source>
+          <Value>Squash提交</Value>
+        </TranslationItem>
+        <TranslationItem Name="strategyHelp" Property="Text">
+          <Source>Help</Source>
+          <Value>帮助</Value>
+        </TranslationItem>
+      </translationItems>
+    </TranslationCategory>
+    <TranslationCategory Name="FormModifiedDeletedCreated">
+      <translationItems>
+        <TranslationItem Name="$this" Property="Text">
+          <Source>Solve mergeconflict</Source>
+          <Value>解决合并冲突</Value>
+        </TranslationItem>
+        <TranslationItem Name="Abort" Property="Text">
+          <Source>Abort</Source>
+          <Value>终止</Value>
+        </TranslationItem>
+      </translationItems>
+    </TranslationCategory>
+    <TranslationCategory Name="FormOpenDirectory">
+      <translationItems>
+        <TranslationItem Name="$this" Property="Text">
+          <Source>Open local repository</Source>
+          <Value>开启档案库</Value>
+        </TranslationItem>
+        <TranslationItem Name="Load" Property="Text">
+          <Source>Open</Source>
+          <Value>打开</Value>
+        </TranslationItem>
+        <TranslationItem Name="_warningOpenFailed" Property="Text">
+          <Source>Directory does not exist.</Source>
+          <Value>目录不存在。</Value>
+        </TranslationItem>
+        <TranslationItem Name="_warningOpenFailedCaption" Property="Text">
+          <Source>Error</Source>
+          <Value>错误</Value>
+        </TranslationItem>
+        <TranslationItem Name="label1" Property="Text">
+          <Source>Directory</Source>
+          <Value>目录</Value>
+        </TranslationItem>
+      </translationItems>
+    </TranslationCategory>
+    <TranslationCategory Name="FormPluginInformation">
+      <translationItems>
+        <TranslationItem Name="$this" Property="Text">
+          <Source>Gerrit Plugin</Source>
+          <Value>Gerrit 插件</Value>
+        </TranslationItem>
+        <TranslationItem Name="btnClose" Property="Text">
+          <Source>Close</Source>
+          <Value>关闭</Value>
+        </TranslationItem>
+        <TranslationItem Name="informationLabel" Property="Text" type="unfinished">
+          <Source>The Gerrit plugin for GitExtensions provides integration with Gerrit for GitExtensions. This plugin has been based on the git-review tool.
+
+To enable Gerrit support for a repository, a .gitreview file must be created. This can be done through the Repository | Edit .gitreview menu option. See the link below for more information on the .gitreview file and the git-review tool.</Source>
+          <Value>Gerrit插件可GitExtensions的提供Gerrit操作。这个插件源自git-review命令。
+
+要使档案库启用Gerrit支持，.gitreview文件必须被创建。这是可以通过菜单“档案库|编辑.gitreview”选项。更多关于.gitreview文件和git-review信息，请参阅下面的链接。</Value>
+        </TranslationItem>
+      </translationItems>
+    </TranslationCategory>
+    <TranslationCategory Name="FormPull">
+      <translationItems>
+        <TranslationItem Name="$this" Property="Text">
+          <Source>Pull</Source>
+          <Value>拉取</Value>
+        </TranslationItem>
+        <TranslationItem Name="AddRemote" Property="Text">
+          <Source>Manage</Source>
+          <Value>管理远程</Value>
+        </TranslationItem>
+        <TranslationItem Name="AllTags" Property="Text">
+          <Source>Fetch all tags</Source>
+          <Value>获取所有标签</Value>
+        </TranslationItem>
+        <TranslationItem Name="AutoStash" Property="Text">
+          <Source>Auto stash</Source>
+          <Value>自动缓冲</Value>
+        </TranslationItem>
+        <TranslationItem Name="Fetch" Property="Text">
+          <Source>Do not merge, only &amp;fetch remote changes</Source>
+          <Value>不合并，只获取远程分支</Value>
+        </TranslationItem>
+        <TranslationItem Name="Merge" Property="Text">
+          <Source>&amp;Merge remote branch into current branch</Source>
+          <Value>远程分支合并到当前分支(&amp;M)</Value>
+        </TranslationItem>
+        <TranslationItem Name="Mergetool" Property="Text">
+          <Source>Solve conflicts</Source>
+          <Value>解决冲突</Value>
+        </TranslationItem>
+        <TranslationItem Name="NoTags" Property="Text">
+          <Source>Fetch no tag</Source>
+          <Value>不获取标签</Value>
+        </TranslationItem>
+        <TranslationItem Name="Pull" Property="Text">
+          <Source>&amp;Pull</Source>
+          <Value>拉取(&amp;P)</Value>
+        </TranslationItem>
+        <TranslationItem Name="PullFromRemote" Property="Text">
+          <Source>Remote</Source>
+          <Value>远程</Value>
+        </TranslationItem>
+        <TranslationItem Name="PullFromUrl" Property="Text">
+          <Source>Url</Source>
+          <Value>Url地址</Value>
+        </TranslationItem>
+        <TranslationItem Name="ReachableTags" Property="Text">
+          <Source>Follow tagopt, if not specified, fetch tags reachable from remote HEAD</Source>
+          <Value>按照tagopt，如果不指定 将从远程HEAD获取标签</Value>
+        </TranslationItem>
+        <TranslationItem Name="Rebase" Property="Text">
+          <Source>&amp;Rebase current branch on top of remote branch, creates linear history (use with caution)</Source>
+          <Value>衍合(Rebase)远程分支到当前分支，创建线性历史记录。
+建议使用时选择一个远程分支。 （谨慎使用）(&amp;R)</Value>
+        </TranslationItem>
+        <TranslationItem Name="Stash" Property="Text">
+          <Source>Stash changes</Source>
+          <Value>缓冲更改</Value>
+        </TranslationItem>
+        <TranslationItem Name="_allMergeConflictSolvedQuestion" Property="Text">
+          <Source>Are all merge conflicts solved? Do you want to commit?</Source>
+          <Value>所有的合并冲突都解决了么？要不要提交？</Value>
+        </TranslationItem>
+        <TranslationItem Name="_allMergeConflictSolvedQuestionCaption" Property="Text">
+          <Source>Conflicts solved</Source>
+          <Value>冲突解决了</Value>
+        </TranslationItem>
+        <TranslationItem Name="_applyShashedItemsAgain" Property="Text">
+          <Source>Apply stashed items to working dir again?</Source>
+          <Value>要把缓冲区的对象再次应用到工作目录吗？</Value>
+        </TranslationItem>
+        <TranslationItem Name="_applyShashedItemsAgainCaption" Property="Text">
+          <Source>Auto stash</Source>
+          <Value>自动缓冲</Value>
+        </TranslationItem>
+        <TranslationItem Name="_areYouSureYouWantToRebaseMerge" Property="Text">
+          <Source>The current commit is a merge.
+Are you sure you want to rebase this merge?</Source>
+          <Value>当前提交合并。
+你确定要rebase这个合并？</Value>
+        </TranslationItem>
+        <TranslationItem Name="_areYouSureYouWantToRebaseMergeCaption" Property="Text">
+          <Source>Rebase merge commit?</Source>
+          <Value>rebase合并提交？</Value>
+        </TranslationItem>
+        <TranslationItem Name="_dontShowAgain" Property="Text">
+          <Source>Don't show me this message again.</Source>
+          <Value>不要再显示这个提示</Value>
+        </TranslationItem>
+        <TranslationItem Name="_fetchAllBranchesCanOnlyWithFetch" Property="Text">
+          <Source>You can only fetch all remote branches (*) without merge or rebase.
+If you want to fetch all remote branches, choose fetch.
+If you want to fetch and merge a branch, choose a specific branch.</Source>
+          <Value>如果不使用合并(merge)或者衍合(rebase)，你只能把整个远程分支 (*)都提取过来。如果你想获取所有远程分支，那就选择提取。如果你想获取和合并某一个分支，那就选择这个特定的分支。</Value>
+        </TranslationItem>
+        <TranslationItem Name="_noRemoteBranch" Property="Text" type="unfinished">
+          <Source>You didn't specify a remote branch</Source>
+          <Value>你未指定远程分支</Value>
+        </TranslationItem>
+        <TranslationItem Name="_noRemoteBranchButtons" Property="Text" type="unfinished">
+          <Source>Pull from {0}|Cancel</Source>
+          <Value>从 {0} 拉取|取消</Value>
+        </TranslationItem>
+        <TranslationItem Name="_noRemoteBranchCaption" Property="Text" type="unfinished">
+          <Source>Remote branch not specified</Source>
+          <Value>远程分支未指定</Value>
+        </TranslationItem>
+        <TranslationItem Name="_noRemoteBranchForFetchButtons" Property="Text" type="unfinished">
+          <Source>Fetch from {0}|Cancel</Source>
+          <Value>从 {0} 获取|取消</Value>
+        </TranslationItem>
+        <TranslationItem Name="_noRemoteBranchForFetchMainInstruction" Property="Text" type="unfinished">
+          <Source>You asked to fetch from the remote '{0}',
+but did not specify a remote branch.
+Because this is not the current branch, you must specify a remote branch.</Source>
+          <Value>你请求获取远程 “{0}”，
+但没有指定远程分支。
+因为这不是当前分支，你必须指定远程分支。</Value>
+        </TranslationItem>
+        <TranslationItem Name="_noRemoteBranchMainInstruction" Property="Text" type="unfinished">
+          <Source>You asked to pull from the remote '{0}',
+but did not specify a remote branch.
+Because this is not the default configured remote for your local branch,
+you must specify a remote branch.</Source>
+          <Value>你请求拉取远程'{0}'，
+但没有指定远程分支。
+因为默认配置远程分支不是本地分行，
+你必须指定一个远程分支。</Value>
+        </TranslationItem>
+        <TranslationItem Name="_notOnBranch" Property="Text">
+          <Source>You cannot "pull" when git head detached.
+
+Do you want to continue?</Source>
+          <Value>git HEAD已经变化了，你不能拉取。
+
+你要继续吗？</Value>
+        </TranslationItem>
+        <TranslationItem Name="_notOnBranchButtons" Property="Text">
+          <Source>Checkout branch|Continue</Source>
+          <Value>登出分支|继续</Value>
+        </TranslationItem>
+        <TranslationItem Name="_notOnBranchCaption" Property="Text">
+          <Source>Not on a branch</Source>
+          <Value>不在一个分支。</Value>
+        </TranslationItem>
+        <TranslationItem Name="_notOnBranchMainInstruction" Property="Text">
+          <Source>You are not working on a branch</Source>
+          <Value>你不在这个分支上</Value>
+        </TranslationItem>
+        <TranslationItem Name="_pruneBranchesBranch" Property="Text">
+          <Source>Do you want deletes all stale remote-tracking branches?</Source>
+          <Value>你想删除所有过时的远程跟踪分支？</Value>
+        </TranslationItem>
+        <TranslationItem Name="_pruneBranchesButtons" Property="Text">
+          <Source>Deletes stale branches|Cancel</Source>
+          <Value>删除过时分支|取消</Value>
+        </TranslationItem>
+        <TranslationItem Name="_pruneBranchesCaption" Property="Text">
+          <Source>Pull was rejected</Source>
+          <Value>拉取被拒绝了</Value>
+        </TranslationItem>
+        <TranslationItem Name="_pruneBranchesMainInstruction" Property="Text">
+          <Source>Remote branch no longer exist</Source>
+          <Value>远程分支不存在</Value>
+        </TranslationItem>
+        <TranslationItem Name="_pruneFromCaption" Property="Text">
+          <Source>Prune remote branches from {0}</Source>
+          <Value>修剪远程分支从{0}</Value>
+        </TranslationItem>
+        <TranslationItem Name="_questionInitSubmodules" Property="Text">
+          <Source>The pulled has submodules configured.
+Do you want to initialize the submodules?
+This will initialize and update all submodules recursive.</Source>
+          <Value>拉取子模块的配置已存在。
+你要初始化的子模块？
+这将初始化和更新所有子模块。</Value>
+        </TranslationItem>
+        <TranslationItem Name="_questionInitSubmodulesCaption" Property="Text">
+          <Source>Submodules</Source>
+          <Value>子模块</Value>
+        </TranslationItem>
+        <TranslationItem Name="_selectRemoteRepository" Property="Text">
+          <Source>Please select a remote repository</Source>
+          <Value>请选择一个远程档案库</Value>
+        </TranslationItem>
+        <TranslationItem Name="_selectSourceDirectory" Property="Text">
+          <Source>Please select a source directory</Source>
+          <Value>请选择源目录</Value>
+        </TranslationItem>
+        <TranslationItem Name="groupBox1" Property="Text">
+          <Source>Merge options</Source>
+          <Value>合并选项</Value>
+        </TranslationItem>
+        <TranslationItem Name="groupBox2" Property="Text">
+          <Source>Pull from</Source>
+          <Value>从这里拉取</Value>
+        </TranslationItem>
+        <TranslationItem Name="groupBox3" Property="Text">
+          <Source>Branch</Source>
+          <Value>分支</Value>
+        </TranslationItem>
+        <TranslationItem Name="groupBox4" Property="Text">
+          <Source>Tag options</Source>
+          <Value>标签选项</Value>
+        </TranslationItem>
+        <TranslationItem Name="label1" Property="Text">
+          <Source>Local branch</Source>
+          <Value>本地分支</Value>
+        </TranslationItem>
+        <TranslationItem Name="label2" Property="Text">
+          <Source>Remote branch</Source>
+          <Value>远程分支</Value>
+        </TranslationItem>
+      </translationItems>
+    </TranslationCategory>
+    <TranslationCategory Name="FormPush">
+      <translationItems>
+        <TranslationItem Name="$this" Property="Text">
+          <Source>Push</Source>
+          <Value>推送</Value>
+        </TranslationItem>
+        <TranslationItem Name="AddRemote" Property="Text">
+          <Source>Manage remotes</Source>
+          <Value>管理远程</Value>
+        </TranslationItem>
+        <TranslationItem Name="BranchTab" Property="Text">
+          <Source>Push branches</Source>
+          <Value>推送分支</Value>
+        </TranslationItem>
+        <TranslationItem Name="DeleteColumn" Property="HeaderText">
+          <Source>Delete Remote Branch</Source>
+          <Value>删除远程分支</Value>
+        </TranslationItem>
+        <TranslationItem Name="ForceColumn" Property="HeaderText">
+          <Source>Push (Force Rewind)</Source>
+          <Value>推送(强制rewind)</Value>
+        </TranslationItem>
+        <TranslationItem Name="ForcePushBranches" Property="Text">
+          <Source>&amp;Force Push</Source>
+          <Value>强制推送(&amp;F)</Value>
+        </TranslationItem>
+        <TranslationItem Name="ForcePushTags" Property="Text">
+          <Source>&amp;Force Push</Source>
+          <Value>强制推送(&amp;F)</Value>
+        </TranslationItem>
+        <TranslationItem Name="LoadSSHKey" Property="Text">
+          <Source>Load SSH key</Source>
+          <Value>载入SSH密钥</Value>
+        </TranslationItem>
+        <TranslationItem Name="LocalColumn" Property="HeaderText">
+          <Source>Local Branch</Source>
+          <Value>本地分支</Value>
+        </TranslationItem>
+        <TranslationItem Name="MultipleBranchTab" Property="Text">
+          <Source>Push multiple branches</Source>
+          <Value>推送多个分支</Value>
+        </TranslationItem>
+        <TranslationItem Name="NewColumn" Property="HeaderText">
+          <Source>New at Remote</Source>
+          <Value>在远程创建</Value>
+        </TranslationItem>
+        <TranslationItem Name="Pull" Property="Text">
+          <Source>Pull</Source>
+          <Value>拉取</Value>
+        </TranslationItem>
+        <TranslationItem Name="Push" Property="Text">
+          <Source>&amp;Push</Source>
+          <Value>推送(&amp;P)</Value>
+        </TranslationItem>
+        <TranslationItem Name="PushColumn" Property="HeaderText">
+          <Source>Push</Source>
+          <Value>推送</Value>
+        </TranslationItem>
+        <TranslationItem Name="PushToRemote" Property="Text">
+          <Source>Remote</Source>
+          <Value>远程</Value>
+        </TranslationItem>
+        <TranslationItem Name="PushToUrl" Property="Text">
+          <Source>Url</Source>
+          <Value>Url地址</Value>
+        </TranslationItem>
+        <TranslationItem Name="RemoteColumn" Property="HeaderText">
+          <Source>Remote Branch</Source>
+          <Value>远程分支</Value>
+        </TranslationItem>
+        <TranslationItem Name="ReplaceTrackingReference" Property="Text">
+          <Source>Replace tracking reference</Source>
+          <Value>替换跟踪参考</Value>
+        </TranslationItem>
+        <TranslationItem Name="ShowOptions" Property="Text">
+          <Source>Show options</Source>
+          <Value>显示选项</Value>
+        </TranslationItem>
+        <TranslationItem Name="TagTab" Property="Text">
+          <Source>Push tags</Source>
+          <Value>推送标签</Value>
+        </TranslationItem>
+        <TranslationItem Name="_branchNewForRemote" Property="Text">
+          <Source>The branch you are about to push seems to be a new branch for the remote.
+Are you sure you want to push this branch?</Source>
+          <Value>您将要推送的这个分支对于远程端来说似乎是个新的分支。
+您确认要推动这个分支么</Value>
+        </TranslationItem>
+        <TranslationItem Name="_createPullRequestCB" Property="Text">
+          <Source>Create pull request after push</Source>
+          <Value>推送后创建拉取请求</Value>
+        </TranslationItem>
+        <TranslationItem Name="_dontShowAgain" Property="Text">
+          <Source>Remember my decision.</Source>
+          <Value>记住我的决定。</Value>
+        </TranslationItem>
+        <TranslationItem Name="_no" Property="Text">
+          <Source>No</Source>
+          <Value>不</Value>
+        </TranslationItem>
+        <TranslationItem Name="_pullActionFetch" Property="Text">
+          <Source>fetch</Source>
+          <Value>获取</Value>
+        </TranslationItem>
+        <TranslationItem Name="_pullActionMerge" Property="Text">
+          <Source>merge</Source>
+          <Value>合并</Value>
+        </TranslationItem>
+        <TranslationItem Name="_pullActionNone" Property="Text">
+          <Source>none</Source>
+          <Value>无</Value>
+        </TranslationItem>
+        <TranslationItem Name="_pullActionRebase" Property="Text">
+          <Source>rebase</Source>
+          <Value>衍合</Value>
+        </TranslationItem>
+        <TranslationItem Name="_pullRepository" Property="Text">
+          <Source>The push was rejected because the tip of your current branch is behind its remote counterpart. Merge the remote changes before pushing again.</Source>
+          <Value>推送被拒绝，因为当前分支已落后与远程分支的，与远程分支合并后再进行推送。</Value>
+        </TranslationItem>
+        <TranslationItem Name="_pullRepositoryButtons" Property="Text">
+          <Source>Pull with last pull action ({0})|Pull with rebase|Pull with merge|Force push|Cancel</Source>
+          <Value>拉取上次的拉取操作（{0}）|衍合拉取|合并拉取|强制推送|取消</Value>
+        </TranslationItem>
+        <TranslationItem Name="_pullRepositoryCaption" Property="Text">
+          <Source>Push was rejected from "{0}"</Source>
+          <Value>推送被 “{0}” 拒绝</Value>
+        </TranslationItem>
+        <TranslationItem Name="_pullRepositoryMainInstruction" Property="Text">
+          <Source>Pull latest changes from remote repository</Source>
+          <Value>从远程档案库拉取近期更新</Value>
+        </TranslationItem>
+        <TranslationItem Name="_pushCaption" Property="Text">
+          <Source>Push</Source>
+          <Value>推送</Value>
+        </TranslationItem>
+        <TranslationItem Name="_pushToCaption" Property="Text">
+          <Source>Push to {0}</Source>
+          <Value>推送到{0}</Value>
+        </TranslationItem>
+        <TranslationItem Name="_selectDestinationDirectory" Property="Text">
+          <Source>Please select a destination directory</Source>
+          <Value>请选择一个目的目录</Value>
+        </TranslationItem>
+        <TranslationItem Name="_selectRemote" Property="Text">
+          <Source>Please select a remote repository</Source>
+          <Value>请选择一个远程档案库</Value>
+        </TranslationItem>
+        <TranslationItem Name="_selectTag" Property="Text">
+          <Source>You need to select a tag to push or select "Push all tags".</Source>
+          <Value>您需要选择一个标签来推送，或者您可以选择“推送所有标签。”</Value>
+        </TranslationItem>
+        <TranslationItem Name="_updateTrackingReference" Property="Text">
+          <Source>The branch {0} does not have a tracking reference. Do you want to add a tracking reference to {1}?</Source>
+          <Value>分支 {0} 无跟踪参考， 你要添加其与 {1} 的跟踪参考吗？</Value>
+        </TranslationItem>
+        <TranslationItem Name="_yes" Property="Text">
+          <Source>Yes</Source>
+          <Value>是</Value>
+        </TranslationItem>
+        <TranslationItem Name="groupBox1" Property="Text">
+          <Source>Branch</Source>
+          <Value>分支</Value>
+        </TranslationItem>
+        <TranslationItem Name="groupBox2" Property="Text">
+          <Source>Push to</Source>
+          <Value>推送到</Value>
+        </TranslationItem>
+        <TranslationItem Name="groupBox3" Property="Text">
+          <Source>Tag</Source>
+          <Value>标签</Value>
+        </TranslationItem>
+        <TranslationItem Name="groupBox4" Property="Text">
+          <Source>Select Branches to Push</Source>
+          <Value>选择要推送的分支</Value>
+        </TranslationItem>
+        <TranslationItem Name="label1" Property="Text">
+          <Source>Tag to push</Source>
+          <Value>要推送的标签</Value>
+        </TranslationItem>
+        <TranslationItem Name="label2" Property="Text">
+          <Source>Recursive submodules</Source>
+          <Value>递归子模块</Value>
+        </TranslationItem>
+        <TranslationItem Name="labelFrom" Property="Text">
+          <Source>Branch to push</Source>
+          <Value>要推送的分支</Value>
+        </TranslationItem>
+        <TranslationItem Name="labelTo" Property="Text">
+          <Source>to</Source>
+          <Value>到</Value>
+        </TranslationItem>
+        <TranslationItem Name="PushAllBranches" Property="Text" type="obsolete">
+          <Source>Push &amp;all branches</Source>
+          <Value>推送所有分支</Value>
+        </TranslationItem>
+        <TranslationItem Name="PushAllTags" Property="Text" type="obsolete">
+          <Source>Push &amp;all tags</Source>
+          <Value>推送所有标签</Value>
+        </TranslationItem>
+        <TranslationItem Name="BranchTab" Property="ToolTipText" type="obsolete">
+          <Source>Push branches and commits to remote repository.</Source>
+          <Value>推送分支然后提交到远程档案库</Value>
+        </TranslationItem>
+        <TranslationItem Name="TagTab" Property="ToolTipText" type="obsolete">
+          <Source>Push tags to remote repository</Source>
+          <Value>推送标签到远程档案库</Value>
+        </TranslationItem>
+      </translationItems>
+    </TranslationCategory>
+    <TranslationCategory Name="FormPuttyError">
+      <translationItems>
+        <TranslationItem Name="$this" Property="Text">
+          <Source>Authentication error</Source>
+          <Value>验证错误</Value>
+        </TranslationItem>
+        <TranslationItem Name="Cancel" Property="Text">
+          <Source>Cancel</Source>
+          <Value>取消</Value>
+        </TranslationItem>
+        <TranslationItem Name="LoadSSHKey" Property="Text">
+          <Source>Load SSH key</Source>
+          <Value>载入SSH密钥</Value>
+        </TranslationItem>
+        <TranslationItem Name="Retry" Property="Text">
+          <Source>Retry</Source>
+          <Value>重试</Value>
+        </TranslationItem>
+        <TranslationItem Name="lblMustAuthenticate" Property="Text">
+          <Source>You must authenticate to run this command.</Source>
+          <Value>您必须验证运行此命令。</Value>
+        </TranslationItem>
+        <TranslationItem Name="lblPleaseLoadKey" Property="Text">
+          <Source>Please load your SSH private key</Source>
+          <Value>请加载SSH私匙</Value>
+        </TranslationItem>
+      </translationItems>
+    </TranslationCategory>
+    <TranslationCategory Name="FormRebase">
+      <translationItems>
+        <TranslationItem Name="$this" Property="Text">
+          <Source>Rebase</Source>
+          <Value>衍合</Value>
+        </TranslationItem>
+        <TranslationItem Name="Abort" Property="Text">
+          <Source>Abort</Source>
+          <Value>终止</Value>
+        </TranslationItem>
+        <TranslationItem Name="AddFiles" Property="Text">
+          <Source>Add files</Source>
+          <Value>添加文件</Value>
+        </TranslationItem>
+        <TranslationItem Name="Mergetool" Property="Text">
+          <Source>Solve conflicts</Source>
+          <Value>解决冲突</Value>
+        </TranslationItem>
+        <TranslationItem Name="Ok" Property="Text">
+          <Source>Rebase</Source>
+          <Value>衍合(Rebase)</Value>
+        </TranslationItem>
+        <TranslationItem Name="Resolved" Property="Text">
+          <Source>Continue rebase</Source>
+          <Value>继续衍合(Rebase)</Value>
+        </TranslationItem>
+        <TranslationItem Name="ShowOptions" Property="Text">
+          <Source>Show options</Source>
+          <Value>显示选项</Value>
+        </TranslationItem>
+        <TranslationItem Name="Skip" Property="Text">
+          <Source>Skip this commit</Source>
+          <Value>跳过此提交</Value>
+        </TranslationItem>
+        <TranslationItem Name="SolveMergeconflicts" Property="Text">
+          <Source>There are unresolved mergeconflicts
+</Source>
+          <Value>有未解决的合并错误</Value>
+        </TranslationItem>
+        <TranslationItem Name="_branchUpToDateCaption" Property="Text">
+          <Source>Rebase</Source>
+          <Value>衍合(Rebase)</Value>
+        </TranslationItem>
+        <TranslationItem Name="_branchUpToDateText" Property="Text">
+          <Source>Current branch a is up to date.
+Nothing to rebase.</Source>
+          <Value>当前分支已经是最新的
+没什么可以衍合</Value>
+        </TranslationItem>
+        <TranslationItem Name="_continueRebaseText" Property="Text">
+          <Source>Continue rebase</Source>
+          <Value>继续衍合(Rebase)</Value>
+        </TranslationItem>
+        <TranslationItem Name="_continueRebaseText2" Property="Text">
+          <Source>&gt;Continue rebase&lt;</Source>
+          <Value>继续衍合</Value>
+        </TranslationItem>
+        <TranslationItem Name="_noBranchSelectedText" Property="Text">
+          <Source>Please select a branch</Source>
+          <Value>请选择一个分支</Value>
+        </TranslationItem>
+        <TranslationItem Name="_solveConflictsText" Property="Text">
+          <Source>Solve conflicts</Source>
+          <Value>解决冲突</Value>
+        </TranslationItem>
+        <TranslationItem Name="_solveConflictsText2" Property="Text">
+          <Source>&gt;Solve conflicts&lt;</Source>
+          <Value>解决冲突</Value>
+        </TranslationItem>
+        <TranslationItem Name="chkAutosquash" Property="Text">
+          <Source>Autosquash</Source>
+          <Value>自动squash</Value>
+        </TranslationItem>
+        <TranslationItem Name="chkInteractive" Property="Text">
+          <Source>Interactive Rebase</Source>
+          <Value>交互式衍合(Rebase)</Value>
+        </TranslationItem>
+        <TranslationItem Name="chkPreserveMerges" Property="Text">
+          <Source>Preserve Merges</Source>
+          <Value>保留合并</Value>
+        </TranslationItem>
+        <TranslationItem Name="chkSpecificRange" Property="Text">
+          <Source>Specific range</Source>
+          <Value>指定区间</Value>
+        </TranslationItem>
+        <TranslationItem Name="label1" Property="Text">
+          <Source>Rebase current branch on top of another branch</Source>
+          <Value>将当前分支衍合到另一分支顶部</Value>
+        </TranslationItem>
+        <TranslationItem Name="label2" Property="Text">
+          <Source>Rebase on</Source>
+          <Value>衍合于</Value>
+        </TranslationItem>
+        <TranslationItem Name="label3" Property="Text">
+          <Source>Commits to re-apply:</Source>
+          <Value>提交后再次应用：</Value>
+        </TranslationItem>
+        <TranslationItem Name="lblCurrent" Property="Text">
+          <Source>Current branch:</Source>
+          <Value>当前分支：</Value>
+        </TranslationItem>
+        <TranslationItem Name="lblRangeFrom" Property="Text">
+          <Source>From (exc.)</Source>
+          <Value>从</Value>
+        </TranslationItem>
+        <TranslationItem Name="lblRangeTo" Property="Text">
+          <Source>To</Source>
+          <Value>到</Value>
+        </TranslationItem>
+        <TranslationItem Name="Currentbranch" Property="Text" type="obsolete">
+          <Source>Current</Source>
+          <Value>当前</Value>
+        </TranslationItem>
+      </translationItems>
+    </TranslationCategory>
+    <TranslationCategory Name="FormRecentReposSettings">
+      <translationItems>
+        <TranslationItem Name="$this" Property="Text">
+          <Source>Recent repositories settings</Source>
+          <Value>最近的档案库设置</Value>
+        </TranslationItem>
+        <TranslationItem Name="Abort" Property="Text">
+          <Source>Cancel</Source>
+          <Value>取消</Value>
+        </TranslationItem>
+        <TranslationItem Name="MostRecentLabel" Property="Text">
+          <Source>Most recent repositories</Source>
+          <Value>最近的档案库</Value>
+        </TranslationItem>
+        <TranslationItem Name="Ok" Property="Text">
+          <Source>OK</Source>
+          <Value>确定</Value>
+        </TranslationItem>
+        <TranslationItem Name="anchorToLessToolStripMenuItem" Property="Text">
+          <Source>Anchor to less recent repositories</Source>
+          <Value>锚定到近期最少使用的档案库</Value>
+        </TranslationItem>
+        <TranslationItem Name="anchorToMostToolStripMenuItem" Property="Text">
+          <Source>Anchor to most recent repositories</Source>
+          <Value>锚定到近期最多使用的档案库</Value>
+        </TranslationItem>
+        <TranslationItem Name="comboMinWidthLabel" Property="Text">
+          <Source>Combobox minimum width (0 = Autosize)</Source>
+          <Value>下拉框最小宽度（0=自动）</Value>
+        </TranslationItem>
+        <TranslationItem Name="dontShortenRB" Property="Text">
+          <Source>Do not shorten  </Source>
+          <Value>不要缩短</Value>
+        </TranslationItem>
+        <TranslationItem Name="label1" Property="Text">
+          <Source>Less recent repositories</Source>
+          <Value>近期最少使用的档案库</Value>
+        </TranslationItem>
+        <TranslationItem Name="maxRecentRepositories" Property="Text">
+          <Source>Maximum number of most recent repositories</Source>
+          <Value>近期最常使用的档案库的最大数量</Value>
+        </TranslationItem>
+        <TranslationItem Name="middleDotRB" Property="Text">
+          <Source>Replace middle part with dots </Source>
+          <Value>替换中间的字符为...</Value>
+        </TranslationItem>
+        <TranslationItem Name="mostSigDirRB" Property="Text">
+          <Source>The most significant directory </Source>
+          <Value>最显着的目录</Value>
+        </TranslationItem>
+        <TranslationItem Name="removeAnchorToolStripMenuItem" Property="Text">
+          <Source>Remove anchor</Source>
+          <Value>删除锚</Value>
+        </TranslationItem>
+        <TranslationItem Name="removeRecentToolStripMenuItem" Property="Text">
+          <Source>Remove from recent repositories</Source>
+          <Value>从近期使用的档案库列表中删除</Value>
+        </TranslationItem>
+        <TranslationItem Name="shorteningGB" Property="Text">
+          <Source>Shortening strategy</Source>
+          <Value>缩短策略</Value>
+        </TranslationItem>
+        <TranslationItem Name="sortLessRecentRepos" Property="Text">
+          <Source>Sort less recent repositories alphabetically</Source>
+          <Value>按字母顺序排列近期最少使用的档案库</Value>
+        </TranslationItem>
+        <TranslationItem Name="sortMostRecentRepos" Property="Text">
+          <Source>Sort most recent repositories alphabetically</Source>
+          <Value>按字母顺序排列近期最多使用的档案库</Value>
+        </TranslationItem>
+      </translationItems>
+    </TranslationCategory>
+    <TranslationCategory Name="FormRemotes">
+      <translationItems>
+        <TranslationItem Name="$this" Property="Text">
+          <Source>Remote repositories</Source>
+          <Value>远程档案库</Value>
+        </TranslationItem>
+        <TranslationItem Name="BName" Property="HeaderText">
+          <Source>Name</Source>
+          <Value>名称</Value>
+        </TranslationItem>
+        <TranslationItem Name="BranchName" Property="HeaderText">
+          <Source>Local branch name</Source>
+          <Value>本地分支名称</Value>
+        </TranslationItem>
+        <TranslationItem Name="Delete" Property="Text">
+          <Source>Delete</Source>
+          <Value>删除</Value>
+        </TranslationItem>
+        <TranslationItem Name="LoadSSHKey" Property="Text">
+          <Source>Load SSH key</Source>
+          <Value>加载SSH密钥</Value>
+        </TranslationItem>
+        <TranslationItem Name="MergeWith" Property="HeaderText">
+          <Source>Default merge with</Source>
+          <Value>默认合并</Value>
+        </TranslationItem>
+        <TranslationItem Name="New" Property="Text">
+          <Source>New</Source>
+          <Value>新建</Value>
+        </TranslationItem>
+        <TranslationItem Name="Prune" Property="Text">
+          <Source>Prune remote branches</Source>
+          <Value>剪除(Prune)分支机构</Value>
+        </TranslationItem>
+        <TranslationItem Name="PuTTYSSH" Property="Text">
+          <Source>PuTTY SSH</Source>
+          <Value>PuTTY SSH</Value>
+        </TranslationItem>
+        <TranslationItem Name="RemoteCombo" Property="HeaderText">
+          <Source>Remote repository</Source>
+          <Value>远程档案库</Value>
+        </TranslationItem>
+        <TranslationItem Name="Save" Property="Text">
+          <Source>Save changes</Source>
+          <Value>保存</Value>
+        </TranslationItem>
+        <TranslationItem Name="SaveDefaultPushPull" Property="Text">
+          <Source>Save</Source>
+          <Value>保存</Value>
+        </TranslationItem>
+        <TranslationItem Name="SshBrowse" Property="Text">
+          <Source>Browse</Source>
+          <Value>浏览</Value>
+        </TranslationItem>
+        <TranslationItem Name="TestConnection" Property="Text">
+          <Source>Test connection</Source>
+          <Value>测试连接</Value>
+        </TranslationItem>
+        <TranslationItem Name="UpdateBranch" Property="Text">
+          <Source>Update all remote branch info</Source>
+          <Value>更新所有远程分支信息</Value>
+        </TranslationItem>
+        <TranslationItem Name="_hintDelete" Property="Text">
+          <Source>Delete</Source>
+          <Value>删除</Value>
+        </TranslationItem>
+        <TranslationItem Name="_labelUrlAsFetch" Property="Text">
+          <Source>Fetch Url</Source>
+          <Value>获取URL</Value>
+        </TranslationItem>
+        <TranslationItem Name="_labelUrlAsFetchPush" Property="Text">
+          <Source>Url</Source>
+          <Value>Url地址</Value>
+        </TranslationItem>
+        <TranslationItem Name="_questionAutoPullBehaviour" Property="Text">
+          <Source>You have added a new remote repository.
+Do you want to automatically configure the default push and pull behavior for this remote?</Source>
+          <Value>你已经添加一个远程档案库。
+你想自动配置这个档案库的推送拉取行为吗？</Value>
+        </TranslationItem>
+        <TranslationItem Name="_questionAutoPullBehaviourCaption" Property="Text">
+          <Source>New remote</Source>
+          <Value>新的远程档案库</Value>
+        </TranslationItem>
+        <TranslationItem Name="_questionDeleteRemote" Property="Text">
+          <Source>Are you sure you want to delete this remote?</Source>
+          <Value>你确定要删除这个档案库吗？</Value>
+        </TranslationItem>
+        <TranslationItem Name="_questionDeleteRemoteCaption" Property="Text">
+          <Source>Delete</Source>
+          <Value>删除</Value>
+        </TranslationItem>
+        <TranslationItem Name="_remoteBranchDataError" Property="Text">
+          <Source>Invalid ´{1}´ found for branch ´{0}´.
+Value has been reset to empty value.</Source>
+          <Value>´{1}´ 对分支 ´{0}´ 是无效的.
+值将被置为空.</Value>
+        </TranslationItem>
+        <TranslationItem Name="_sshKeyOpenCaption" Property="Text">
+          <Source>Select ssh key file</Source>
+          <Value>选择SSH密匙文件</Value>
+        </TranslationItem>
+        <TranslationItem Name="_sshKeyOpenFilter" Property="Text">
+          <Source>Private key (*.ppk)</Source>
+          <Value>Private key (*.ppk)</Value>
+        </TranslationItem>
+        <TranslationItem Name="_warningNoKeyEntered" Property="Text">
+          <Source>No SSH key file entered</Source>
+          <Value>无SSH密匙文件</Value>
+        </TranslationItem>
+        <TranslationItem Name="_warningValidRemote" Property="Text">
+          <Source>You need to configure a valid url for this remote</Source>
+          <Value>你需要配置一个有效的URL给这个远程档案库</Value>
+        </TranslationItem>
+        <TranslationItem Name="_warningValidRemoteCaption" Property="Text">
+          <Source>Url needed</Source>
+          <Value>URL是必须的</Value>
+        </TranslationItem>
+        <TranslationItem Name="buttonClose" Property="Text">
+          <Source>Close</Source>
+          <Value>关闭</Value>
+        </TranslationItem>
+        <TranslationItem Name="checkBoxSepPushUrl" Property="Text">
+          <Source>Separate Push Url</Source>
+          <Value>独立推送网址</Value>
+        </TranslationItem>
+        <TranslationItem Name="dataGridViewTextBoxColumn1" Property="HeaderText">
+          <Source>Name</Source>
+          <Value>名称</Value>
+        </TranslationItem>
+        <TranslationItem Name="groupBox1" Property="Text">
+          <Source>Details</Source>
+          <Value>详情</Value>
+        </TranslationItem>
+        <TranslationItem Name="label1" Property="Text">
+          <Source>Name</Source>
+          <Value>名称</Value>
+        </TranslationItem>
+        <TranslationItem Name="label2" Property="Text">
+          <Source>Url</Source>
+          <Value>网址</Value>
+        </TranslationItem>
+        <TranslationItem Name="label3" Property="Text">
+          <Source>Private key file</Source>
+          <Value>私钥文件</Value>
+        </TranslationItem>
+        <TranslationItem Name="label4" Property="Text">
+          <Source>Local branch name</Source>
+          <Value>本地分支名称</Value>
+        </TranslationItem>
+        <TranslationItem Name="label5" Property="Text">
+          <Source>Remote repository</Source>
+          <Value>远程档案库</Value>
+        </TranslationItem>
+        <TranslationItem Name="label6" Property="Text">
+          <Source>Default merge with</Source>
+          <Value>默认合并</Value>
+        </TranslationItem>
+        <TranslationItem Name="labelPushUrl" Property="Text">
+          <Source>Push Url</Source>
+          <Value>推送网址</Value>
+        </TranslationItem>
+        <TranslationItem Name="nameDataGridViewTextBoxColumn" Property="HeaderText">
+          <Source>Branch</Source>
+          <Value>分支</Value>
+        </TranslationItem>
+        <TranslationItem Name="tabPage1" Property="Text">
+          <Source>Remote repositories</Source>
+          <Value>远程档案库</Value>
+        </TranslationItem>
+        <TranslationItem Name="tabPage2" Property="Text">
+          <Source>Default pull behavior (fetch &amp; merge)</Source>
+          <Value>默认拉取行为（获取以及合并）</Value>
+        </TranslationItem>
+      </translationItems>
+    </TranslationCategory>
+    <TranslationCategory Name="FormRenameBranch">
+      <translationItems>
+        <TranslationItem Name="$this" Property="Text">
+          <Source>Rename branch</Source>
+          <Value>分支改名</Value>
+        </TranslationItem>
+        <TranslationItem Name="Ok" Property="Text">
+          <Source>Rename</Source>
+          <Value>改名</Value>
+        </TranslationItem>
+        <TranslationItem Name="_branchRenameFailed" Property="Text">
+          <Source>Rename failed.</Source>
+          <Value>改名失败。</Value>
+        </TranslationItem>
+        <TranslationItem Name="label1" Property="Text">
+          <Source>New name</Source>
+          <Value>新名称</Value>
+        </TranslationItem>
+      </translationItems>
+    </TranslationCategory>
+    <TranslationCategory Name="FormResetChanges">
+      <translationItems>
+        <TranslationItem Name="$this" Property="Text">
+          <Source>Reset changes</Source>
+          <Value>复位变化</Value>
+        </TranslationItem>
+        <TranslationItem Name="btnCancel" Property="Text">
+          <Source>Cancel</Source>
+          <Value>取消</Value>
+        </TranslationItem>
+        <TranslationItem Name="btnReset" Property="Text">
+          <Source>Reset</Source>
+          <Value>复位</Value>
+        </TranslationItem>
+        <TranslationItem Name="cbDeleteNewFilesAndDirectories" Property="Text">
+          <Source>Also delete new files and/or directories</Source>
+          <Value>同时删除新文件和文件夹</Value>
+        </TranslationItem>
+        <TranslationItem Name="label1" Property="Text">
+          <Source>Are you sure you want to reset your changes?</Source>
+          <Value>你确定要复位你的更改吗？</Value>
+        </TranslationItem>
+        <TranslationItem Name="label2" Property="Text">
+          <Source>This will delete any uncommitted work.</Source>
+          <Value>这将删除未提交的工作。</Value>
+        </TranslationItem>
+      </translationItems>
+    </TranslationCategory>
+    <TranslationCategory Name="FormResetCurrentBranch">
+      <translationItems>
+        <TranslationItem Name="$this" Property="Text">
+          <Source>Reset current branch</Source>
+          <Value>复位当前分支</Value>
+        </TranslationItem>
+        <TranslationItem Name="Cancel" Property="Text">
+          <Source>Cancel</Source>
+          <Value>取消</Value>
+        </TranslationItem>
+        <TranslationItem Name="Hard" Property="Text">
+          <Source>Hard: reset working dir and index
+(discard ALL local changes, even uncommitted changes)</Source>
+          <Value>硬模式：复位工作目录和索引（放弃所有的本地修改，甚至未提交的修改）</Value>
+        </TranslationItem>
+        <TranslationItem Name="Mixed" Property="Text">
+          <Source>Mixed: leave working dir untouched, reset index</Source>
+          <Value>混合模式：不碰工作目录，只是复位索引</Value>
+        </TranslationItem>
+        <TranslationItem Name="Ok" Property="Text">
+          <Source>OK</Source>
+          <Value>确定</Value>
+        </TranslationItem>
+        <TranslationItem Name="Soft" Property="Text">
+          <Source>Soft: leave working dir and index untouched</Source>
+          <Value>软模式：保持工作目录和索引均不变</Value>
+        </TranslationItem>
+        <TranslationItem Name="branchInfo" Property="Text">
+          <Source>Reset branch '{0}' to revision:</Source>
+          <Value>复位{0}到：</Value>
+        </TranslationItem>
+        <TranslationItem Name="groupBox1" Property="Text">
+          <Source>Reset type</Source>
+          <Value>复位类型</Value>
+        </TranslationItem>
+        <TranslationItem Name="resetCaption" Property="Text">
+          <Source>Reset branch</Source>
+          <Value>复位分支</Value>
+        </TranslationItem>
+        <TranslationItem Name="resetHardWarning" Property="Text">
+          <Source>You are about to discard ALL local changes, are you sure?</Source>
+          <Value>您将要放弃所有的本地修改，你确定吗？</Value>
+        </TranslationItem>
+        <TranslationItem Name="authorInfo" Property="Text" type="obsolete">
+          <Source>Author: {0}</Source>
+          <Value>作者：{0}</Value>
+        </TranslationItem>
+        <TranslationItem Name="commitInfo" Property="Text" type="obsolete">
+          <Source>Commit: {0}</Source>
+          <Value>提交：{0}</Value>
+        </TranslationItem>
+        <TranslationItem Name="commitMessage" Property="Text" type="obsolete">
+          <Source>Message: {0}</Source>
+          <Value>消息：{0}</Value>
+        </TranslationItem>
+        <TranslationItem Name="dateInfo" Property="Text" type="obsolete">
+          <Source>Commit date: {0}</Source>
+          <Value>提交日期：{0}</Value>
+        </TranslationItem>
+      </translationItems>
+    </TranslationCategory>
+    <TranslationCategory Name="FormResolveConflicts">
+      <translationItems>
+        <TranslationItem Name="$this" Property="Text">
+          <Source>Resolve merge conflicts</Source>
+          <Value>解决合并冲突</Value>
+        </TranslationItem>
+        <TranslationItem Name="ContextChooseBase" Property="Text">
+          <Source>Choose base</Source>
+          <Value>选择基</Value>
+        </TranslationItem>
+        <TranslationItem Name="ContextChooseLocal" Property="Text">
+          <Source>Choose local</Source>
+          <Value>选择本地</Value>
+        </TranslationItem>
+        <TranslationItem Name="ContextChooseRemote" Property="Text">
+          <Source>Choose remote</Source>
+          <Value>选择远程</Value>
+        </TranslationItem>
+        <TranslationItem Name="ContextMarkAsSolved" Property="Text">
+          <Source>Mark conflict as solved</Source>
+          <Value>把冲突标记为已解决</Value>
+        </TranslationItem>
+        <TranslationItem Name="ContextOpenBaseWith" Property="Text">
+          <Source>Open base with</Source>
+          <Value>用工具打开基</Value>
+        </TranslationItem>
+        <TranslationItem Name="ContextOpenLocalWith" Property="Text">
+          <Source>Open local with</Source>
+          <Value>用工具打开本地</Value>
+        </TranslationItem>
+        <TranslationItem Name="ContextOpenRemoteWith" Property="Text">
+          <Source>Open remote with</Source>
+          <Value>用工具打开远程</Value>
+        </TranslationItem>
+        <TranslationItem Name="ContextSaveBaseAs" Property="Text">
+          <Source>Save base as</Source>
+          <Value>保存基为</Value>
+        </TranslationItem>
+        <TranslationItem Name="ContextSaveLocalAs" Property="Text">
+          <Source>Save local as</Source>
+          <Value>保存本地为</Value>
+        </TranslationItem>
+        <TranslationItem Name="ContextSaveRemoteAs" Property="Text">
+          <Source>Save remote as</Source>
+          <Value>保存远程为</Value>
+        </TranslationItem>
+        <TranslationItem Name="FileName" Property="HeaderText">
+          <Source>Filename</Source>
+          <Value>文件名</Value>
+        </TranslationItem>
+        <TranslationItem Name="OpenMergetool" Property="Text">
+          <Source>Open in mergetool</Source>
+          <Value>用合并工具打开</Value>
+        </TranslationItem>
+        <TranslationItem Name="Rescan" Property="Text">
+          <Source>Rescan mergeconflicts</Source>
+          <Value>重新扫描合并冲突</Value>
+        </TranslationItem>
+        <TranslationItem Name="Reset" Property="Text">
+          <Source>Abort</Source>
+          <Value>终止</Value>
+        </TranslationItem>
+        <TranslationItem Name="_abortCurrentOpperation" Property="Text">
+          <Source>You can abort the current operation by resetting changes.
+All changes since the last commit will be deleted.
+
+Do you want to reset changes?</Source>
+          <Value>您可以通过重置更改来中止当前的操作。
+自上次提交之后的所有更改都将被删除。
+
+你想重置更改吗？</Value>
+        </TranslationItem>
+        <TranslationItem Name="_abortCurrentOpperationCaption" Property="Text">
+          <Source>Abort</Source>
+          <Value>终止</Value>
+        </TranslationItem>
+        <TranslationItem Name="_allFilesFilter" Property="Text">
+          <Source>All files (*.*)</Source>
+          <Value>All files (*.*)</Value>
+        </TranslationItem>
+        <TranslationItem Name="_areYouSureYouWantDeleteFiles" Property="Text">
+          <Source>Are you sure you want to DELETE all changes?
+
+This action cannot be made undone.</Source>
+          <Value>你确定你要删除所有的更改吗？
+
+这个动作是不能撤消的。</Value>
+        </TranslationItem>
+        <TranslationItem Name="_areYouSureYouWantDeleteFilesCaption" Property="Text">
+          <Source>WARNING!</Source>
+          <Value>警告！</Value>
+        </TranslationItem>
+        <TranslationItem Name="_binaryFileWarningCaption" Property="Text">
+          <Source>Warning</Source>
+          <Value>警告</Value>
+        </TranslationItem>
+        <TranslationItem Name="_button1Text" Property="Text">
+          <Source>Open in</Source>
+          <Value>打开</Value>
+        </TranslationItem>
+        <TranslationItem Name="_chooseBaseFileFailedText" Property="Text">
+          <Source>Choose base file failed.</Source>
+          <Value>选择基本文件失败。</Value>
+        </TranslationItem>
+        <TranslationItem Name="_chooseLocalFileFailedText" Property="Text">
+          <Source>Choose local file failed.</Source>
+          <Value>选择本地文件失败。</Value>
+        </TranslationItem>
+        <TranslationItem Name="_chooseRemoteFileFailedText" Property="Text">
+          <Source>Choose remote file failed.</Source>
+          <Value>选择远程文件失败。</Value>
+        </TranslationItem>
+        <TranslationItem Name="_conflictedFilesContextMenuText" Property="Text">
+          <Source>Solve</Source>
+          <Value>解决</Value>
+        </TranslationItem>
+        <TranslationItem Name="_contextChooseLocalMergeText" Property="Text">
+          <Source>Choose local (ours)</Source>
+          <Value>选择本地文件 (ours)</Value>
+        </TranslationItem>
+        <TranslationItem Name="_contextChooseLocalRebaseText" Property="Text">
+          <Source>Choose local (theirs)</Source>
+          <Value>选择本地文件 (theirs)</Value>
+        </TranslationItem>
+        <TranslationItem Name="_contextChooseRemoteMergeText" Property="Text">
+          <Source>Choose remote (theirs)</Source>
+          <Value>选择远程文件 (theirs)</Value>
+        </TranslationItem>
+        <TranslationItem Name="_contextChooseRemoteRebaseText" Property="Text">
+          <Source>Choose remote (ours)</Source>
+          <Value>选择远程文件 (ours)</Value>
+        </TranslationItem>
+        <TranslationItem Name="_currentFormatFilter" Property="Text">
+          <Source>Current format (*.{0})</Source>
+          <Value>当前格式(*.{0})</Value>
+        </TranslationItem>
+        <TranslationItem Name="_failureWhileOpenFile" Property="Text">
+          <Source>Open temporary file failed.</Source>
+          <Value>打开临时文件失败。</Value>
+        </TranslationItem>
+        <TranslationItem Name="_failureWhileSaveFile" Property="Text">
+          <Source>Save file failed.</Source>
+          <Value>保存文件失败。</Value>
+        </TranslationItem>
+        <TranslationItem Name="_noBaseFileMergeCaption" Property="Text">
+          <Source>Merge</Source>
+          <Value>合并</Value>
+        </TranslationItem>
+        <TranslationItem Name="_openMergeToolItemText" Property="Text">
+          <Source>Open in</Source>
+          <Value>打开</Value>
+        </TranslationItem>
+        <TranslationItem Name="_resetItemMergeText" Property="Text">
+          <Source>Abort merge</Source>
+          <Value>总是合并</Value>
+        </TranslationItem>
+        <TranslationItem Name="_resetItemRebaseText" Property="Text">
+          <Source>Abort rebase</Source>
+          <Value>终止衍合</Value>
+        </TranslationItem>
+        <TranslationItem Name="allConflictsResolved" Property="Text">
+          <Source>All mergeconflicts are resolved, you can commit.
+Do you want to commit now?</Source>
+          <Value>所有合并冲突都解决了，你可以提交了。
+你想现在提交吗？</Value>
+        </TranslationItem>
+        <TranslationItem Name="allConflictsResolvedCaption" Property="Text">
+          <Source>Commit</Source>
+          <Value>提交</Value>
+        </TranslationItem>
+        <TranslationItem Name="askMergeConflictSolved" Property="Text">
+          <Source>Is the mergeconflict solved?</Source>
+          <Value>合并冲突解决了吗？</Value>
+        </TranslationItem>
+        <TranslationItem Name="askMergeConflictSolvedAfterCustomMergeScript" Property="Text">
+          <Source>The merge conflict need to be solved and the result must be saved as:
+{0}
+
+Is the mergeconflict solved?</Source>
+          <Value>合并冲突需要解决，必须将结果保存为：
+{0}
+
+合并冲突解决了吗？</Value>
+        </TranslationItem>
+        <TranslationItem Name="askMergeConflictSolvedCaption" Property="Text">
+          <Source>Conflict solved?</Source>
+          <Value>冲突解决了？</Value>
+        </TranslationItem>
+        <TranslationItem Name="authorDataGridViewTextBoxColumn" Property="HeaderText">
+          <Source>Author</Source>
+          <Value>作者</Value>
+        </TranslationItem>
+        <TranslationItem Name="chooseLocalButtonText" Property="Text">
+          <Source>Choose local</Source>
+          <Value>选择本地</Value>
+        </TranslationItem>
+        <TranslationItem Name="chooseRemoteButtonText" Property="Text">
+          <Source>Choose remote</Source>
+          <Value>选择远程</Value>
+        </TranslationItem>
+        <TranslationItem Name="commitGuidDataGridViewTextBoxColumn" Property="HeaderText">
+          <Source>CommitGuid</Source>
+          <Value>提交GUID</Value>
+        </TranslationItem>
+        <TranslationItem Name="conflictDescription" Property="Text">
+          <Source>Select file</Source>
+          <Value>选择文件</Value>
+        </TranslationItem>
+        <TranslationItem Name="dateDataGridViewTextBoxColumn" Property="HeaderText">
+          <Source>Date</Source>
+          <Value>日期</Value>
+        </TranslationItem>
+        <TranslationItem Name="deleteFileButtonText" Property="Text">
+          <Source>Delete file</Source>
+          <Value>删除文件</Value>
+        </TranslationItem>
+        <TranslationItem Name="deleted" Property="Text">
+          <Source>deleted</Source>
+          <Value>删除</Value>
+        </TranslationItem>
+        <TranslationItem Name="fileBinairyChooseLocalBaseRemote" Property="Text">
+          <Source>File ({0}) appears to be a binary file.
+Choose to keep the local({1}), remote({2}) or base file.</Source>
+          <Value>文件 ({0}) 是二进制文件.
+选择 local({1}), remote({2}) or base 文件.</Value>
+        </TranslationItem>
+        <TranslationItem Name="fileChangeLocallyAndRemotely" Property="Text">
+          <Source>The file has been changed both locally({0}) and remotely({1}). Merge the changes.</Source>
+          <Value>locally({0}) 和 remotely({1}) 文件都被更改了. 合并更改.</Value>
+        </TranslationItem>
+        <TranslationItem Name="fileCreatedLocallyAndRemotely" Property="Text">
+          <Source>A file with the same name has been created locally({0}) and remotely({1}). Choose the file you want to keep or merge the files.</Source>
+          <Value>同名文件被创建于 locally({0}) and remotely({1}). 选择你要保持和合并的文件.</Value>
+        </TranslationItem>
+        <TranslationItem Name="fileCreatedLocallyAndRemotelyLong" Property="Text">
+          <Source>File {0} does not have a base revision.
+A file with the same name has been created locally({1}) and remotely({2}) causing this conflict.
+
+Choose the file you want to keep, merge the files or delete the file?</Source>
+          <Value>文件{0}没有一个基础版本。
+具有相同名称的文件已经在本地（{1}）和远程（{2}）创建，这造成冲突。
+
+选择您想要保留件，合并或删除文件？</Value>
+        </TranslationItem>
+        <TranslationItem Name="fileDeletedLocallyAndModifiedRemotely" Property="Text">
+          <Source>The file has been deleted locally({0}) and modified remotely({1}). Choose to delete the file or keep the modified version.</Source>
+          <Value>本地文件已被删除（{0}）和远程已被修改（{1}）。选择要删除文件或保持修改后的版本。</Value>
+        </TranslationItem>
+        <TranslationItem Name="fileDeletedLocallyAndModifiedRemotelyLong" Property="Text">
+          <Source>File {0} does not have a local revision.
+The file has been deleted locally({1}) but modified remotely({2}).
+
+Choose to delete the file or keep the modified version.</Source>
+          <Value>文件{0}没有一个本地版本。
+本地文件已被删除（{0}）和远程文件已被修改（{1}）。
+
+选择要删除文件或保持修改后的版本。</Value>
+        </TranslationItem>
+        <TranslationItem Name="fileHistoryToolStripMenuItem" Property="Text">
+          <Source>File history</Source>
+          <Value>文件历史</Value>
+        </TranslationItem>
+        <TranslationItem Name="fileIsBinary" Property="Text">
+          <Source>The selected file appears to be a binary file.
+Are you sure you want to open this file in {0}?</Source>
+          <Value>所选定的文件似乎是一个二进制文件。您确定要用{0}打开这个文件吗？</Value>
+        </TranslationItem>
+        <TranslationItem Name="fileModifiedLocallyAndDelededRemotely" Property="Text">
+          <Source>The file has been modified locally({0}) and deleted remotely({1}). Choose to delete the file or keep the modified version.</Source>
+          <Value>该文件已经在本地（{0}）被修改和远程（{1}）被。选择要删除的文件或保持修改后的版本。</Value>
+        </TranslationItem>
+        <TranslationItem Name="fileModifiedLocallyAndDelededRemotelyLong" Property="Text">
+          <Source>File {0} does not have a remote revision.
+The file has been modified locally({1}) but deleted remotely({2}).
+
+Choose to delete the file or keep the modified version.</Source>
+          <Value>文件{0}没有远程修订。
+该文件已经在本地被修改（{1}），远程被删除（{2}）。
+
+选择要删除的文件或保持修改后的版本。</Value>
+        </TranslationItem>
+        <TranslationItem Name="fileNameDataGridViewTextBoxColumn" Property="HeaderText">
+          <Source>FileName</Source>
+          <Value>文件名称</Value>
+        </TranslationItem>
+        <TranslationItem Name="fileUnchangedAfterMerge" Property="Text">
+          <Source>The file has not been modified by the merge. Usually this means that the file has been saved to the wrong location.
+
+The merge conflict will not be marked as solved. Please try again.</Source>
+          <Value>该文件合并中没有被修改。通常，这意味着该文件已被保存到错误的位置。
+
+合并冲突将不会被标记为解决。请再试一次。</Value>
+        </TranslationItem>
+        <TranslationItem Name="guidDataGridViewTextBoxColumn" Property="HeaderText">
+          <Source>Guid</Source>
+          <Value>指南</Value>
+        </TranslationItem>
+        <TranslationItem Name="itemTypeDataGridViewTextBoxColumn" Property="HeaderText">
+          <Source>ItemType</Source>
+          <Value>项目类型</Value>
+        </TranslationItem>
+        <TranslationItem Name="keepBaseButtonText" Property="Text">
+          <Source>Keep base file</Source>
+          <Value>保持基础文件</Value>
+        </TranslationItem>
+        <TranslationItem Name="keepModifiedButtonText" Property="Text">
+          <Source>Keep modified</Source>
+          <Value>保持修改</Value>
+        </TranslationItem>
+        <TranslationItem Name="label1" Property="Text">
+          <Source>Unresolved merge conflicts</Source>
+          <Value>未解决的合并冲突</Value>
+        </TranslationItem>
+        <TranslationItem Name="label2" Property="Text">
+          <Source>Base</Source>
+          <Value>基础</Value>
+        </TranslationItem>
+        <TranslationItem Name="label5" Property="Text">
+          <Source>Remote</Source>
+          <Value>远程</Value>
+        </TranslationItem>
+        <TranslationItem Name="label7" Property="Text">
+          <Source>Local</Source>
+          <Value>本地</Value>
+        </TranslationItem>
+        <TranslationItem Name="merge" Property="Text">
+          <Source>Merge</Source>
+          <Value>合并</Value>
+        </TranslationItem>
+        <TranslationItem Name="mergeConflictIsSubmodule" Property="Text">
+          <Source>The selected mergeconflict is a submodule.
+Stage current submodule commit?</Source>
+          <Value>所选定的合并冲突是一个子模块。把冲突标记成已解决吗？</Value>
+        </TranslationItem>
+        <TranslationItem Name="mergeConflictIsSubmoduleCaption" Property="Text">
+          <Source>Submodule</Source>
+          <Value>子模块</Value>
+        </TranslationItem>
+        <TranslationItem Name="modeDataGridViewTextBoxColumn" Property="HeaderText">
+          <Source>Mode</Source>
+          <Value>模式</Value>
+        </TranslationItem>
+        <TranslationItem Name="nameDataGridViewTextBoxColumn" Property="HeaderText">
+          <Source>Name</Source>
+          <Value>名称</Value>
+        </TranslationItem>
+        <TranslationItem Name="noBase" Property="Text">
+          <Source>no base</Source>
+          <Value>无基础</Value>
+        </TranslationItem>
+        <TranslationItem Name="noBaseRevision" Property="Text">
+          <Source>There is no base revision for {0}.
+Fall back to 2-way merge?</Source>
+          <Value>{0} 没有基础版本.
+转为两文件合并模式?</Value>
+        </TranslationItem>
+        <TranslationItem Name="noMergeTool" Property="Text">
+          <Source>There is no mergetool configured. Please go to settings and set a mergetool!</Source>
+          <Value>没有配置合并工具。请到设置菜单设置合并工具！</Value>
+        </TranslationItem>
+        <TranslationItem Name="openMergeToolBtn" Property="Text">
+          <Source>Open in mergetool</Source>
+          <Value>用合并工具打开</Value>
+        </TranslationItem>
+        <TranslationItem Name="openToolStripMenuItem" Property="Text">
+          <Source>Open</Source>
+          <Value>打开</Value>
+        </TranslationItem>
+        <TranslationItem Name="openWithToolStripMenuItem" Property="Text">
+          <Source>Open With</Source>
+          <Value>打开方式</Value>
+        </TranslationItem>
+        <TranslationItem Name="ours" Property="Text">
+          <Source>ours</Source>
+          <Value>ours</Value>
+        </TranslationItem>
+        <TranslationItem Name="stageFilename" Property="Text">
+          <Source>Stage {0}</Source>
+          <Value>载入{0}</Value>
+        </TranslationItem>
+        <TranslationItem Name="startMergetool" Property="Text">
+          <Source>Start mergetool</Source>
+          <Value>运行合并工具</Value>
+        </TranslationItem>
+        <TranslationItem Name="theirs" Property="Text">
+          <Source>theirs</Source>
+          <Value>第三方</Value>
+        </TranslationItem>
+        <TranslationItem Name="uskUseCustomMergeScript" Property="Text">
+          <Source>There is a custom merge script ({0}) for this file type.
+
+Do you want to use this custom merge script?</Source>
+          <Value>此文件类型存在一个自定义的合并脚本（{0}）。
+
+你想使用这个自定义的合并脚本？</Value>
+        </TranslationItem>
+        <TranslationItem Name="uskUseCustomMergeScriptCaption" Property="Text">
+          <Source>Custom merge script</Source>
+          <Value>自定义合并脚本</Value>
+        </TranslationItem>
+      </translationItems>
+    </TranslationCategory>
+    <TranslationCategory Name="FormRevertCommit">
+      <translationItems>
+        <TranslationItem Name="$this" Property="Text">
+          <Source>Revert commit</Source>
+          <Value>还原提交</Value>
+        </TranslationItem>
+        <TranslationItem Name="AutoCommit" Property="Text">
+          <Source>Automatically create a commit</Source>
+          <Value>当没有任何合并冲突，自动创建提交。</Value>
+        </TranslationItem>
+        <TranslationItem Name="BranchInfo" Property="Text">
+          <Source>Revert this commit:</Source>
+          <Value>还原此提交：</Value>
+        </TranslationItem>
+        <TranslationItem Name="ParentsLabel" Property="Text">
+          <Source>This commit is a merge, select parent:</Source>
+          <Value>这提交是一个合并，选择合并的上一代：</Value>
+        </TranslationItem>
+        <TranslationItem Name="Revert" Property="Text">
+          <Source>Revert this commit</Source>
+          <Value>还原此提交</Value>
+        </TranslationItem>
+        <TranslationItem Name="_noneParentSelectedText" Property="Text">
+          <Source>None parent is selected!</Source>
+          <Value>未选择父项</Value>
+        </TranslationItem>
+        <TranslationItem Name="_noneParentSelectedTextCaption" Property="Text">
+          <Source>Error</Source>
+          <Value>错误</Value>
+        </TranslationItem>
+        <TranslationItem Name="columnHeader1" Property="Text">
+          <Source>No.</Source>
+          <Value>序号</Value>
+        </TranslationItem>
+        <TranslationItem Name="columnHeader2" Property="Text">
+          <Source>Message</Source>
+          <Value>消息</Value>
+        </TranslationItem>
+        <TranslationItem Name="columnHeader3" Property="Text">
+          <Source>Author</Source>
+          <Value>作者</Value>
+        </TranslationItem>
+        <TranslationItem Name="columnHeader4" Property="Text">
+          <Source>Date</Source>
+          <Value>日期</Value>
+        </TranslationItem>
+      </translationItems>
+    </TranslationCategory>
+    <TranslationCategory Name="FormRevisionFilter">
+      <translationItems>
+        <TranslationItem Name="$this" Property="Text">
+          <Source>Filter</Source>
+          <Value>过滤器</Value>
+        </TranslationItem>
+        <TranslationItem Name="CurrentBranchOnlyCheck" Property="Text">
+          <Source>Show current branch only</Source>
+          <Value>只显示当前分支</Value>
+        </TranslationItem>
+        <TranslationItem Name="Ok" Property="Text">
+          <Source>OK</Source>
+          <Value>确定</Value>
+        </TranslationItem>
+        <TranslationItem Name="label1" Property="Text">
+          <Source>Since</Source>
+          <Value>从</Value>
+        </TranslationItem>
+        <TranslationItem Name="label2" Property="Text">
+          <Source>Until</Source>
+          <Value>到</Value>
+        </TranslationItem>
+        <TranslationItem Name="label3" Property="Text">
+          <Source>Author</Source>
+          <Value>作者</Value>
+        </TranslationItem>
+        <TranslationItem Name="label4" Property="Text">
+          <Source>Committer</Source>
+          <Value>提交者</Value>
+        </TranslationItem>
+        <TranslationItem Name="label5" Property="Text">
+          <Source>Message</Source>
+          <Value>消息</Value>
+        </TranslationItem>
+        <TranslationItem Name="label6" Property="Text">
+          <Source>Ignore case</Source>
+          <Value>忽略大小写</Value>
+        </TranslationItem>
+        <TranslationItem Name="label7" Property="Text">
+          <Source>Limit</Source>
+          <Value>限制</Value>
+        </TranslationItem>
+        <TranslationItem Name="label8" Property="Text">
+          <Source>File filter</Source>
+          <Value>文件过滤器</Value>
+        </TranslationItem>
+        <TranslationItem Name="label9" Property="Text">
+          <Source>Branches</Source>
+          <Value>分支</Value>
+        </TranslationItem>
+      </translationItems>
+    </TranslationCategory>
+    <TranslationCategory Name="FormSelectMultipleBranches">
+      <translationItems>
+        <TranslationItem Name="$this" Property="Text">
+          <Source>Select multiple branches</Source>
+          <Value>选择多个分支</Value>
+        </TranslationItem>
+        <TranslationItem Name="okButton" Property="Text">
+          <Source>OK</Source>
+          <Value>确定</Value>
+        </TranslationItem>
+        <TranslationItem Name="selectBranchesLabel" Property="Text">
+          <Source>Select branches</Source>
+          <Value>选择分支</Value>
+        </TranslationItem>
+      </translationItems>
+    </TranslationCategory>
+    <TranslationCategory Name="FormSettings">
+      <translationItems>
+        <TranslationItem Name="$this" Property="Text">
+          <Source>Settings</Source>
+          <Value>设置</Value>
+        </TranslationItem>
+        <TranslationItem Name="_cantFindGitMessage" Property="Text">
+          <Source>The command to run git is not configured correct.
+You need to set the correct path to be able to use GitExtensions.
+
+Do you want to set the correct command now? If not Global and Local Settings will not be saved.</Source>
+          <Value>运行git命令的配置不正确。
+您需要设置正确的路径，以便GitExtensions能够调用。
+
+你现在要设置这个的命令吗？如果不是全局而是局部的，设置将不能被保存。</Value>
+        </TranslationItem>
+        <TranslationItem Name="_cantFindGitMessageCaption" Property="Text">
+          <Source>Incorrect path</Source>
+          <Value>路径错误</Value>
+        </TranslationItem>
+        <TranslationItem Name="buttonApply" Property="Text">
+          <Source>Apply</Source>
+          <Value>应用</Value>
+        </TranslationItem>
+        <TranslationItem Name="buttonCancel" Property="Text">
+          <Source>Cancel</Source>
+          <Value>取消</Value>
+        </TranslationItem>
+        <TranslationItem Name="buttonDiscard" Property="Text">
+          <Source>Discard</Source>
+          <Value>取消</Value>
+        </TranslationItem>
+        <TranslationItem Name="buttonOk" Property="Text">
+          <Source>OK</Source>
+          <Value>确定</Value>
+        </TranslationItem>
+        <TranslationItem Name="label10" Property="Text">
+          <Source>You need to set the correct path to 
+git.cmd before you can change
+any global setting.
+</Source>
+          <Value>您需要设置git.cmd正确的路径，才能更改全局设置。</Value>
+        </TranslationItem>
+        <TranslationItem Name="labelInstantSaveNotice" Property="Text">
+          <Source>Changes on the selected page will be saved instantly. 
+Therefore the Cancel button does NOT revert any changes made.</Source>
+          <Value>对所选择页面其更改会即可生效。
+因此，“取消”按钮也不会恢复其所做的所有更改。</Value>
+        </TranslationItem>
+        <TranslationItem Name="chkCloseProcessDialog" Property="Text" type="obsolete">
+          <Source>Close process dialog automatically when process succeeds</Source>
+          <Value>对话框时自动关闭进程的过程是成功</Value>
+        </TranslationItem>
+        <TranslationItem Name="chkShowGitCommandLine" Property="Text" type="obsolete">
+          <Source>Show Git commandline dialog when executing process</Source>
+          <Value>Git的命令行对话框显示在执行过程</Value>
+        </TranslationItem>
+        <TranslationItem Name="label12" Property="Text" type="obsolete">
+          <Source>Limit number of commits that will be loaded at startup.</Source>
+          <Value>限制将在启动时加载的提交次数。</Value>
+        </TranslationItem>
+        <TranslationItem Name="label22" Property="Text" type="obsolete">
+          <Source>Dictionary for spelling checker.</Source>
+          <Value>拼写检查器所用的词典。</Value>
+        </TranslationItem>
+        <TranslationItem Name="tpGitExtensions" Property="Text" type="obsolete">
+          <Source>Git extensions</Source>
+          <Value>Git Extensions</Value>
+        </TranslationItem>
+        <TranslationItem Name="tpSsh" Property="Text" type="obsolete">
+          <Source>Ssh</Source>
+          <Value>SSH</Value>
+        </TranslationItem>
+      </translationItems>
+    </TranslationCategory>
+    <TranslationCategory Name="FormStash">
+      <translationItems>
+        <TranslationItem Name="$this" Property="Text">
+          <Source>Stash</Source>
+          <Value>缓冲区</Value>
+        </TranslationItem>
+        <TranslationItem Name="Apply" Property="Text">
+          <Source>Apply Selected</Source>
+          <Value>把所选缓冲区应用到工作目录</Value>
+        </TranslationItem>
+        <TranslationItem Name="Clear" Property="Text">
+          <Source>Delete Selected</Source>
+          <Value>丢弃所选缓冲内容</Value>
+        </TranslationItem>
+        <TranslationItem Name="Stash" Property="Text">
+          <Source>Save Changes</Source>
+          <Value>暂存所有更改</Value>
+        </TranslationItem>
+        <TranslationItem Name="StashKeepIndex" Property="Text">
+          <Source>Keep index</Source>
+          <Value>保持索引</Value>
+        </TranslationItem>
+        <TranslationItem Name="Stashes" Property="ToolTipText">
+          <Source>Select a stash</Source>
+          <Value>选择一个暂存</Value>
+        </TranslationItem>
+        <TranslationItem Name="areYouSure" Property="Text">
+          <Source>Are you sure you want to drop the stash? This action cannot be undone.</Source>
+          <Value>您确定要删除暂存吗？这个动作是不能撤消的。</Value>
+        </TranslationItem>
+        <TranslationItem Name="cannotBeUndone" Property="Text">
+          <Source>This action cannot be undone.</Source>
+          <Value>这个操作不能被撤销。</Value>
+        </TranslationItem>
+        <TranslationItem Name="chkIncludeUntrackedFiles" Property="Text">
+          <Source>Include untracked files</Source>
+          <Value>包含为跟踪的文件</Value>
+        </TranslationItem>
+        <TranslationItem Name="currentWorkingDirChanges" Property="Text">
+          <Source>Current working dir changes</Source>
+          <Value>当前工作目录改变了</Value>
+        </TranslationItem>
+        <TranslationItem Name="dontShowAgain" Property="Text">
+          <Source>Don't show me this message again.</Source>
+          <Value>不要再显示这个提示信息。</Value>
+        </TranslationItem>
+        <TranslationItem Name="noStashes" Property="Text">
+          <Source>There are no stashes.</Source>
+          <Value>无暂存。</Value>
+        </TranslationItem>
+        <TranslationItem Name="stashDropConfirmTitle" Property="Text">
+          <Source>Drop Stash Confirmation</Source>
+          <Value>确认删除暂存</Value>
+        </TranslationItem>
+        <TranslationItem Name="stashUntrackedFilesNotSupported" Property="Text">
+          <Source>Stash untracked files is not supported in the version of msysgit you are using. Please update msysgit to at least version 1.7.7 to use this option.</Source>
+          <Value>暂存未被跟踪的文件在你所使用的msysgit版本中是不支持。请至少使用高于1.7.7版本的msysgit才能使用此选项。</Value>
+        </TranslationItem>
+        <TranslationItem Name="stashUntrackedFilesNotSupportedCaption" Property="Text">
+          <Source>Stash untracked files</Source>
+          <Value>暂存未被跟踪的文件</Value>
+        </TranslationItem>
+        <TranslationItem Name="toolStripButton1" Property="Text">
+          <Source>Refresh</Source>
+          <Value>刷新</Value>
+        </TranslationItem>
+        <TranslationItem Name="toolStripButton_customMessage" Property="Text">
+          <Source>Custom stash message</Source>
+          <Value>自定义暂存消息</Value>
+        </TranslationItem>
+        <TranslationItem Name="toolStripLabel1" Property="Text">
+          <Source>Show:</Source>
+          <Value>显示：</Value>
+        </TranslationItem>
+      </translationItems>
+    </TranslationCategory>
+    <TranslationCategory Name="FormStatus">
+      <translationItems>
+        <TranslationItem Name="$this" Property="Text">
+          <Source>Process</Source>
+          <Value>进度</Value>
+        </TranslationItem>
+        <TranslationItem Name="Abort" Property="Text">
+          <Source>Abort</Source>
+          <Value>终止</Value>
+        </TranslationItem>
+        <TranslationItem Name="KeepDialogOpen" Property="Text">
+          <Source>Keep dialog open</Source>
+          <Value>保持对话框打开</Value>
+        </TranslationItem>
+        <TranslationItem Name="Ok" Property="Text">
+          <Source>OK</Source>
+          <Value>确定</Value>
+        </TranslationItem>
+        <TranslationItem Name="_fingerprintNotRegistredText" Property="Text">
+          <Source>The fingerprint of this host is not registered by PuTTY.
+This causes this process to hang, and that why it is automatically stopped.
+
+When the connection is opened detached from Git and GitExtensions, the host's fingerprint can be registered.
+You could also manually add the host's fingerprint or run Test Connection from the remotes dialog.
+
+Do you want to register the host's fingerprint and restart the process?</Source>
+          <Value>此主机的指纹不是由PuTTY注册的。
+这会导致进程挂起，也就是为什么它会自动停止。
+
+当通信连接因此意外中断，Git和GitExtensions就不能正常工作，主机指纹可以注册。
+您可以手动添加主机指纹或运行测试连接“遥控器”对话框。
+
+你要现在注册主机的指纹，并重新启动该进程呢？</Value>
+        </TranslationItem>
+        <TranslationItem Name="_fingerprintNotRegistredTextCaption" Property="Text">
+          <Source>Host Fingerprint not registered</Source>
+          <Value>主机指纹未注册</Value>
+        </TranslationItem>
+      </translationItems>
+    </TranslationCategory>
+    <TranslationCategory Name="FormSubmodules">
+      <translationItems>
+        <TranslationItem Name="$this" Property="Text">
+          <Source>Submodules</Source>
+          <Value>子模块</Value>
+        </TranslationItem>
+        <TranslationItem Name="AddSubmodule" Property="Text">
+          <Source>Add submodule</Source>
+          <Value>新增子模块</Value>
+        </TranslationItem>
+        <TranslationItem Name="RemoveSubmodule" Property="Text">
+          <Source>Remove</Source>
+          <Value>删除</Value>
+        </TranslationItem>
+        <TranslationItem Name="Status" Property="HeaderText">
+          <Source>Status</Source>
+          <Value>状态</Value>
+        </TranslationItem>
+        <TranslationItem Name="SynchronizeSubmodule" Property="Text">
+          <Source>Synchronize</Source>
+          <Value>同步</Value>
+        </TranslationItem>
+        <TranslationItem Name="UpdateSubmodule" Property="Text">
+          <Source>Update</Source>
+          <Value>更新</Value>
+        </TranslationItem>
+        <TranslationItem Name="_removeSelectedSubmodule" Property="Text">
+          <Source>Are you sure you want remove the selected submodule?</Source>
+          <Value>你确定要删除这个选定的子模块吗？</Value>
+        </TranslationItem>
+        <TranslationItem Name="_removeSelectedSubmoduleCaption" Property="Text">
+          <Source>Remove</Source>
+          <Value>删除</Value>
+        </TranslationItem>
+        <TranslationItem Name="groupBox1" Property="Text">
+          <Source>Details</Source>
+          <Value>详情</Value>
+        </TranslationItem>
+        <TranslationItem Name="label1" Property="Text">
+          <Source>Name</Source>
+          <Value>名称</Value>
+        </TranslationItem>
+        <TranslationItem Name="label2" Property="Text">
+          <Source>Remote path</Source>
+          <Value>远程路径</Value>
+        </TranslationItem>
+        <TranslationItem Name="label3" Property="Text">
+          <Source>Local path</Source>
+          <Value>本地路径</Value>
+        </TranslationItem>
+        <TranslationItem Name="label4" Property="Text">
+          <Source>Commit</Source>
+          <Value>提交</Value>
+        </TranslationItem>
+        <TranslationItem Name="label5" Property="Text">
+          <Source>Branch</Source>
+          <Value>分支</Value>
+        </TranslationItem>
+        <TranslationItem Name="label6" Property="Text">
+          <Source>Status</Source>
+          <Value>状态</Value>
+        </TranslationItem>
+        <TranslationItem Name="nameDataGridViewTextBoxColumn" Property="HeaderText">
+          <Source>Name</Source>
+          <Value>名称</Value>
+        </TranslationItem>
+      </translationItems>
+    </TranslationCategory>
+    <TranslationCategory Name="FormSvnClone">
+      <translationItems>
+        <TranslationItem Name="$this" Property="Text">
+          <Source>Svn Clone</Source>
+          <Value>SVN克隆</Value>
+        </TranslationItem>
+        <TranslationItem Name="_questionContinueWithoutAuthors" Property="Text">
+          <Source>Authors file "{0}" does not exists. Continue without authors file?</Source>
+          <Value>授权文件“{0}”不存在。继续保持无授权文件？</Value>
+        </TranslationItem>
+        <TranslationItem Name="_questionContinueWithoutAuthorsCaption" Property="Text">
+          <Source>Authors file</Source>
+          <Value>授权文件</Value>
+        </TranslationItem>
+        <TranslationItem Name="_questionOpenRepo" Property="Text">
+          <Source>The repository has been cloned successfully.
+Do you want to open the new repository "{0}" now?</Source>
+          <Value>该档案库已被成功克隆。
+你想打开新的档案库“{0}”吗？</Value>
+        </TranslationItem>
+        <TranslationItem Name="_questionOpenRepoCaption" Property="Text">
+          <Source>Open</Source>
+          <Value>打开</Value>
+        </TranslationItem>
+        <TranslationItem Name="authorsFileBrowseButton" Property="Text">
+          <Source>Browse</Source>
+          <Value>浏览</Value>
+        </TranslationItem>
+        <TranslationItem Name="browseButton" Property="Text">
+          <Source>Browse</Source>
+          <Value>浏览</Value>
+        </TranslationItem>
+        <TranslationItem Name="cbBranches" Property="Text">
+          <Source>Branches:</Source>
+          <Value>分支：</Value>
+        </TranslationItem>
+        <TranslationItem Name="cbTags" Property="Text">
+          <Source>Tags:</Source>
+          <Value>标签</Value>
+        </TranslationItem>
+        <TranslationItem Name="cbTrunk" Property="Text">
+          <Source>Trunk:</Source>
+          <Value>主干：</Value>
+        </TranslationItem>
+        <TranslationItem Name="groupBox1" Property="Text">
+          <Source>Advanced settings</Source>
+          <Value>高级设置</Value>
+        </TranslationItem>
+        <TranslationItem Name="label1" Property="Text">
+          <Source>Svn repository to clone</Source>
+          <Value>Svn档案库</Value>
+        </TranslationItem>
+        <TranslationItem Name="label2" Property="Text">
+          <Source>Destination</Source>
+          <Value>目的地</Value>
+        </TranslationItem>
+        <TranslationItem Name="label3" Property="Text">
+          <Source>Subdirectory to create</Source>
+          <Value>创建子目录</Value>
+        </TranslationItem>
+        <TranslationItem Name="label4" Property="Text">
+          <Source>Authors file</Source>
+          <Value>授权文件</Value>
+        </TranslationItem>
+        <TranslationItem Name="label5" Property="Text">
+          <Source>From:</Source>
+          <Value>从：</Value>
+        </TranslationItem>
+        <TranslationItem Name="label6" Property="Text">
+          <Source>Username</Source>
+          <Value>用户名</Value>
+        </TranslationItem>
+        <TranslationItem Name="okButton" Property="Text">
+          <Source>Clone</Source>
+          <Value>克隆</Value>
+        </TranslationItem>
+      </translationItems>
+    </TranslationCategory>
+    <TranslationCategory Name="FormTranslate">
+      <translationItems>
+        <TranslationItem Name="$this" Property="Text">
+          <Source>Translate</Source>
+          <Value>翻译</Value>
+        </TranslationItem>
+        <TranslationItem Name="allText" Property="Text">
+          <Source>All</Source>
+          <Value>所有</Value>
+        </TranslationItem>
+        <TranslationItem Name="categoryDataGridViewTextBoxColumn" Property="HeaderText">
+          <Source>Category</Source>
+          <Value>分类</Value>
+        </TranslationItem>
+        <TranslationItem Name="editingCellPrefixText" Property="Text">
+          <Source>[EDITING]</Source>
+          <Value>[编辑中]</Value>
+        </TranslationItem>
+        <TranslationItem Name="googleAll" Property="Text">
+          <Source>Google all empty</Source>
+          <Value>谷歌所有空项</Value>
+        </TranslationItem>
+        <TranslationItem Name="googleTranslate" Property="Text">
+          <Source>Google translate</Source>
+          <Value>谷歌翻译</Value>
+        </TranslationItem>
+        <TranslationItem Name="nameDataGridViewTextBoxColumn" Property="HeaderText">
+          <Source>Name</Source>
+          <Value>名称</Value>
+        </TranslationItem>
+        <TranslationItem Name="neutralValueDataGridViewTextBoxColumn" Property="HeaderText">
+          <Source>NeutralValue</Source>
+          <Value>中立值</Value>
+        </TranslationItem>
+        <TranslationItem Name="nextButton" Property="Text">
+          <Source>&amp;Next</Source>
+          <Value>下一个（&amp;N）</Value>
+        </TranslationItem>
+        <TranslationItem Name="noLanguageCodeSelected" Property="Text">
+          <Source>There is no language code selected.
+Do you want to select a language code first?</Source>
+          <Value>没有选择语言。
+你想先选择一种语言吗？</Value>
+        </TranslationItem>
+        <TranslationItem Name="noLanguageCodeSelectedCaption" Property="Text">
+          <Source>Language code</Source>
+          <Value>语言编码</Value>
+        </TranslationItem>
+        <TranslationItem Name="previousButton" Property="Text">
+          <Source>&amp;Previous</Source>
+          <Value>上一个（&amp;P）</Value>
+        </TranslationItem>
+        <TranslationItem Name="propertyDataGridViewTextBoxColumn" Property="HeaderText">
+          <Source>Property</Source>
+          <Value>属性</Value>
+        </TranslationItem>
+        <TranslationItem Name="saveAs" Property="ToolTipText">
+          <Source>Save translation</Source>
+          <Value>保存翻译</Value>
+        </TranslationItem>
+        <TranslationItem Name="saveAsText" Property="Text">
+          <Source>Save as</Source>
+          <Value>另存为</Value>
+        </TranslationItem>
+        <TranslationItem Name="saveAsTextFilter" Property="Text">
+          <Source>Translation file (*.xml)</Source>
+          <Value>Translation file (*.xml)</Value>
+        </TranslationItem>
+        <TranslationItem Name="saveCurrentChangesCaption" Property="Text">
+          <Source>Save changes</Source>
+          <Value>保存更改</Value>
+        </TranslationItem>
+        <TranslationItem Name="saveCurrentChangesText" Property="Text">
+          <Source>Do you want to save the current changes?</Source>
+          <Value>你想保存当前的变化？</Value>
+        </TranslationItem>
+        <TranslationItem Name="selectLanguageCode" Property="Text">
+          <Source>Select a language code first.</Source>
+          <Value>先选择一种语言编码</Value>
+        </TranslationItem>
+        <TranslationItem Name="toolStripButtonNew" Property="Text">
+          <Source>New</Source>
+          <Value>新建</Value>
+        </TranslationItem>
+        <TranslationItem Name="toolStripTranslationLabel" Property="Text">
+          <Source>Current translation:</Source>
+          <Value>当前翻译：</Value>
+        </TranslationItem>
+        <TranslationItem Name="toolStripTranslationLanguageCode" Property="Text">
+          <Source>Language code:</Source>
+          <Value>语言代码：</Value>
+        </TranslationItem>
+        <TranslationItem Name="translateProgressText" Property="Text">
+          <Source>Translated {0} out of {1}</Source>
+          <Value>翻译了{0}条，共{1}条</Value>
+        </TranslationItem>
+        <TranslationItem Name="translatedValueDataGridViewTextBoxColumn" Property="HeaderText">
+          <Source>TranslatedValue</Source>
+          <Value>翻译数</Value>
+        </TranslationItem>
+        <TranslationItem Name="toolStripButtonNew" Property="ToolTipText" type="obsolete">
+          <Source>Create new translation</Source>
+          <Value>创建新的翻译</Value>
+        </TranslationItem>
+      </translationItems>
+    </TranslationCategory>
+    <TranslationCategory Name="FormUpdates">
+      <translationItems>
+        <TranslationItem Name="$this" Property="Text" type="unfinished">
+          <Source>Check for update</Source>
+          <Value>检查更新搜</Value>
+        </TranslationItem>
+        <TranslationItem Name="UpdateLabel" Property="Text" type="unfinished">
+          <Source>Searching for updates</Source>
+          <Value>检查更新中</Value>
+        </TranslationItem>
+        <TranslationItem Name="_newVersionAvailable" Property="Text" type="unfinished">
+          <Source>There is a new version available</Source>
+          <Value>已有一个新的版本</Value>
+        </TranslationItem>
+        <TranslationItem Name="_noUpdatesFound" Property="Text" type="unfinished">
+          <Source>No updates found</Source>
+          <Value>你使用的是最新版本</Value>
+        </TranslationItem>
+        <TranslationItem Name="closeButton" Property="Text" type="unfinished">
+          <Source>Close</Source>
+          <Value>关闭</Value>
+        </TranslationItem>
+        <TranslationItem Name="linkChangeLog" Property="Text" type="unfinished">
+          <Source>Show ChangeLog</Source>
+          <Value>显示变更记录</Value>
+        </TranslationItem>
+      </translationItems>
+    </TranslationCategory>
+    <TranslationCategory Name="FormVerify">
+      <translationItems>
+        <TranslationItem Name="$this" Property="Text">
+          <Source>Verify database</Source>
+          <Value>验证数据库</Value>
+        </TranslationItem>
+        <TranslationItem Name="DeleteAllLostAndFoundTags" Property="Text">
+          <Source>Delete all LOST_AND_FOUND tags</Source>
+          <Value>删除所有LOST_AND_FOUND标签</Value>
+        </TranslationItem>
+        <TranslationItem Name="FullCheck" Property="Text">
+          <Source>Check not just objects in GIT_OBJECT_DIRECTORY ($GIT_DIR/objects), 
+but also the ones found in alternate object pools.
+</Source>
+          <Value>检查不仅存在于在GIT_OBJECT_DIRECTORY($GIT_DIR/objects)目录，
+而且还存在于替代对象池的对象。</Value>
+        </TranslationItem>
+        <TranslationItem Name="NoReflogs" Property="Text">
+          <Source>Do not consider commits that are referenced only by an entry in a 
+reflog to be reachable.</Source>
+          <Value>不认为在reflog中引用的提交是可获得的</Value>
+        </TranslationItem>
+        <TranslationItem Name="Remove" Property="Text">
+          <Source>Remove all dangling objects</Source>
+          <Value>删除所有悬挂对象</Value>
+        </TranslationItem>
+        <TranslationItem Name="SaveObjects" Property="Text">
+          <Source>Save objects to .git/lost-found</Source>
+          <Value>保存对象到.git/lost-found目录</Value>
+        </TranslationItem>
+        <TranslationItem Name="ShowOnlyCommits" Property="Text">
+          <Source>Show only commits</Source>
+          <Value>只显示提交</Value>
+        </TranslationItem>
+        <TranslationItem Name="Unreachable" Property="Text">
+          <Source>Print out objects that exist but that aren't readable from any of the reference 
+nodes.
+</Source>
+          <Value>输出所有存在但是不可读的对象</Value>
+        </TranslationItem>
+        <TranslationItem Name="_removeDanglingObjectsCaption" Property="Text">
+          <Source>Remove</Source>
+          <Value>删除</Value>
+        </TranslationItem>
+        <TranslationItem Name="_removeDanglingObjectsQuestion" Property="Text">
+          <Source>Are you sure you want to delete all dangling objects?</Source>
+          <Value>你确定要删除所有悬挂对象？</Value>
+        </TranslationItem>
+        <TranslationItem Name="_xTagsCreated" Property="Text">
+          <Source>{0} Tags created.
+
+Do not forget to delete these tags when finished.</Source>
+          <Value>{0}个标记已经创建。不要忘记在完成时删除这些标记。</Value>
+        </TranslationItem>
+        <TranslationItem Name="btnCloseDialog" Property="Text">
+          <Source>Cancel</Source>
+          <Value>取消</Value>
+        </TranslationItem>
+        <TranslationItem Name="btnRestoreSelectedObjects" Property="Text">
+          <Source>Recover selected objects</Source>
+          <Value>标记所有丢失的提交</Value>
+        </TranslationItem>
+        <TranslationItem Name="columnAuthor" Property="HeaderText">
+          <Source>Author</Source>
+          <Value>作者</Value>
+        </TranslationItem>
+        <TranslationItem Name="columnDate" Property="HeaderText">
+          <Source>Date</Source>
+          <Value>日期</Value>
+        </TranslationItem>
+        <TranslationItem Name="columnHash" Property="HeaderText">
+          <Source>Hash</Source>
+          <Value>Hash</Value>
+        </TranslationItem>
+        <TranslationItem Name="columnSubject" Property="HeaderText">
+          <Source>Subject</Source>
+          <Value>标题</Value>
+        </TranslationItem>
+        <TranslationItem Name="columnType" Property="HeaderText">
+          <Source>Type</Source>
+          <Value>类型</Value>
+        </TranslationItem>
+        <TranslationItem Name="label1" Property="Text">
+          <Source>Double-click on a row for quick view</Source>
+          <Value>双击一行包含SHA1的列来查看对象。</Value>
+        </TranslationItem>
+        <TranslationItem Name="label2" Property="Text">
+          <Source>By default only unreferenced objects that are older than 
+2 weeks are removed when cleaning up the database. All
+other object are only deleted when you run "Remove all
+dangling objects"
+
+Check commits you want to recover and press Recover button
+Context menu for additional operations</Source>
+          <Value>默认情况下，在清理数据库的时候，
+两周以上的未被引用的对象将会被删除，
+其他的对象只会在运行“删除所有悬挂对象”的时候被删除。</Value>
+        </TranslationItem>
+        <TranslationItem Name="mnuLostObjectView" Property="Text">
+          <Source>View</Source>
+          <Value>查看所选对象</Value>
+        </TranslationItem>
+        <TranslationItem Name="mnuLostObjectsCreateBranch" Property="Text">
+          <Source>Create branch</Source>
+          <Value>创建分支</Value>
+        </TranslationItem>
+        <TranslationItem Name="mnuLostObjectsCreateTag" Property="Text">
+          <Source>Create tag</Source>
+          <Value>标记选定的对象</Value>
+        </TranslationItem>
+        <TranslationItem Name="selectLostObjectsToRestoreCaption" Property="Text">
+          <Source>Restore lost objects</Source>
+          <Value>恢复丢失的组件</Value>
+        </TranslationItem>
+        <TranslationItem Name="selectLostObjectsToRestoreMessage" Property="Text">
+          <Source>Select objects to restore.</Source>
+          <Value>选择要恢复的组件</Value>
+        </TranslationItem>
+      </translationItems>
+    </TranslationCategory>
+    <TranslationCategory Name="FormViewPatch">
+      <translationItems>
+        <TranslationItem Name="$this" Property="Text">
+          <Source>View patch file</Source>
+          <Value>查看补丁文件</Value>
+        </TranslationItem>
+        <TranslationItem Name="BrowsePatch" Property="Text">
+          <Source>Browse</Source>
+          <Value>浏览</Value>
+        </TranslationItem>
+        <TranslationItem Name="File" Property="HeaderText">
+          <Source>Type</Source>
+          <Value>类型</Value>
+        </TranslationItem>
+        <TranslationItem Name="FileNameA" Property="HeaderText">
+          <Source>Filename</Source>
+          <Value>文件名</Value>
+        </TranslationItem>
+        <TranslationItem Name="_patchFileFilterString" Property="Text">
+          <Source>Patch file (*.Patch)</Source>
+          <Value>Patch file (*.Patch)</Value>
+        </TranslationItem>
+        <TranslationItem Name="_patchFileFilterTitle" Property="Text">
+          <Source>Select patch file</Source>
+          <Value>选择补丁文件</Value>
+        </TranslationItem>
+        <TranslationItem Name="labelPatch" Property="Text">
+          <Source>Patch</Source>
+          <Value>补丁</Value>
+        </TranslationItem>
+        <TranslationItem Name="typeDataGridViewTextBoxColumn" Property="HeaderText">
+          <Source>Change</Source>
+          <Value>改变</Value>
+        </TranslationItem>
+      </translationItems>
+    </TranslationCategory>
+    <TranslationCategory Name="GerritPlugin">
+      <translationItems>
+        <TranslationItem Name="_downloadGerritChange" Property="Text">
+          <Source>Download Gerrit Change</Source>
+          <Value>下载Gerrit变更</Value>
+        </TranslationItem>
+        <TranslationItem Name="_editGitReview" Property="Text">
+          <Source>Edit .gitreview</Source>
+          <Value>编辑 .gitreview</Value>
+        </TranslationItem>
+        <TranslationItem Name="_installCommitMsgHook" Property="Text">
+          <Source>Install Hook</Source>
+          <Value>安装钩子</Value>
+        </TranslationItem>
+        <TranslationItem Name="_installCommitMsgHookFailed" Property="Text">
+          <Source>Could not download the commit-msg file. Please install the commit-msg hook manually.</Source>
+          <Value>无法下载commit-msg文件。请安装手动commit-msg钩子。</Value>
+        </TranslationItem>
+        <TranslationItem Name="_installCommitMsgHookMessage" Property="Text">
+          <Source>Gerrit requires a commit-msg hook to be installed. Do you want to install the commit-msg hook into your repository?</Source>
+          <Value>Gerrit需要安装commit-msg钩子。你要安装commit-msg钩子到您的档案库吗？</Value>
+        </TranslationItem>
+        <TranslationItem Name="_installCommitMsgHookShortText" Property="Text">
+          <Source>Install commit-msg hook</Source>
+          <Value>安装commit-msg钩子</Value>
+        </TranslationItem>
+        <TranslationItem Name="_pluginDescription" Property="Text">
+          <Source>Gerrit Code Review</Source>
+          <Value>Gerrit代码审查</Value>
+        </TranslationItem>
+        <TranslationItem Name="_publishGerritChange" Property="Text">
+          <Source>Publish Gerrit Change</Source>
+          <Value>发布Gerrit变更</Value>
+        </TranslationItem>
+      </translationItems>
+    </TranslationCategory>
+    <TranslationCategory Name="GerritSettings">
+      <translationItems>
+        <TranslationItem Name="_settingsError" Property="Text">
+          <Source>Error loading .gitreview file.</Source>
+          <Value>加载.gitreview失败。</Value>
+        </TranslationItem>
+        <TranslationItem Name="_settingsErrorDefaultRemoteNotPresent" Property="Text">
+          <Source>The remote "{0}" specified with the "defaultremote" setting in the .gitreview file does not refer to a configured remote. Either create this remote or change the setting in the .gitreview file.</Source>
+          <Value>远程档案库 "{0}"指定了"defaultremote"设置,.gitreview文件没有找到与之匹配的远程档案库。创建远程档案库或者更改.gitreview文件来完善配置。</Value>
+        </TranslationItem>
+        <TranslationItem Name="_settingsErrorFileNotFound" Property="Text">
+          <Source>Cannot find the ".gitreview" file in the working directory.</Source>
+          <Value>在工作目录找不到".gitreview"。</Value>
+        </TranslationItem>
+        <TranslationItem Name="_settingsErrorHostNotEntered" Property="Text">
+          <Source>The "host" setting in the .gitreview file is mandatory.</Source>
+          <Value>".gitreview"设置中"host" 是必须的。</Value>
+        </TranslationItem>
+        <TranslationItem Name="_settingsErrorPortNotNumeric" Property="Text">
+          <Source>The "port" specified in the .gitreview file may only contain digits.</Source>
+          <Value>".gitreview"设置中指定的端口只能为数字。</Value>
+        </TranslationItem>
+        <TranslationItem Name="_settingsErrorProjectNotEntered" Property="Text">
+          <Source>The "project" setting in the .gitreview file is mandatory.</Source>
+          <Value>".gitreview"设置中"project" 是必须的。</Value>
+        </TranslationItem>
+      </translationItems>
+    </TranslationCategory>
+    <TranslationCategory Name="GitExtensionsSettingsGroup">
+      <translationItems>
+        <TranslationItem Name="$this" Property="Title">
+          <Source>Git Extensions</Source>
+          <Value>Git Extensions</Value>
+        </TranslationItem>
+      </translationItems>
+    </TranslationCategory>
+    <TranslationCategory Name="GitExtensionsSettingsPage">
+      <translationItems>
+        <TranslationItem Name="$this" Property="Text">
+          <Source>Git Extensions</Source>
+          <Value>Git Extensions</Value>
+        </TranslationItem>
+        <TranslationItem Name="btnDefaultDestinationBrowse" Property="Text">
+          <Source>Browse</Source>
+          <Value>浏览</Value>
+        </TranslationItem>
+        <TranslationItem Name="chkCheckForUncommittedChangesInCheckoutBranch" Property="Text">
+          <Source>Check for uncommitted changes in checkout branch dialog</Source>
+          <Value>在登出分支对话框中检查未提交的更改</Value>
+        </TranslationItem>
+        <TranslationItem Name="chkCloseProcessDialog" Property="Text">
+          <Source>Close Process dialog when process succeeds</Source>
+          <Value>操作完成时关闭进度对话框</Value>
+        </TranslationItem>
+        <TranslationItem Name="chkFollowRenamesInFileHistory" Property="Text">
+          <Source>Follow renames in file history (experimental)</Source>
+          <Value>按照文件的历史重命名（实验）</Value>
+        </TranslationItem>
+        <TranslationItem Name="chkPlaySpecialStartupSound" Property="Text">
+          <Source>Play Special Startup Sound</Source>
+          <Value>播放指定的启动音乐</Value>
+        </TranslationItem>
+        <TranslationItem Name="chkShowCurrentChangesInRevisionGraph" Property="Text">
+          <Source>Show current working dir changes in revision graph (slow!)</Source>
+          <Value>在版本图里显示工作目录的改变（慢!）</Value>
+        </TranslationItem>
+        <TranslationItem Name="chkShowGitCommandLine" Property="Text">
+          <Source>Show console window when executing git process</Source>
+          <Value>执行git操作时显示控制台窗口</Value>
+        </TranslationItem>
+        <TranslationItem Name="chkShowGitStatusInToolbar" Property="Text">
+          <Source>Show repository status in browse dialog (number of changes in toolbar, restart required)</Source>
+          <Value>在浏览对话框中显示档案库的状态（在工具栏上会产生一些变化，需要重新启动）</Value>
+        </TranslationItem>
+        <TranslationItem Name="chkShowStashCountInBrowseWindow" Property="Text">
+          <Source>Show stash count on status bar in browse window</Source>
+          <Value>在浏览窗口的状态栏中显示暂存缓冲区计数</Value>
+        </TranslationItem>
+        <TranslationItem Name="chkStartWithRecentWorkingDir" Property="Text">
+          <Source>Open last working dir on startup</Source>
+          <Value>启动时显示上一次的工作目录</Value>
+        </TranslationItem>
+        <TranslationItem Name="chkStashUntrackedFiles" Property="Text">
+          <Source>Include untracked files in stash</Source>
+          <Value>在暂存中包含未跟踪的文件</Value>
+        </TranslationItem>
+        <TranslationItem Name="chkUseFastChecks" Property="Text">
+          <Source>Use FileSystemWatcher to check if index is changed</Source>
+          <Value>使用FileSystemWatcher检查索引是否改变了</Value>
+        </TranslationItem>
+        <TranslationItem Name="chkUsePatienceDiffAlgorithm" Property="Text">
+          <Source>Use patience diff algorithm</Source>
+          <Value>在提交日志中显示版本图</Value>
+        </TranslationItem>
+        <TranslationItem Name="chkUseSSL" Property="Text">
+          <Source>Use SSL/TLS</Source>
+          <Value>使用SSL/TLS</Value>
+        </TranslationItem>
+        <TranslationItem Name="groupBoxBehaviour" Property="Text" type="unfinished">
+          <Source>Behaviour</Source>
+          <Value>行为</Value>
+        </TranslationItem>
+        <TranslationItem Name="groupBoxEmailSettings" Property="Text" type="unfinished">
+          <Source>Email settings for sending patches</Source>
+          <Value>为发送补丁设置电子邮件地址</Value>
+        </TranslationItem>
+        <TranslationItem Name="groupBoxPerformance" Property="Text" type="unfinished">
+          <Source>Performance</Source>
+          <Value>性能</Value>
+        </TranslationItem>
+        <TranslationItem Name="label12" Property="Text">
+          <Source>Limit number of commits that will be loaded at startup</Source>
+          <Value>在启动时加载信息的数量限制</Value>
+        </TranslationItem>
+        <TranslationItem Name="label2" Property="Text">
+          <Source>Port</Source>
+          <Value>端口</Value>
+        </TranslationItem>
+        <TranslationItem Name="label24" Property="Text">
+          <Source>Revision grid quick search timeout [ms]</Source>
+          <Value>版本网格快速搜索超时[毫秒]</Value>
+        </TranslationItem>
+        <TranslationItem Name="labelSmtpServerName" Property="Text" type="unfinished">
+          <Source>SMTP server name</Source>
+          <Value>发送补丁到电子邮件所用的SMTP服务器</Value>
+        </TranslationItem>
+        <TranslationItem Name="lblDefaultCloneDestination" Property="Text">
+          <Source>Default clone destination</Source>
+          <Value>默认克隆存储路径</Value>
+        </TranslationItem>
+        <TranslationItem Name="chkShowErrorsWhenStagingFiles" Property="Text" type="obsolete">
+          <Source>Show errors when staging files</Source>
+          <Value>在暂存文件时显示错误</Value>
+        </TranslationItem>
+        <TranslationItem Name="label23" Property="Text" type="obsolete">
+          <Source>SMTP server name</Source>
+          <Value>发送补丁到电子邮件所用的SMTP服务器</Value>
+        </TranslationItem>
+      </translationItems>
+    </TranslationCategory>
+    <TranslationCategory Name="GitSettingsPage">
+      <translationItems>
+        <TranslationItem Name="$this" Property="Text">
+          <Source>Git</Source>
+          <Value>Git</Value>
+        </TranslationItem>
+        <TranslationItem Name="BrowseGitBinPath" Property="Text">
+          <Source>Browse</Source>
+          <Value>浏览</Value>
+        </TranslationItem>
+        <TranslationItem Name="BrowseGitPath" Property="Text">
+          <Source>Browse</Source>
+          <Value>浏览</Value>
+        </TranslationItem>
+        <TranslationItem Name="ChangeHomeButton" Property="Text">
+          <Source>Change HOME</Source>
+          <Value>改变 HOME</Value>
+        </TranslationItem>
+        <TranslationItem Name="_homeIsSetToString" Property="Text">
+          <Source>HOME is set to:</Source>
+          <Value>HOME 被设置为：</Value>
+        </TranslationItem>
+        <TranslationItem Name="downloadMsysgit" Property="Text">
+          <Source>Download msysgit</Source>
+          <Value>下载msysgit</Value>
+        </TranslationItem>
+        <TranslationItem Name="groupBox7" Property="Text">
+          <Source>Git</Source>
+          <Value>Git</Value>
+        </TranslationItem>
+        <TranslationItem Name="groupBox8" Property="Text">
+          <Source>Environment</Source>
+          <Value>环境</Value>
+        </TranslationItem>
+        <TranslationItem Name="homeIsSetToLabel" Property="Text">
+          <Source>HOME is set to: {0}</Source>
+          <Value>HOME 被设置为: {0}</Value>
+        </TranslationItem>
+        <TranslationItem Name="label13" Property="Text">
+          <Source>Command used to run git (git.cmd or git.exe)</Source>
+          <Value>用于运行git的命令（git.cmd或git.exe）</Value>
+        </TranslationItem>
+        <TranslationItem Name="label14" Property="Text">
+          <Source>Path to linux tools (sh). Leave empty when it is in the path.</Source>
+          <Value>Linux工具（sh）的路径。如果已在路径中则留空。</Value>
+        </TranslationItem>
+        <TranslationItem Name="label50" Property="Text">
+          <Source>Git Extensions can use msysgit or cygwin to access git repositories. Set the correct paths below.</Source>
+          <Value>Git Extensions可以使用msysgit或cygwin访问git档案库库。在下面的设置它们正确的路径。</Value>
+        </TranslationItem>
+        <TranslationItem Name="label51" Property="Text">
+          <Source>The global config file located in the location stored environment variable %HOME%. By default %HOME% will be set 
+to %HOMEDRIVE%%HOMEPATH% if empty. Change the default behaviour only if you experience problems. </Source>
+          <Value>全局配置文件位于%HOME%的位置。默认设置下，如果%HOME%为空，%HOME%将被设置为%HOMEDRIVE%%HOMEPATH%。
+你应该只在遇到问题的时候才考虑改变默认设置。</Value>
+        </TranslationItem>
+      </translationItems>
+    </TranslationCategory>
+    <TranslationCategory Name="GlobalSettingsSettingsPage">
+      <translationItems>
+        <TranslationItem Name="$this" Property="Text" type="unfinished">
+          <Source>Global settings</Source>
+          <OldSource>Global settings</OldSource>
+          <Value>全局设置</Value>
+        </TranslationItem>
+        <TranslationItem Name="BrowseCommitTemplate" Property="Text">
+          <Source>Browse</Source>
+          <Value>浏览</Value>
+        </TranslationItem>
+        <TranslationItem Name="BrowseDiffTool" Property="Text">
+          <Source>Browse</Source>
+          <Value>浏览</Value>
+        </TranslationItem>
+        <TranslationItem Name="BrowseMergeTool" Property="Text">
+          <Source>Browse</Source>
+          <Value>浏览</Value>
+        </TranslationItem>
+        <TranslationItem Name="DiffToolCmdSuggest" Property="Text">
+          <Source>Suggest command</Source>
+          <Value>建议命令</Value>
+        </TranslationItem>
+        <TranslationItem Name="MergeToolCmdSuggest" Property="Text">
+          <Source>Suggest command</Source>
+          <Value>建议命令</Value>
+        </TranslationItem>
+        <TranslationItem Name="PathToKDiff3" Property="Text">
+          <Source>Path to mergetool</Source>
+          <Value>mergetool路径</Value>
+        </TranslationItem>
+        <TranslationItem Name="__diffToolSuggestCaption" Property="Text">
+          <Source>Suggest difftool cmd</Source>
+          <Value>建议的差异比较命令</Value>
+        </TranslationItem>
+        <TranslationItem Name="globalAutoCrlfFalse" Property="Text">
+          <Source>Checkout as-is, commit as-is ("core.autocrlf"  is set to "false")</Source>
+          <Value>保持原样签出，保持原样提交（"core.autocrlf"设置为"false"）</Value>
+        </TranslationItem>
+        <TranslationItem Name="globalAutoCrlfInput" Property="Text">
+          <Source>Checkout as-is, commit Unix-style line endings ("core.autocrlf"  is set to "input")</Source>
+          <Value>保持原样签出，用Unix风格的换行符提交（"core.autocrlf"设置为"input"）</Value>
+        </TranslationItem>
+        <TranslationItem Name="globalAutoCrlfTrue" Property="Text">
+          <Source>Checkout Windows-style, commit Unix-style line endings ("core.autocrlf"  is set to "true")</Source>
+          <Value>以windows风格签出，用Unix风格的换行符提交（"core.autocrlf"设置为"true"）
+</Value>
+        </TranslationItem>
+        <TranslationItem Name="groupBox9" Property="Text">
+          <Source>Line endings</Source>
+          <Value>换行符</Value>
+        </TranslationItem>
+        <TranslationItem Name="label19" Property="Text">
+          <Source>Mergetool command</Source>
+          <Value>Mergetool命令</Value>
+        </TranslationItem>
+        <TranslationItem Name="label28" Property="Text">
+          <Source>Keep backup (.orig) after merge</Source>
+          <Value>合并后保留备份（.orig）</Value>
+        </TranslationItem>
+        <TranslationItem Name="label3" Property="Text">
+          <Source>User name</Source>
+          <Value>用户名</Value>
+        </TranslationItem>
+        <TranslationItem Name="label4" Property="Text">
+          <Source>User email</Source>
+          <Value>用户电子邮件</Value>
+        </TranslationItem>
+        <TranslationItem Name="label41" Property="Text">
+          <Source>Difftool</Source>
+          <Value>Difftool</Value>
+        </TranslationItem>
+        <TranslationItem Name="label42" Property="Text">
+          <Source>Path to difftool</Source>
+          <Value>路径difftool</Value>
+        </TranslationItem>
+        <TranslationItem Name="label48" Property="Text">
+          <Source>Difftool command</Source>
+          <Value>Difftool命令</Value>
+        </TranslationItem>
+        <TranslationItem Name="label57" Property="Text">
+          <Source>Path to commit template</Source>
+          <Value>提交模板的路径</Value>
+        </TranslationItem>
+        <TranslationItem Name="label6" Property="Text">
+          <Source>Editor</Source>
+          <Value>编辑</Value>
+        </TranslationItem>
+        <TranslationItem Name="label60" Property="Text">
+          <Source>Files content encoding</Source>
+          <Value>文件内容的编码</Value>
+        </TranslationItem>
+        <TranslationItem Name="label7" Property="Text">
+          <Source>Mergetool</Source>
+          <Value>合并工具</Value>
+        </TranslationItem>
+        <TranslationItem Name="label9" Property="Text">
+          <Source>You need to set the correct path to 
+git before you can change
+global settings.
+</Source>
+          <Value>您需要设置git正确的路径，才能更改全局设置。</Value>
+        </TranslationItem>
+      </translationItems>
+    </TranslationCategory>
+    <TranslationCategory Name="GotoUserManualControl">
+      <translationItems>
+        <TranslationItem Name="linkLabelHelp" Property="Text">
+          <Source>Help</Source>
+          <Value>帮助</Value>
+        </TranslationItem>
+      </translationItems>
+    </TranslationCategory>
+    <TranslationCategory Name="GravatarControl">
+      <translationItems>
+        <TranslationItem Name="clearImagecacheToolStripMenuItem" Property="Text">
+          <Source>Clear image cache</Source>
+          <Value>清除图像缓存</Value>
+        </TranslationItem>
+        <TranslationItem Name="extraLargeToolStripMenuItem" Property="Text">
+          <Source>Extra Large (320x320)</Source>
+          <Value>特大 (320x320)</Value>
+        </TranslationItem>
+        <TranslationItem Name="identiconToolStripMenuItem" Property="Text">
+          <Source>Identicon</Source>
+          <Value>Identicon</Value>
+        </TranslationItem>
+        <TranslationItem Name="imageSizeToolStripMenuItem" Property="Text">
+          <Source>Image size</Source>
+          <Value>图像尺寸</Value>
+        </TranslationItem>
+        <TranslationItem Name="largeToolStripMenuItem" Property="Text">
+          <Source>Large (240x240)</Source>
+          <Value>大 (240x240)</Value>
+        </TranslationItem>
+        <TranslationItem Name="monsterIdToolStripMenuItem" Property="Text">
+          <Source>Monster Id</Source>
+          <Value>Monster Id</Value>
+        </TranslationItem>
+        <TranslationItem Name="noImageGeneratorToolStripMenuItem" Property="Text">
+          <Source>No image service</Source>
+          <Value>无头像服务器</Value>
+        </TranslationItem>
+        <TranslationItem Name="noneToolStripMenuItem" Property="Text">
+          <Source>None</Source>
+          <Value>无</Value>
+        </TranslationItem>
+        <TranslationItem Name="normalToolStripMenuItem" Property="Text">
+          <Source>Normal (160x160)</Source>
+          <Value>中 (160x160)</Value>
+        </TranslationItem>
+        <TranslationItem Name="refreshToolStripMenuItem" Property="Text">
+          <Source>Refresh image</Source>
+          <Value>刷新图片</Value>
+        </TranslationItem>
+        <TranslationItem Name="registerAtGravatarcomToolStripMenuItem" Property="Text">
+          <Source>Register at gravatar.com</Source>
+          <Value>在gravatar.com注册</Value>
+        </TranslationItem>
+        <TranslationItem Name="retroToolStripMenuItem" Property="Text">
+          <Source>Retro</Source>
+          <Value>复古</Value>
+        </TranslationItem>
+        <TranslationItem Name="smallToolStripMenuItem" Property="Text">
+          <Source>Small (80x80)</Source>
+          <Value>小 (80x80)</Value>
+        </TranslationItem>
+        <TranslationItem Name="wavatarToolStripMenuItem" Property="Text">
+          <Source>Wavatar</Source>
+          <Value>Wavatar</Value>
+        </TranslationItem>
+      </translationItems>
+    </TranslationCategory>
+    <TranslationCategory Name="HelpImageDisplayUserControl">
+      <translationItems>
+        <TranslationItem Name="linkLabelHide" Property="Text">
+          <Source>Hide help</Source>
+          <Value>隐藏帮助</Value>
+        </TranslationItem>
+        <TranslationItem Name="linkLabelShowHelp" Property="Text">
+          <Source>Show
+help</Source>
+          <Value>显示帮助</Value>
+        </TranslationItem>
+      </translationItems>
+    </TranslationCategory>
+    <TranslationCategory Name="HotkeysSettingsPage">
+      <translationItems>
+        <TranslationItem Name="$this" Property="Text">
+          <Source>Hotkeys</Source>
+          <Value>热键</Value>
+        </TranslationItem>
+      </translationItems>
+    </TranslationCategory>
+    <TranslationCategory Name="MessageBoxes">
+      <translationItems>
+        <TranslationItem Name="_error" Property="Text">
+          <Source>Error</Source>
+          <Value>错误</Value>
+        </TranslationItem>
+        <TranslationItem Name="_middleOfPatchApply" Property="Text">
+          <Source>You are in the middle of a patch apply, continue patch apply?</Source>
+          <Value>你正在打补丁，继续？</Value>
+        </TranslationItem>
+        <TranslationItem Name="_middleOfPatchApplyCaption" Property="Text">
+          <Source>Patch apply</Source>
+          <Value>打补丁</Value>
+        </TranslationItem>
+        <TranslationItem Name="_middleOfRebase" Property="Text">
+          <Source>You are in the middle of a rebase, continue rebase?</Source>
+          <Value>你正在衍合，继续？</Value>
+        </TranslationItem>
+        <TranslationItem Name="_middleOfRebaseCaption" Property="Text">
+          <Source>Rebase</Source>
+          <Value>衍合(Rebase)</Value>
+        </TranslationItem>
+        <TranslationItem Name="_notValidGitDirectory" Property="Text">
+          <Source>The current directory is not a valid git repository.</Source>
+          <Value>当前目录不是一个有效的git档案库。</Value>
+        </TranslationItem>
+        <TranslationItem Name="_notValidGitSVNDirectory" Property="Text">
+          <Source>The current directory is not a valid git-svn repository.</Source>
+          <Value>当前目录不是一个有效的git-svn档案库。</Value>
+        </TranslationItem>
+        <TranslationItem Name="_pageantNotFound" Property="Text">
+          <Source>Cannot load SSH key. PuTTY is not configured properly.</Source>
+          <Value>无法载入SSH密钥。 PuTTY配置的不正确。</Value>
+        </TranslationItem>
+        <TranslationItem Name="_serverHostkeyNotCachedText" Property="Text">
+          <Source>The server's host key is not cached in the registry.
+
+Do you want to trust this host key and then try again?</Source>
+          <Value>服务器的主机密钥没存储在注册表中。
+
+你要相信这个主机密钥，然后再试一次吗？</Value>
+        </TranslationItem>
+        <TranslationItem Name="_unableGetSVNInformation" Property="Text">
+          <Source>Unable to determine upstream SVN information.</Source>
+          <Value>无法确定上游SVN信息。</Value>
+        </TranslationItem>
+        <TranslationItem Name="_unresolvedMergeConflicts" Property="Text">
+          <Source>There are unresolved merge conflicts, solve conflicts now?</Source>
+          <Value>有未解决的合并冲突，现在解决？</Value>
+        </TranslationItem>
+        <TranslationItem Name="_unresolvedMergeConflictsCaption" Property="Text">
+          <Source>Merge conflicts</Source>
+          <Value>合并冲突</Value>
+        </TranslationItem>
+      </translationItems>
+    </TranslationCategory>
+    <TranslationCategory Name="PatchGrid">
+      <translationItems>
+        <TranslationItem Name="FileName" Property="HeaderText">
+          <Source>Name</Source>
+          <Value>名称</Value>
+        </TranslationItem>
+        <TranslationItem Name="Status" Property="HeaderText">
+          <Source>Status</Source>
+          <Value>状态</Value>
+        </TranslationItem>
+        <TranslationItem Name="_unableToShowPatchDetails" Property="Text">
+          <Source>Unable to show details of patch file.</Source>
+          <Value>无法显示补丁的相信信息。</Value>
+        </TranslationItem>
+        <TranslationItem Name="authorDataGridViewTextBoxColumn" Property="HeaderText">
+          <Source>Author</Source>
+          <Value>作者</Value>
+        </TranslationItem>
+        <TranslationItem Name="dateDataGridViewTextBoxColumn" Property="HeaderText">
+          <Source>Date</Source>
+          <Value>日期</Value>
+        </TranslationItem>
+        <TranslationItem Name="subjectDataGridViewTextBoxColumn" Property="HeaderText">
+          <Source>Subject</Source>
+          <Value>主题</Value>
+        </TranslationItem>
+      </translationItems>
+    </TranslationCategory>
+    <TranslationCategory Name="PluginRootIntroductionPage">
+      <translationItems>
+        <TranslationItem Name="$this" Property="Text" type="unfinished">
+          <Source>Plugins Settings</Source>
+          <Value>起始页</Value>
+        </TranslationItem>
+        <TranslationItem Name="label1" Property="Text" type="unfinished">
+          <Source>Select one of the subnodes to view or edit the settings of a Git Extensions Plugin.</Source>
+          <Value>选择一个Git扩展插件来查看或编辑子节点的设置。</Value>
+        </TranslationItem>
+      </translationItems>
+    </TranslationCategory>
+    <TranslationCategory Name="PluginSettingsPage">
+      <translationItems>
+        <TranslationItem Name="labelNoSettings" Property="Text">
+          <Source>There are no settings available for this plugin.</Source>
+          <Value>这个插件没有有效设置。</Value>
+        </TranslationItem>
+      </translationItems>
+    </TranslationCategory>
+    <TranslationCategory Name="PluginsSettingsGroup">
+      <translationItems>
+        <TranslationItem Name="$this" Property="Title">
+          <Source>Plugins</Source>
+          <Value>插件</Value>
+        </TranslationItem>
+      </translationItems>
+    </TranslationCategory>
+    <TranslationCategory Name="RevisionGrid">
+      <translationItems>
+        <TranslationItem Name="AuthorDataGridViewColumn" Property="HeaderText" type="unfinished">
+          <Source>Author</Source>
+          <Value>作者</Value>
+        </TranslationItem>
+        <TranslationItem Name="CloneRepository" Property="Text">
+          <Source>Clone repository</Source>
+          <Value>克隆档案库</Value>
+        </TranslationItem>
+        <TranslationItem Name="Commit" Property="Text">
+          <Source>Commit</Source>
+          <Value>提交</Value>
+        </TranslationItem>
+        <TranslationItem Name="DateDataGridViewColumn" Property="HeaderText" type="unfinished">
+          <Source>Date</Source>
+          <Value>日期</Value>
+        </TranslationItem>
+        <TranslationItem Name="GitIgnore" Property="Text">
+          <Source>Edit .gitignore</Source>
+          <Value>编辑.gitignore</Value>
+        </TranslationItem>
+        <TranslationItem Name="GotoChildCommit" Property="Text">
+          <Source>Go to child commit</Source>
+          <Value>到子提交</Value>
+        </TranslationItem>
+        <TranslationItem Name="GotoCommit" Property="Text" type="unfinished">
+          <Source>Go to commit...</Source>
+          <Value>进行提交...</Value>
+        </TranslationItem>
+        <TranslationItem Name="GotoCurrentRevision" Property="Text" type="unfinished">
+          <Source>Go to current revision</Source>
+          <Value>到当前修订</Value>
+        </TranslationItem>
+        <TranslationItem Name="GotoParentCommit" Property="Text">
+          <Source>Go to parent commit</Source>
+          <Value>到父提交</Value>
+        </TranslationItem>
+        <TranslationItem Name="InitRepository" Property="Text">
+          <Source>Initialize repository</Source>
+          <Value>初始化档案库</Value>
+        </TranslationItem>
+        <TranslationItem Name="IsMessageMultilineDataGridViewColumn" Property="HeaderText" type="unfinished">
+          <Source>IsMessageMultiline</Source>
+          <Value>是多行消息吗</Value>
+        </TranslationItem>
+        <TranslationItem Name="MessageDataGridViewColumn" Property="HeaderText" type="unfinished">
+          <Source>Message</Source>
+          <Value>消息</Value>
+        </TranslationItem>
+        <TranslationItem Name="NextQuickSearch" Property="Text">
+          <Source>Quick search next</Source>
+          <Value>快速搜索下一个</Value>
+        </TranslationItem>
+        <TranslationItem Name="PrevQuickSearch" Property="Text">
+          <Source>Quick search previous</Source>
+          <Value>快速搜索上一个</Value>
+        </TranslationItem>
+        <TranslationItem Name="QuickSearch" Property="Text">
+          <Source>Quick search</Source>
+          <Value>快速搜索</Value>
+        </TranslationItem>
+        <TranslationItem Name="ShowAllBranches" Property="Text">
+          <Source>Show all branches</Source>
+          <Value>显示所有分支</Value>
+        </TranslationItem>
+        <TranslationItem Name="ShowCurrentBranchOnly" Property="Text">
+          <Source>Show current branch only</Source>
+          <Value>只显示当前分支</Value>
+        </TranslationItem>
+        <TranslationItem Name="ShowFilteredBranches" Property="Text">
+          <Source>Show filtered branches</Source>
+          <Value>显示过滤分支</Value>
+        </TranslationItem>
+        <TranslationItem Name="ShowRemoteBranches" Property="Text">
+          <Source>Show remote branches</Source>
+          <Value>显示远程分支</Value>
+        </TranslationItem>
+        <TranslationItem Name="ToggleHighlightSelectedBranch" Property="Text">
+          <Source>Highlight selected branch (until refresh)</Source>
+          <Value>高亮选择的分支 (直到再次刷新)</Value>
+        </TranslationItem>
+        <TranslationItem Name="_cannotHighlightSelectedBranch" Property="Text">
+          <Source>Cannot highlight selected branch when revision graph is loading.</Source>
+          <Value>版本图加载时不能高亮选定的分支。</Value>
+        </TranslationItem>
+        <TranslationItem Name="_droppingFilesBlocked" Property="Text">
+          <Source>For you own protection dropping more than 10 patch files at once is blocked!</Source>
+          <Value>为了安全起见一次进行10个补丁的操作将被禁止！</Value>
+        </TranslationItem>
+        <TranslationItem Name="_noRevisionFoundError" Property="Text" type="unfinished">
+          <Source>No revision found.</Source>
+          <Value>无修订。</Value>
+        </TranslationItem>
+        <TranslationItem Name="_quickSearchQuickHelp" Property="Text">
+          <Source>Start typing in revision grid to start quick search.</Source>
+          <Value>版本网络图中输入选项来开始快速搜索。</Value>
+        </TranslationItem>
+        <TranslationItem Name="_revisionFilter" Property="Text">
+          <Source>Filter</Source>
+          <Value>过滤器</Value>
+        </TranslationItem>
+        <TranslationItem Name="archiveRevisionToolStripMenuItem" Property="Text">
+          <Source>Archive revision</Source>
+          <Value>存档</Value>
+        </TranslationItem>
+        <TranslationItem Name="authorCopyToolStripMenuItem" Property="Text" type="unfinished">
+          <Source>Author</Source>
+          <Value>作者</Value>
+        </TranslationItem>
+        <TranslationItem Name="bisectSkipRevisionToolStripMenuItem" Property="Text">
+          <Source>Skip revision</Source>
+          <Value>跳过版本</Value>
+        </TranslationItem>
+        <TranslationItem Name="branchNameCopyToolStripMenuItem" Property="Text" type="unfinished">
+          <Source>Branch name:</Source>
+          <Value>分支名称：</Value>
+        </TranslationItem>
+        <TranslationItem Name="checkoutBranchToolStripMenuItem" Property="Text">
+          <Source>Checkout branch</Source>
+          <Value>签出分支</Value>
+        </TranslationItem>
+        <TranslationItem Name="checkoutRevisionToolStripMenuItem" Property="Text">
+          <Source>Checkout revision</Source>
+          <Value>签出版本</Value>
+        </TranslationItem>
+        <TranslationItem Name="cherryPickCommitToolStripMenuItem" Property="Text">
+          <Source>Cherry pick commit</Source>
+          <Value>优选提交</Value>
+        </TranslationItem>
+        <TranslationItem Name="copyToClipboardToolStripMenuItem" Property="Text">
+          <Source>Copy to clipboard</Source>
+          <Value>复制到剪贴板</Value>
+        </TranslationItem>
+        <TranslationItem Name="createNewBranchToolStripMenuItem" Property="Text">
+          <Source>Create new branch</Source>
+          <Value>创建新的分支</Value>
+        </TranslationItem>
+        <TranslationItem Name="createTagToolStripMenuItem" Property="Text">
+          <Source>Create new tag</Source>
+          <Value>创建新标签</Value>
+        </TranslationItem>
+        <TranslationItem Name="dateCopyToolStripMenuItem" Property="Text" type="unfinished">
+          <Source>Date</Source>
+          <Value>日期</Value>
+        </TranslationItem>
+        <TranslationItem Name="deleteBranchToolStripMenuItem" Property="Text">
+          <Source>Delete branch</Source>
+          <Value>删除分支</Value>
+        </TranslationItem>
+        <TranslationItem Name="deleteTagToolStripMenuItem" Property="Text">
+          <Source>Delete tag</Source>
+          <Value>删除标签</Value>
+        </TranslationItem>
+        <TranslationItem Name="drawNonrelativesGrayToolStripMenuItem" Property="Text">
+          <Source>Draw non relatives gray</Source>
+          <Value>把无关项变灰</Value>
+        </TranslationItem>
+        <TranslationItem Name="filterToolStripMenuItem" Property="Text">
+          <Source>Set advanced filter</Source>
+          <Value>设置高级过滤器</Value>
+        </TranslationItem>
+        <TranslationItem Name="fixupCommitToolStripMenuItem" Property="Text">
+          <Source>Fixup commit</Source>
+          <Value>修正提交</Value>
+        </TranslationItem>
+        <TranslationItem Name="hashCopyToolStripMenuItem" Property="Text" type="unfinished">
+          <Source>Commit hash</Source>
+          <Value>提交哈希</Value>
+        </TranslationItem>
+        <TranslationItem Name="label1" Property="Text">
+          <Source>There are no commits made to this repository yet.
+
+If this is a normal repository, these steps are recommended:
+- Make sure you have a proper .gitignore file in your repository
+- Commit files using commit
+
+If this is a central repository (bare repository without a working dir):
+- Push changes from another repository</Source>
+          <Value>此档案库中没有任何提交。
+如果此档案库是一个常规档案库，推荐以下步骤：
+- 确认档案库中.gitgnore文件正确
+- 用提交命令来提交
+
+如果此档案库是一个中央档案库（没有工作路径的裸档案库）：
+- 从其他档案库中“推”出更改</Value>
+        </TranslationItem>
+        <TranslationItem Name="label2" Property="Text">
+          <Source>The current working dir is not a git repository.</Source>
+          <Value>当前的工作目录不是一个git档案库。</Value>
+        </TranslationItem>
+        <TranslationItem Name="manipulateCommitToolStripMenuItem" Property="Text">
+          <Source>Advanced</Source>
+          <Value>高级</Value>
+        </TranslationItem>
+        <TranslationItem Name="markRevisionAsBadToolStripMenuItem" Property="Text">
+          <Source>Mark revision as bad</Source>
+          <Value>标记版本为“坏”</Value>
+        </TranslationItem>
+        <TranslationItem Name="markRevisionAsGoodToolStripMenuItem" Property="Text">
+          <Source>Mark revision as good</Source>
+          <Value>标记版本为“好”</Value>
+        </TranslationItem>
+        <TranslationItem Name="mergeBranchToolStripMenuItem" Property="Text">
+          <Source>Merge into current branch</Source>
+          <Value>和分支合并</Value>
+        </TranslationItem>
+        <TranslationItem Name="messageCopyToolStripMenuItem" Property="Text" type="unfinished">
+          <Source>Message</Source>
+          <Value>消息</Value>
+        </TranslationItem>
+        <TranslationItem Name="navigateToolStripMenuItem" Property="Text" type="unfinished">
+          <Source>Navigate</Source>
+          <Value>导航</Value>
+        </TranslationItem>
+        <TranslationItem Name="orderRevisionsByDateToolStripMenuItem" Property="Text">
+          <Source>Order revisions by date</Source>
+          <Value>按日期顺序调整</Value>
+        </TranslationItem>
+        <TranslationItem Name="rebaseOnToolStripMenuItem" Property="Text">
+          <Source>Rebase current branch on</Source>
+          <Value>衍合在</Value>
+        </TranslationItem>
+        <TranslationItem Name="renameBranchToolStripMenuItem" Property="Text">
+          <Source>Rename branch</Source>
+          <Value>分支重命名</Value>
+        </TranslationItem>
+        <TranslationItem Name="resetCurrentBranchToHereToolStripMenuItem" Property="Text">
+          <Source>Reset current branch to here</Source>
+          <Value>复位当前到这里</Value>
+        </TranslationItem>
+        <TranslationItem Name="revertCommitToolStripMenuItem" Property="Text">
+          <Source>Revert commit</Source>
+          <Value>还原提交</Value>
+        </TranslationItem>
+        <TranslationItem Name="runScriptToolStripMenuItem" Property="Text">
+          <Source>Run script</Source>
+          <Value>运行脚本</Value>
+        </TranslationItem>
+        <TranslationItem Name="showAuthorDateToolStripMenuItem" Property="Text">
+          <Source>Show author date</Source>
+          <Value>显示作者日期</Value>
+        </TranslationItem>
+        <TranslationItem Name="showGitNotesToolStripMenuItem" Property="Text">
+          <Source>Show git notes</Source>
+          <Value>显示git提示</Value>
+        </TranslationItem>
+        <TranslationItem Name="showIsMessageMultilineToolStripMenuItem" Property="Text" type="unfinished">
+          <Source>Show indicator for multiline message</Source>
+          <Value>多行消息中显示缩进</Value>
+        </TranslationItem>
+        <TranslationItem Name="showMergeCommitsToolStripMenuItem" Property="Text" type="unfinished">
+          <Source>Show merge commits</Source>
+          <Value>显示合并提交</Value>
+        </TranslationItem>
+        <TranslationItem Name="showRelativeDateToolStripMenuItem" Property="Text">
+          <Source>Show relative date</Source>
+          <Value>显示相对日期</Value>
+        </TranslationItem>
+        <TranslationItem Name="showRevisionGraphToolStripMenuItem" Property="Text">
+          <Source>Show revision graph</Source>
+          <Value>显示版本图</Value>
+        </TranslationItem>
+        <TranslationItem Name="showTagsToolStripMenuItem" Property="Text">
+          <Source>Show tags</Source>
+          <Value>显示标签</Value>
+        </TranslationItem>
+        <TranslationItem Name="squashCommitToolStripMenuItem" Property="Text">
+          <Source>Squash commit</Source>
+          <Value>Squash提交</Value>
+        </TranslationItem>
+        <TranslationItem Name="stopBisectToolStripMenuItem" Property="Text">
+          <Source>Stop bisect</Source>
+          <Value>停止二分</Value>
+        </TranslationItem>
+        <TranslationItem Name="tagNameCopyToolStripMenuItem" Property="Text" type="unfinished">
+          <Source>Tag name:</Source>
+          <Value>标签</Value>
+        </TranslationItem>
+        <TranslationItem Name="viewToolStripMenuItem" Property="Text" type="unfinished">
+          <Source>View</Source>
+          <Value>查看</Value>
+        </TranslationItem>
+        <TranslationItem Name="showBranchesToolStripMenuItem" Property="Text" type="obsolete">
+          <Source>Show branches</Source>
+          <Value>显示分支</Value>
+        </TranslationItem>
+        <TranslationItem Name="_currentWorkingDirChanges" Property="Text" type="obsolete">
+          <Source>Current uncommitted changes</Source>
+          <Value>当前未提交的更改</Value>
+        </TranslationItem>
+      </translationItems>
+    </TranslationCategory>
+    <TranslationCategory Name="RevisionLinksSettingsPage">
+      <translationItems>
+        <TranslationItem Name="$this" Property="Text" type="unfinished">
+          <Source>Revision links</Source>
+          <Value>修订链接</Value>
+        </TranslationItem>
+        <TranslationItem Name="Add" Property="Text" type="unfinished">
+          <Source>Add</Source>
+          <Value>新增</Value>
+        </TranslationItem>
+        <TranslationItem Name="CaptionCol" Property="HeaderText" type="unfinished">
+          <Source>Caption</Source>
+          <Value>标题</Value>
+        </TranslationItem>
+        <TranslationItem Name="CategoriesLabel" Property="Text" type="unfinished">
+          <Source>Categories</Source>
+          <Value>分类</Value>
+        </TranslationItem>
+        <TranslationItem Name="EnabledChx" Property="Text" type="unfinished">
+          <Source>Enabled</Source>
+          <Value>可用</Value>
+        </TranslationItem>
+        <TranslationItem Name="LocalBranchChx" Property="Text" type="unfinished">
+          <Source>Local branch</Source>
+          <Value>本地分支</Value>
+        </TranslationItem>
+        <TranslationItem Name="MessageChx" Property="Text" type="unfinished">
+          <Source>Message</Source>
+          <Value>消息</Value>
+        </TranslationItem>
+        <TranslationItem Name="RemoteBranchChx" Property="Text" type="unfinished">
+          <Source>Remote branch</Source>
+          <Value>远程分支</Value>
+        </TranslationItem>
+        <TranslationItem Name="Remove" Property="Text" type="unfinished">
+          <Source>Remove</Source>
+          <Value>删除</Value>
+        </TranslationItem>
+        <TranslationItem Name="URICol" Property="HeaderText" type="unfinished">
+          <Source>URI</Source>
+          <Value>URI</Value>
+        </TranslationItem>
+        <TranslationItem Name="dataGridViewTextBoxColumn1" Property="HeaderText" type="unfinished">
+          <Source>Title</Source>
+          <Value>标题</Value>
+        </TranslationItem>
+        <TranslationItem Name="label1" Property="Text" type="unfinished">
+          <Source>Name</Source>
+          <Value>名称</Value>
+        </TranslationItem>
+        <TranslationItem Name="label3" Property="Text" type="unfinished">
+          <Source>Search in</Source>
+          <Value>查找于</Value>
+        </TranslationItem>
+        <TranslationItem Name="label4" Property="Text" type="unfinished">
+          <Source>Search pattern</Source>
+          <Value>搜索模式</Value>
+        </TranslationItem>
+        <TranslationItem Name="label6" Property="Text" type="unfinished">
+          <Source>Links</Source>
+          <Value>链接</Value>
+        </TranslationItem>
+        <TranslationItem Name="nestedPatternLab" Property="Text" type="unfinished">
+          <Source>Nested pattern</Source>
+          <Value>内联模式</Value>
+        </TranslationItem>
+      </translationItems>
+    </TranslationCategory>
+    <TranslationCategory Name="ScriptsSettingsPage">
+      <translationItems>
+        <TranslationItem Name="$this" Property="Text">
+          <Source>Scripts</Source>
+          <Value>脚本</Value>
+        </TranslationItem>
+        <TranslationItem Name="AskConfirmation" Property="HeaderText">
+          <Source>Confirmation</Source>
+          <Value>确认</Value>
+        </TranslationItem>
+        <TranslationItem Name="EnabledColumn" Property="HeaderText">
+          <Source>Enabled</Source>
+          <Value>可用</Value>
+        </TranslationItem>
+        <TranslationItem Name="OnEvent" Property="HeaderText">
+          <Source>OnEvent</Source>
+          <Value>OnEvent</Value>
+        </TranslationItem>
+        <TranslationItem Name="addScriptButton" Property="Text">
+          <Source>Add</Source>
+          <Value>新增</Value>
+        </TranslationItem>
+        <TranslationItem Name="argumentsLabel" Property="Text">
+          <Source>Arguments:</Source>
+          <Value>参数：</Value>
+        </TranslationItem>
+        <TranslationItem Name="browseScriptButton" Property="Text">
+          <Source>Browse</Source>
+          <Value>浏览</Value>
+        </TranslationItem>
+        <TranslationItem Name="buttonShowArgumentsHelp" Property="Text">
+          <Source>Help</Source>
+          <Value>帮助</Value>
+        </TranslationItem>
+        <TranslationItem Name="commandLabel" Property="Text">
+          <Source>Command:</Source>
+          <Value>命令：</Value>
+        </TranslationItem>
+        <TranslationItem Name="inMenuCheckBox" Property="Text">
+          <Source>Add to revision grid context menu</Source>
+          <Value>加入版本网络的上下文菜单</Value>
+        </TranslationItem>
+        <TranslationItem Name="labelOnEvent" Property="Text">
+          <Source>On event:</Source>
+          <Value>On event:</Value>
+        </TranslationItem>
+        <TranslationItem Name="lbl_icon" Property="Text">
+          <Source>Icon:</Source>
+          <Value>图标：</Value>
+        </TranslationItem>
+        <TranslationItem Name="nameLabel" Property="Text">
+          <Source>Name:</Source>
+          <Value>名称：</Value>
+        </TranslationItem>
+        <TranslationItem Name="removeScriptButton" Property="Text">
+          <Source>Remove</Source>
+          <Value>删除</Value>
+        </TranslationItem>
+        <TranslationItem Name="sbtn_icon" Property="Text">
+          <Source>Select icon</Source>
+          <Value>选择图标</Value>
+        </TranslationItem>
+        <TranslationItem Name="scriptEnabled" Property="Text">
+          <Source>Enabled</Source>
+          <Value>可用</Value>
+        </TranslationItem>
+        <TranslationItem Name="scriptNeedsConfirmation" Property="Text">
+          <Source>Ask for confirmation</Source>
+          <Value>请求确认</Value>
+        </TranslationItem>
+        <TranslationItem Name="scriptRunInBackground" Property="Text" type="unfinished">
+          <Source>Run in background</Source>
+          <Value>后台运行</Value>
+        </TranslationItem>
+      </translationItems>
+    </TranslationCategory>
+    <TranslationCategory Name="SettingsPageHeader">
+      <translationItems>
+        <TranslationItem Name="DistributedRB" Property="Text" type="unfinished">
+          <Source>Distributed with current repository</Source>
+          <Value>发布当前档案库</Value>
+        </TranslationItem>
+        <TranslationItem Name="EffectiveRB" Property="Text" type="unfinished">
+          <Source>Effective</Source>
+          <Value>有效</Value>
+        </TranslationItem>
+        <TranslationItem Name="GlobalRB" Property="Text" type="unfinished">
+          <Source>Global for all repositories</Source>
+          <Value>所有档案库全局设置</Value>
+        </TranslationItem>
+        <TranslationItem Name="LocalRB" Property="Text" type="unfinished">
+          <Source>Local for current repository</Source>
+          <Value>当前档案库本地设置</Value>
+        </TranslationItem>
+        <TranslationItem Name="label1" Property="Text" type="unfinished">
+          <Source>Settings source:</Source>
+          <Value>设置源：</Value>
+        </TranslationItem>
+      </translationItems>
+    </TranslationCategory>
+    <TranslationCategory Name="ShellExtensionSettingsPage">
+      <translationItems>
+        <TranslationItem Name="$this" Property="Text">
+          <Source>Shell extension</Source>
+          <Value>Shell extension</Value>
+        </TranslationItem>
+        <TranslationItem Name="cbAlwaysShowAllCommands" Property="Text">
+          <Source>Always show all commands</Source>
+          <Value>总是显示所有命令</Value>
+        </TranslationItem>
+        <TranslationItem Name="label1" Property="Text">
+          <Source>Context menu preview
+when all items are shown:</Source>
+          <Value>上下文菜单预览
+当所有的项目都显示时：</Value>
+        </TranslationItem>
+        <TranslationItem Name="lblMenuEntries" Property="Text">
+          <Source>Select items to be shown in the cascaded context menu.
+(Unchecked items will be shown top level for direct access.)</Source>
+          <Value>选择在级联的上下文菜单中的显示的项目。
+（未检查的项目会显示顶层进行直接访问。）</Value>
+        </TranslationItem>
+      </translationItems>
+    </TranslationCategory>
+    <TranslationCategory Name="SshSettingsPage">
+      <translationItems>
+        <TranslationItem Name="$this" Property="Text">
+          <Source>SSH</Source>
+          <Value>SSH</Value>
+        </TranslationItem>
+        <TranslationItem Name="AutostartPageant" Property="Text">
+          <Source>Automatically start authentication client when a private key is configured for a remote</Source>
+          <Value>当远程端配置了私钥后，自动启动认证客户端</Value>
+        </TranslationItem>
+        <TranslationItem Name="OpenSSH" Property="Text">
+          <Source>OpenSSH</Source>
+          <Value>OpenSSH</Value>
+        </TranslationItem>
+        <TranslationItem Name="Other" Property="Text">
+          <Source>Other ssh client</Source>
+          <Value>其它的SSH客户端</Value>
+        </TranslationItem>
+        <TranslationItem Name="OtherSshBrowse" Property="Text">
+          <Source>Browse</Source>
+          <Value>浏览</Value>
+        </TranslationItem>
+        <TranslationItem Name="PageantBrowse" Property="Text">
+          <Source>Browse</Source>
+          <Value>浏览</Value>
+        </TranslationItem>
+        <TranslationItem Name="PlinkBrowse" Property="Text">
+          <Source>Browse</Source>
+          <Value>浏览</Value>
+        </TranslationItem>
+        <TranslationItem Name="Putty" Property="Text">
+          <Source>PuTTY</Source>
+          <Value>PuTTY</Value>
+        </TranslationItem>
+        <TranslationItem Name="PuttygenBrowse" Property="Text">
+          <Source>Browse</Source>
+          <Value>浏览</Value>
+        </TranslationItem>
+        <TranslationItem Name="groupBox1" Property="Text">
+          <Source>Specify which ssh client to use</Source>
+          <Value>指定SSH客户端</Value>
+        </TranslationItem>
+        <TranslationItem Name="groupBox2" Property="Text">
+          <Source>Configure PuTTY</Source>
+          <Value>配置PuTTY</Value>
+        </TranslationItem>
+        <TranslationItem Name="label15" Property="Text">
+          <Source>Path to plink.exe</Source>
+          <Value>plink.exe路径</Value>
+        </TranslationItem>
+        <TranslationItem Name="label16" Property="Text">
+          <Source>Path to puttygen</Source>
+          <Value>puttygen路径</Value>
+        </TranslationItem>
+        <TranslationItem Name="label17" Property="Text">
+          <Source>Path to pageant</Source>
+          <Value>pageant路径</Value>
+        </TranslationItem>
+        <TranslationItem Name="label18" Property="Text">
+          <Source>OpenSSH is a commandline tool. PuTTY is more userfriendly to use for windows users, 
+but requires the PuTTY authentication client to run  in the background.
+When OpenSSH is used, command line dialogs are shown!
+</Source>
+          <Value>OpenSSH是一个命令行工具。 
+对于Windows用户来说，PuTTY用起来更方便，但需要在后台运行PuTTY验证客户端。
+当使用OpenSSH时，会显示命令行对话框！</Value>
+        </TranslationItem>
+      </translationItems>
+    </TranslationCategory>
+    <TranslationCategory Name="StartPageSettingsPage">
+      <translationItems>
+        <TranslationItem Name="$this" Property="Text" type="unfinished">
+          <Source>Start Page</Source>
+          <OldSource>Start Page</OldSource>
+          <Value>起始页</Value>
+        </TranslationItem>
+      </translationItems>
+    </TranslationCategory>
+    <TranslationCategory Name="Strings">
+      <translationItems>
+        <TranslationItem Name="_authorDateText" Property="Text">
+          <Source>Author date</Source>
+          <Value>作者日期</Value>
+        </TranslationItem>
+        <TranslationItem Name="_authorText" Property="Text">
+          <Source>Author</Source>
+          <Value>作者</Value>
+        </TranslationItem>
+        <TranslationItem Name="_childrenText" Property="Text">
+          <Source>Children</Source>
+          <Value>孩子</Value>
+        </TranslationItem>
+        <TranslationItem Name="_commitDateText" Property="Text">
+          <Source>Commit date</Source>
+          <Value>提交日期</Value>
+        </TranslationItem>
+        <TranslationItem Name="_commitHashText" Property="Text">
+          <Source>Commit hash</Source>
+          <Value>提交哈希</Value>
+        </TranslationItem>
+        <TranslationItem Name="_committerText" Property="Text">
+          <Source>Committer</Source>
+          <Value>提交者</Value>
+        </TranslationItem>
+        <TranslationItem Name="_currentIndex" Property="Text">
+          <Source>Commit index</Source>
+          <Value>提交索引</Value>
+        </TranslationItem>
+        <TranslationItem Name="_currentUnstagedChanges" Property="Text">
+          <Source>Current unstaged changes</Source>
+          <Value>当前未载入修改</Value>
+        </TranslationItem>
+        <TranslationItem Name="_dateText" Property="Text">
+          <Source>Date</Source>
+          <Value>日期</Value>
+        </TranslationItem>
+        <TranslationItem Name="_daysAgo" Property="Text">
+          <Source>{0} {1:day|days} ago</Source>
+          <Value>{0} {1:天|天} 前</Value>
+        </TranslationItem>
+        <TranslationItem Name="_hoursAgo" Property="Text">
+          <Source>{0} {1:hour|hours} ago</Source>
+          <Value>{0} {1:小时|小时} 前</Value>
+        </TranslationItem>
+        <TranslationItem Name="_loadingData" Property="Text" type="unfinished">
+          <Source>Loading data...</Source>
+          <Value>加载数据...</Value>
+        </TranslationItem>
+        <TranslationItem Name="_messageText" Property="Text">
+          <Source>Message</Source>
+          <Value>消息</Value>
+        </TranslationItem>
+        <TranslationItem Name="_minutesAgo" Property="Text">
+          <Source>{0} {1:minute|minutes} ago</Source>
+          <Value>{0} {1:分钟|分钟} 前</Value>
+        </TranslationItem>
+        <TranslationItem Name="_monthsAgo" Property="Text">
+          <Source>{0} {1:month|months} ago</Source>
+          <Value>{0} {1:月|月} 前</Value>
+        </TranslationItem>
+        <TranslationItem Name="_parentsText" Property="Text">
+          <Source>Parent(s)</Source>
+          <Value>父修订</Value>
+        </TranslationItem>
+        <TranslationItem Name="_secondsAgo" Property="Text">
+          <Source>{0} {1:second|seconds} ago</Source>
+          <Value>{0} {1:秒|秒} 前</Value>
+        </TranslationItem>
+        <TranslationItem Name="_weeksAgo" Property="Text">
+          <Source>{0} {1:week|weeks} ago</Source>
+          <Value>{0} {1:星期|星期} 前</Value>
+        </TranslationItem>
+        <TranslationItem Name="_yearsAgo" Property="Text">
+          <Source>{0} {1:year|years} ago</Source>
+          <Value>{0} {1:年|年} 前</Value>
+        </TranslationItem>
+      </translationItems>
+    </TranslationCategory>
+    <TranslationCategory Name="ViewPullRequestsForm">
+      <translationItems>
+        <TranslationItem Name="$this" Property="Text">
+          <Source>View Pull Requests</Source>
+          <Value>查看推送请求</Value>
+        </TranslationItem>
+        <TranslationItem Name="_addAndFetchBtn" Property="Text">
+          <Source>Add remote and fetch</Source>
+          <Value>添加远程档案库并获取</Value>
+        </TranslationItem>
+        <TranslationItem Name="_chooseRepo" Property="Text">
+          <Source>Choose repository:</Source>
+          <Value>选择档案库：</Value>
+        </TranslationItem>
+        <TranslationItem Name="_closePullRequestBtn" Property="Text">
+          <Source>Close pull request</Source>
+          <Value>关闭推送请求</Value>
+        </TranslationItem>
+        <TranslationItem Name="_fetchBtn" Property="Text">
+          <Source>Fetch to pr/ branch</Source>
+          <Value>获取分支</Value>
+        </TranslationItem>
+        <TranslationItem Name="_postComment" Property="Text">
+          <Source>Post comment</Source>
+          <Value>提交注释</Value>
+        </TranslationItem>
+        <TranslationItem Name="_refreshCommentsBtn" Property="Text">
+          <Source>Refresh</Source>
+          <Value>刷新</Value>
+        </TranslationItem>
+        <TranslationItem Name="_strCouldNotAddRemote" Property="Text">
+          <Source>Could not add remote with name {0} and URL {1}</Source>
+          <Value>不能将名为{0} URL {1} 添加为远程档案库</Value>
+        </TranslationItem>
+        <TranslationItem Name="_strCouldNotLoadDiscussion" Property="Text">
+          <Source>Could not load discussion!</Source>
+          <Value>不能加载讨论项目！</Value>
+        </TranslationItem>
+        <TranslationItem Name="_strError" Property="Text">
+          <Source>Error</Source>
+          <Value>错误</Value>
+        </TranslationItem>
+        <TranslationItem Name="_strFailedToClosePullRequest" Property="Text">
+          <Source>Failed to close pull request!</Source>
+          <Value>关闭推送请求失败！</Value>
+        </TranslationItem>
+        <TranslationItem Name="_strFailedToFetchPullData" Property="Text">
+          <Source>Failed to fetch pull data!</Source>
+          <Value>获取推送的数据失败！</Value>
+        </TranslationItem>
+        <TranslationItem Name="_strFailedToLoadDiffData" Property="Text">
+          <Source>Failed to load diff data!</Source>
+          <Value>加载差异数据失败！</Value>
+        </TranslationItem>
+        <TranslationItem Name="_strFailedToLoadDiscussionItem" Property="Text">
+          <Source>Failed to post discussion item!</Source>
+          <Value>提交的讨论项目失败！</Value>
+        </TranslationItem>
+        <TranslationItem Name="_strLoading" Property="Text">
+          <Source> : LOADING : </Source>
+          <Value>：加载中：</Value>
+        </TranslationItem>
+        <TranslationItem Name="_strRemoteAlreadyExist" Property="Text">
+          <Source>ERROR: Remote with name {0} already exists but it does not point to the same repository!
+Details: Is {1} expected {2}</Source>
+          <Value>错误：名为 {0} 的远程档案库已经存在，但他们似乎不是同一个地址！
+详细信息：期望 {1} 就是 {2}</Value>
+        </TranslationItem>
+        <TranslationItem Name="_strUnableUnderstandPatch" Property="Text">
+          <Source>Error: Unable to understand patch</Source>
+          <Value>错误：无法解析补丁文件</Value>
+        </TranslationItem>
+        <TranslationItem Name="columnHeader2" Property="Text">
+          <Source>Heading</Source>
+          <Value>标题</Value>
+        </TranslationItem>
+        <TranslationItem Name="columnHeader3" Property="Text">
+          <Source>By</Source>
+          <Value>由</Value>
+        </TranslationItem>
+        <TranslationItem Name="columnHeader4" Property="Text">
+          <Source>Created</Source>
+          <Value>创建</Value>
+        </TranslationItem>
+      </translationItems>
+    </TranslationCategory>
+    <TranslationCategory Name="FormCreateTagAtRevision">
+      <translationItems>
+        <TranslationItem Name="_noRevisionSelected" Property="Text" type="obsolete">
+          <Source>Select 1 revision to create the tag on.</Source>
+          <Value>选择一个版本来标记</Value>
+        </TranslationItem>
+        <TranslationItem Name="_noTagMessage" Property="Text" type="obsolete">
+          <Source>Please enter a tag message</Source>
+          <Value>请输入标签的信息</Value>
+        </TranslationItem>
+        <TranslationItem Name="_pushToCaption" Property="Text" type="obsolete">
+          <Source>Push tag to '{0}'</Source>
+          <Value>推送到{0}</Value>
+        </TranslationItem>
+        <TranslationItem Name="annotate" Property="Text" type="obsolete">
+          <Source>Create annotated tag</Source>
+          <Value>创建带注解的标记</Value>
+        </TranslationItem>
+        <TranslationItem Name="label1" Property="Text" type="obsolete">
+          <Source>Tag name</Source>
+          <Value>标签名称</Value>
+        </TranslationItem>
+      </translationItems>
+    </TranslationCategory>
+    <TranslationCategory Name="LocalSettingsSettingsPage">
+      <translationItems>
+        <TranslationItem Name="$this" Property="Text" type="obsolete">
+          <Source>Local settings</Source>
+          <Value>本地设置</Value>
+        </TranslationItem>
+        <TranslationItem Name="NoGitRepo" Property="Text" type="obsolete">
+          <Source>Not in a git repository</Source>
+          <Value>不在一个git档案库中</Value>
+        </TranslationItem>
+        <TranslationItem Name="label20" Property="Text" type="obsolete">
+          <Source>You only need local settings
+if you want to override the 
+global settings for the current
+repository.</Source>
+          <Value>如果你想覆盖本档案库的全局设置，
+你只需要做本地设置就够了。</Value>
+        </TranslationItem>
+        <TranslationItem Name="label21" Property="Text" type="obsolete">
+          <Source>You need to set the correct path to 
+git before you can change
+local settings.
+</Source>
+          <Value>您需要设置git正确的路径，才能更改本地设置。</Value>
+        </TranslationItem>
+      </translationItems>
+    </TranslationCategory>
+    <TranslationCategory Name="FormRevert">
+      <translationItems>
+        <TranslationItem Name="$this" Property="Text" type="obsolete">
+          <Source>Revert file changes</Source>
+          <Value>还原文件的更改</Value>
+        </TranslationItem>
+        <TranslationItem Name="Revert" Property="Text" type="obsolete">
+          <Source>Revert changes</Source>
+          <Value>还原更改</Value>
+        </TranslationItem>
+      </translationItems>
+    </TranslationCategory>
+    <TranslationCategory Name="FormCherryPickCommitSmall">
+      <translationItems>
+        <TranslationItem Name="AutoCommit" Property="Text" type="obsolete">
+          <Source>Automatically creates a commit</Source>
+          <Value>自动创建一个提交</Value>
+        </TranslationItem>
+        <TranslationItem Name="Commit" Property="Text" type="obsolete">
+          <Source>Commit:</Source>
+          <Value>提交：</Value>
+        </TranslationItem>
+        <TranslationItem Name="Message" Property="Text" type="obsolete">
+          <Source>Message:</Source>
+          <Value>消息：</Value>
+        </TranslationItem>
+        <TranslationItem Name="Pick" Property="Text" type="obsolete">
+          <Source>Pick this commit</Source>
+          <Value>挑选此次提交</Value>
+        </TranslationItem>
+      </translationItems>
+    </TranslationCategory>
+    <TranslationCategory Name="FormPluginSettings">
+      <translationItems>
+        <TranslationItem Name="$this" Property="Text" type="obsolete">
+          <Source>Plugin settings</Source>
+          <Value>插件设置</Value>
+        </TranslationItem>
+      </translationItems>
+    </TranslationCategory>
+  </translationCategories>
+  <LanguageCode>zh</LanguageCode>
 </Translation>