--- conflicted
+++ resolved
@@ -127,399 +127,6 @@
 全て削除」を実行したときのみ削除されます。
 
 消してしまったコミットにタグを付けることで、
-<<<<<<< HEAD
-再びBrowse画面でそのコミットが見えるようになります。</Value>
-        </TranslationItem>
-      </translationItems>
-    </TranslationCategory>
-    <TranslationCategory Name="FormResetCurrentBranch">
-      <translationItems>
-        <TranslationItem Name="groupBox1" Property="Text">
-          <Value>種類</Value>
-        </TranslationItem>
-        <TranslationItem Name="Hard" Property="Text">
-          <Value>コミットされていない変更点を全て破棄します。</Value>
-        </TranslationItem>
-        <TranslationItem Name="Mixed" Property="Text">
-          <Value>作業ディレクトリの状態を保ったまま移動します。</Value>
-        </TranslationItem>
-        <TranslationItem Name="Soft" Property="Text">
-          <Value>HEADのみ移動し、作業ディレクトリとインデックスの状態は保ちます。</Value>
-        </TranslationItem>
-        <TranslationItem Name="Ok" Property="Text">
-          <Value>OK</Value>
-        </TranslationItem>
-        <TranslationItem Name="Cancel" Property="Text">
-          <Value>キャンセル</Value>
-        </TranslationItem>
-      </translationItems>
-    </TranslationCategory>
-    <TranslationCategory Name="FormBrowse">
-      <translationItems>
-        <TranslationItem Name="menuSaveAs" Property="Text">
-          <Value>名前を付けて保存</Value>
-        </TranslationItem>
-        <TranslationItem Name="menuOpen" Property="Text">
-          <Value>開く</Value>
-        </TranslationItem>
-        <TranslationItem Name="menuOpenWith" Property="Text">
-          <Value>プログラムから開く</Value>
-        </TranslationItem>
-        <TranslationItem Name="menuFileHistory" Property="Text">
-          <Value>ファイルの歴史</Value>
-        </TranslationItem>
-        <TranslationItem Name="Tree" Property="Text">
-          <Value>ファイルツリー</Value>
-        </TranslationItem>
-        <TranslationItem Name="fileToolStripMenuItem" Property="Text">
-          <Value>ファイル</Value>
-        </TranslationItem>
-        <TranslationItem Name="openToolStripMenuItem" Property="Text">
-          <Value>開く</Value>
-        </TranslationItem>
-        <TranslationItem Name="commandsToolStripMenuItem" Property="Text">
-          <Value>Gitコマンド</Value>
-        </TranslationItem>
-        <TranslationItem Name="checkoutToolStripMenuItem" Property="Text">
-          <Value>リビジョンのチェックアウト</Value>
-        </TranslationItem>
-        <TranslationItem Name="viewDiffToolStripMenuItem" Property="Text">
-          <Value>Diffの表示</Value>
-        </TranslationItem>
-        <TranslationItem Name="branchToolStripMenuItem" Property="Text">
-          <Value>ブランチの作成</Value>
-        </TranslationItem>
-        <TranslationItem Name="cloneToolStripMenuItem" Property="Text">
-          <Value>リポジトリのクローン</Value>
-        </TranslationItem>
-        <TranslationItem Name="commitToolStripMenuItem" Property="Text">
-          <Value>コミット</Value>
-        </TranslationItem>
-        <TranslationItem Name="initNewRepositoryToolStripMenuItem" Property="Text">
-          <Value>リポジトリの作成</Value>
-        </TranslationItem>
-        <TranslationItem Name="pushToolStripMenuItem" Property="Text">
-          <Value>プッシュ(リモートへ反映)</Value>
-        </TranslationItem>
-        <TranslationItem Name="pullToolStripMenuItem" Property="Text">
-          <Value>プル(リモートから取得)</Value>
-        </TranslationItem>
-        <TranslationItem Name="refreshToolStripMenuItem" Property="Text">
-          <Value>更新</Value>
-        </TranslationItem>
-        <TranslationItem Name="helpToolStripMenuItem" Property="Text">
-          <Value>ヘルプ</Value>
-        </TranslationItem>
-        <TranslationItem Name="aboutToolStripMenuItem" Property="Text">
-          <Value>このソフトウェアについて</Value>
-        </TranslationItem>
-        <TranslationItem Name="patchToolStripMenuItem" Property="Text">
-          <Value>パッチファイルの表示</Value>
-        </TranslationItem>
-        <TranslationItem Name="applyPatchToolStripMenuItem" Property="Text">
-          <Value>パッチの適用</Value>
-        </TranslationItem>
-        <TranslationItem Name="formatPatchToolStripMenuItem" Property="Text">
-          <Value>Git用パッチの作成</Value>
-        </TranslationItem>
-        <TranslationItem Name="gitcommandLogToolStripMenuItem" Property="Text">
-          <Value>コマンド履歴</Value>
-        </TranslationItem>
-        <TranslationItem Name="checkoutBranchToolStripMenuItem" Property="Text">
-          <Value>ブランチの切替</Value>
-        </TranslationItem>
-        <TranslationItem Name="stashToolStripMenuItem" Property="Text">
-          <Value>変更の一時退避</Value>
-        </TranslationItem>
-        <TranslationItem Name="runMergetoolToolStripMenuItem" Property="Text">
-          <Value>競合の解決</Value>
-        </TranslationItem>
-        <TranslationItem Name="deleteBranchToolStripMenuItem" Property="Text">
-          <Value>ブランチの削除</Value>
-        </TranslationItem>
-        <TranslationItem Name="cherryPickToolStripMenuItem" Property="Text">
-          <Value>チェリーピック</Value>
-        </TranslationItem>
-        <TranslationItem Name="mergeBranchToolStripMenuItem" Property="Text">
-          <Value>ブランチのマージ</Value>
-        </TranslationItem>
-        <TranslationItem Name="toolStripButton1" Property="Text">
-          <Value>コミット</Value>
-        </TranslationItem>
-        <TranslationItem Name="EditSettings" Property="ToolTipText">
-          <Value>設定</Value>
-        </TranslationItem>
-        <TranslationItem Name="tagToolStripMenuItem" Property="Text">
-          <Value>タグの作成</Value>
-        </TranslationItem>
-        <TranslationItem Name="RefreshButton" Property="ToolTipText">
-          <Value>更新</Value>
-        </TranslationItem>
-        <TranslationItem Name="commitcountPerUserToolStripMenuItem" Property="Text">
-          <Value>ユーザ毎のコミット数</Value>
-        </TranslationItem>
-        <TranslationItem Name="donateToolStripMenuItem" Property="Text">
-          <Value>寄付</Value>
-        </TranslationItem>
-        <TranslationItem Name="deleteTagToolStripMenuItem" Property="Text">
-          <Value>タグの削除</Value>
-        </TranslationItem>
-        <TranslationItem Name="settingsToolStripMenuItem1" Property="Text">
-          <Value>設定</Value>
-        </TranslationItem>
-        <TranslationItem Name="editgitignoreToolStripMenuItem1" Property="Text">
-          <Value>.gitignoreファイルの編集</Value>
-        </TranslationItem>
-        <TranslationItem Name="settingsToolStripMenuItem2" Property="Text">
-          <Value>設定</Value>
-        </TranslationItem>
-        <TranslationItem Name="archiveToolStripMenuItem" Property="Text">
-          <Value>アーカイブ</Value>
-        </TranslationItem>
-        <TranslationItem Name="editmailmapToolStripMenuItem" Property="Text">
-          <Value>.mailmapファイルの編集</Value>
-        </TranslationItem>
-        <TranslationItem Name="gitMaintenanceToolStripMenuItem" Property="Text">
-          <Value>Gitのメンテナンス</Value>
-        </TranslationItem>
-        <TranslationItem Name="compressGitDatabaseToolStripMenuItem" Property="Text">
-          <Value>Gitデータベースの圧縮</Value>
-        </TranslationItem>
-        <TranslationItem Name="verifyGitDatabaseToolStripMenuItem" Property="Text">
-          <Value>消してしまったオブジェクトの復元</Value>
-        </TranslationItem>
-        <TranslationItem Name="rebaseToolStripMenuItem" Property="Text">
-          <Value>リベース</Value>
-        </TranslationItem>
-        <TranslationItem Name="remotesToolStripMenuItem" Property="Text">
-          <Value>リモート</Value>
-        </TranslationItem>
-        <TranslationItem Name="manageRemoteRepositoriesToolStripMenuItem1" Property="Text">
-          <Value>リモートリポジトリの管理</Value>
-        </TranslationItem>
-        <TranslationItem Name="startAuthenticationAgentToolStripMenuItem" Property="Text">
-          <Value>認証エージェントの開始</Value>
-        </TranslationItem>
-        <TranslationItem Name="generateOrImportKeyToolStripMenuItem" Property="Text">
-          <Value>キーの生成/インポート</Value>
-        </TranslationItem>
-        <TranslationItem Name="changelogToolStripMenuItem" Property="Text">
-          <Value>変更履歴</Value>
-        </TranslationItem>
-        <TranslationItem Name="toolStripButtonPull" Property="Text">
-          <Value>プル(リモートから取得)</Value>
-        </TranslationItem>
-        <TranslationItem Name="toolStripButtonPush" Property="Text">
-          <Value>プッシュ(リモートへ反映)</Value>
-        </TranslationItem>
-        <TranslationItem Name="CommitInfo" Property="Text">
-          <Value>コミット</Value>
-        </TranslationItem>
-        <TranslationItem Name="toolStripLabel2" Property="Text">
-          <Value>フィルタ:</Value>
-        </TranslationItem>
-        <TranslationItem Name="submodulesToolStripMenuItem" Property="Text">
-          <Value>サブモジュール</Value>
-        </TranslationItem>
-        <TranslationItem Name="manageSubmodulesToolStripMenuItem" Property="Text">
-          <Value>サブモジュールの管理</Value>
-        </TranslationItem>
-        <TranslationItem Name="updateAllSubmodulesToolStripMenuItem" Property="Text">
-          <Value>全てのサブモジュールの更新</Value>
-        </TranslationItem>
-        <TranslationItem Name="initializeAllSubmodulesToolStripMenuItem" Property="Text">
-          <Value>全てのサブモジュールを初期化</Value>
-        </TranslationItem>
-        <TranslationItem Name="syncronizeAllSubmodulesToolStripMenuItem" Property="Text">
-          <Value>全てのサブモジュールの同期</Value>
-        </TranslationItem>
-        <TranslationItem Name="toolStripSplitStash" Property="ToolTipText">
-          <Value>変更の一時退避</Value>
-        </TranslationItem>
-        <TranslationItem Name="stashChangesToolStripMenuItem" Property="Text">
-          <Value>変更の一時退避</Value>
-        </TranslationItem>
-        <TranslationItem Name="stashChangesToolStripMenuItem" Property="ToolTipText">
-          <Value>変更の一時退避</Value>
-        </TranslationItem>
-        <TranslationItem Name="stashPopToolStripMenuItem" Property="Text">
-          <Value>退避した変更を戻す</Value>
-        </TranslationItem>
-        <TranslationItem Name="stashPopToolStripMenuItem" Property="ToolTipText">
-          <Value>退避した変更を適用して削除</Value>
-        </TranslationItem>
-        <TranslationItem Name="viewStashToolStripMenuItem" Property="Text">
-          <Value>退避場所の表示</Value>
-        </TranslationItem>
-        <TranslationItem Name="viewStashToolStripMenuItem" Property="ToolTipText">
-          <Value>退避場所の表示</Value>
-        </TranslationItem>
-        <TranslationItem Name="openSubmoduleToolStripMenuItem" Property="Text">
-          <Value>サブモジュールの閲覧</Value>
-        </TranslationItem>
-        <TranslationItem Name="exitToolStripMenuItem" Property="Text">
-          <Value>終了</Value>
-        </TranslationItem>
-        <TranslationItem Name="recentToolStripMenuItem" Property="Text">
-          <Value>最近のリポジトリ</Value>
-        </TranslationItem>
-        <TranslationItem Name="updateAllSubmodulesRecursiveToolStripMenuItem" Property="Text">
-          <Value>全てのサブモジュールの更新(再帰)</Value>
-        </TranslationItem>
-        <TranslationItem Name="initializeAllSubmodulesRecursiveToolStripMenuItem" Property="Text">
-          <Value>全てのサブモジュールを初期化(再帰)</Value>
-        </TranslationItem>
-        <TranslationItem Name="synchronizeAlSubmodulesRecursiveToolStripMenuItem" Property="Text">
-          <Value>全てのサブモジュールの同期(再帰)</Value>
-        </TranslationItem>
-        <TranslationItem Name="pluginsToolStripMenuItem" Property="Text">
-          <Value>プラグイン</Value>
-        </TranslationItem>
-        <TranslationItem Name="settingsToolStripMenuItem" Property="Text">
-          <Value>設定</Value>
-        </TranslationItem>
-        <TranslationItem Name="closeToolStripMenuItem" Property="Text">
-          <Value>閉じる</Value>
-        </TranslationItem>
-        <TranslationItem Name="saveToolStripMenuItem" Property="Text">
-          <Value>保存</Value>
-        </TranslationItem>
-        <TranslationItem Name="userManualToolStripMenuItem" Property="Text">
-          <Value>ユーザーマニュアル</Value>
-        </TranslationItem>
-        <TranslationItem Name="cleanupToolStripMenuItem" Property="Text">
-          <Value>クリーンアップ</Value>
-        </TranslationItem>
-        <TranslationItem Name="openWithDifftoolToolStripMenuItem" Property="Text">
-          <Value>Diffツールで開く</Value>
-        </TranslationItem>
-      </translationItems>
-    </TranslationCategory>
-    <TranslationCategory Name="FileViewer">
-      <translationItems>
-        <TranslationItem Name="findToolStripMenuItem" Property="Text">
-          <Value>検索</Value>
-        </TranslationItem>
-        <TranslationItem Name="ignoreWhitespaceChangesToolStripMenuItem" Property="Text">
-          <Value>空白の変更を無視</Value>
-        </TranslationItem>
-        <TranslationItem Name="increaseNumberOfLinesToolStripMenuItem" Property="Text">
-          <Value>変更点前後の行数を増やす</Value>
-        </TranslationItem>
-        <TranslationItem Name="descreaseNumberOfLinesToolStripMenuItem" Property="Text">
-          <Value>変更点前後の行数を減らす</Value>
-        </TranslationItem>
-        <TranslationItem Name="showEntireFileToolStripMenuItem" Property="Text">
-          <Value>ファイル全体を表示</Value>
-        </TranslationItem>
-        <TranslationItem Name="treatAllFilesAsTextToolStripMenuItem" Property="Text">
-          <Value>全てテキストファイルとして扱う</Value>
-        </TranslationItem>
-        <TranslationItem Name="copyToolStripMenuItem" Property="Text">
-          <Value>コピー</Value>
-        </TranslationItem>
-        <TranslationItem Name="copyPatchToolStripMenuItem" Property="Text">
-          <Value>パッチのコピー</Value>
-        </TranslationItem>
-      </translationItems>
-    </TranslationCategory>
-    <TranslationCategory Name="FormBranchSmall">
-      <translationItems>
-        <TranslationItem Name="label1" Property="Text">
-          <Value>ブランチ名</Value>
-        </TranslationItem>
-        <TranslationItem Name="Ok" Property="Text">
-          <Value>作成</Value>
-        </TranslationItem>
-        <TranslationItem Name="CheckoutAfterCreate" Property="Text">
-          <Value>作成後に切替える</Value>
-        </TranslationItem>
-      </translationItems>
-    </TranslationCategory>
-    <TranslationCategory Name="FormPull">
-      <translationItems>
-        <TranslationItem Name="BrowseSource" Property="Text">
-          <Value>Browse</Value>
-        </TranslationItem>
-        <TranslationItem Name="label2" Property="Text">
-          <Value>リモートブランチ</Value>
-        </TranslationItem>
-        <TranslationItem Name="Pull" Property="Text">
-          <Value>プル(&amp;p)</Value>
-        </TranslationItem>
-        <TranslationItem Name="Mergetool" Property="Text">
-          <Value>競合の解決</Value>
-        </TranslationItem>
-        <TranslationItem Name="Merge" Property="Text">
-          <Value>現在のブランチと取得したブランチをマージする(&amp;m)</Value>
-        </TranslationItem>
-        <TranslationItem Name="Rebase" Property="Text">
-          <Value>現在のブランチに取得したブランチをリベースする(&amp;r)</Value>
-        </TranslationItem>
-        <TranslationItem Name="groupBox1" Property="Text">
-          <Value>マージオプション</Value>
-        </TranslationItem>
-        <TranslationItem Name="Fetch" Property="Text">
-          <Value>マージせずに取得のみ行う(&amp;f)</Value>
-        </TranslationItem>
-        <TranslationItem Name="Stash" Property="Text">
-          <Value>変更の一時退避</Value>
-        </TranslationItem>
-        <TranslationItem Name="AddRemote" Property="Text">
-          <Value>リモートの管理</Value>
-        </TranslationItem>
-        <TranslationItem Name="groupBox2" Property="Text">
-          <Value>取得元</Value>
-        </TranslationItem>
-        <TranslationItem Name="PullFromRemote" Property="Text">
-          <Value>リモート</Value>
-        </TranslationItem>
-        <TranslationItem Name="groupBox3" Property="Text">
-          <Value>ブランチ</Value>
-        </TranslationItem>
-        <TranslationItem Name="AutoStash" Property="Text">
-          <Value>自動で一時退避</Value>
-        </TranslationItem>
-        <TranslationItem Name="LoadSSHKey" Property="Text">
-          <Value>Load SSH key</Value>
-        </TranslationItem>
-      </translationItems>
-    </TranslationCategory>
-    <TranslationCategory Name="FormMergeBranch">
-      <translationItems>
-        <TranslationItem Name="label1" Property="Text">
-          <Value>現在のブランチと他のブランチをマージします。</Value>
-        </TranslationItem>
-        <TranslationItem Name="Currentbranch" Property="Text">
-          <Value>現在のブランチ：</Value>
-        </TranslationItem>
-        <TranslationItem Name="label2" Property="Text">
-          <Value>マージ対象</Value>
-        </TranslationItem>
-        <TranslationItem Name="Ok" Property="Text">
-          <Value>マージ(&amp;M)</Value>
-        </TranslationItem>
-        <TranslationItem Name="groupBox1" Property="Text">
-          <Value>マージ</Value>
-        </TranslationItem>
-        <TranslationItem Name="NoFastForward" Property="Text">
-          <Value>高速マージを使用しない</Value>
-        </TranslationItem>
-      </translationItems>
-    </TranslationCategory>
-    <TranslationCategory Name="RevisionGrid">
-      <translationItems>
-        <TranslationItem Name="createTagToolStripMenuItem" Property="Text">
-          <Value>タグの作成</Value>
-        </TranslationItem>
-        <TranslationItem Name="createNewBranchToolStripMenuItem" Property="Text">
-          <Value>ブランチの作成</Value>
-        </TranslationItem>
-        <TranslationItem Name="resetCurrentBranchToHereToolStripMenuItem" Property="Text">
-          <Value>現在のブランチをここに移動</Value>
-        </TranslationItem>
-        <TranslationItem Name="label1" Property="Text">
-=======
 再びBrowse画面でそのコミットが見えるようになります。</Value>
         </TranslationItem>
         <TranslationItem Name="_removeDanglingObjectsCaption" Property="Text">
@@ -1644,7 +1251,6 @@
           <Value>現在のブランチをここに移動</Value>
         </TranslationItem>
         <TranslationItem Name="label1" Property="Text">
->>>>>>> 96cef8c6
           <Value>リポジトリに行われた変更がありません。
 
 通常のリポジトリの場合、以下の手順を推奨します。
@@ -2398,237 +2004,6 @@
           <Value>HEADとマージしたブランチのみ削除できます。
 ブランチを削除すると、辿れなくなったコミットは失われたように見えます。
 もしマージされていないブランチを削除したい場合、
-<<<<<<< HEAD
-「強制削除」にチェックを入れてください。</Value>
-        </TranslationItem>
-        <TranslationItem Name="ForceDelete" Property="Text">
-          <Value>強制削除</Value>
-        </TranslationItem>
-      </translationItems>
-    </TranslationCategory>
-    <TranslationCategory Name="FormPush">
-      <translationItems>
-        <TranslationItem Name="BrowseSource" Property="Text">
-          <Value>Browse</Value>
-        </TranslationItem>
-        <TranslationItem Name="Push" Property="Text">
-          <Value>プッシュ(&amp;p)</Value>
-        </TranslationItem>
-        <TranslationItem Name="label2" Property="Text">
-          <Value>プッシュするブランチ</Value>
-        </TranslationItem>
-        <TranslationItem Name="PushAllBranches" Property="Text">
-          <Value>全てのブランチをプッシュ(&amp;a)</Value>
-        </TranslationItem>
-        <TranslationItem Name="ForcePushBranches" Property="Text">
-          <Value>強制プッシュ(&amp;f)</Value>
-        </TranslationItem>
-        <TranslationItem Name="ForcePushTags" Property="Text">
-          <Value>強制プッシュ(&amp;f)</Value>
-        </TranslationItem>
-        <TranslationItem Name="Pull" Property="Text">
-          <Value>Pull</Value>
-        </TranslationItem>
-        <TranslationItem Name="groupBox2" Property="Text">
-          <Value>反映先</Value>
-        </TranslationItem>
-        <TranslationItem Name="PullFromUrl" Property="Text">
-          <Value>Url</Value>
-        </TranslationItem>
-        <TranslationItem Name="PullFromRemote" Property="Text">
-          <Value>リモート</Value>
-        </TranslationItem>
-        <TranslationItem Name="AddRemote" Property="Text">
-          <Value>リモートの管理</Value>
-        </TranslationItem>
-        <TranslationItem Name="groupBox1" Property="Text">
-          <Value>ブランチ</Value>
-        </TranslationItem>
-        <TranslationItem Name="LoadSSHKey" Property="Text">
-          <Value>Load SSH key</Value>
-        </TranslationItem>
-        <TranslationItem Name="groupBox3" Property="Text">
-          <Value>タグ</Value>
-        </TranslationItem>
-        <TranslationItem Name="label1" Property="Text">
-          <Value>プッシュするタグ</Value>
-        </TranslationItem>
-        <TranslationItem Name="BranchTab" Property="Text">
-          <Value>ブランチのプッシュ</Value>
-        </TranslationItem>
-        <TranslationItem Name="BranchTab" Property="ToolTipText">
-          <Value>リモートリポジトリにブランチとコミットをプッシュします。</Value>
-        </TranslationItem>
-        <TranslationItem Name="TagTab" Property="Text">
-          <Value>タグのプッシュ</Value>
-        </TranslationItem>
-        <TranslationItem Name="TagTab" Property="ToolTipText">
-          <Value>リモートリポジトリにタグをプッシュします。</Value>
-        </TranslationItem>
-        <TranslationItem Name="PushAllTags" Property="Text">
-          <Value>全てのタグをプッシュ(&amp;a)</Value>
-        </TranslationItem>
-      </translationItems>
-    </TranslationCategory>
-    <TranslationCategory Name="FormCommit">
-      <translationItems>
-        <TranslationItem Name="Ok" Property="Text">
-          <Value>コミット</Value>
-        </TranslationItem>
-        <TranslationItem Name="Commit" Property="Text">
-          <Value>コミット</Value>
-        </TranslationItem>
-        <TranslationItem Name="AddFiles" Property="Text">
-          <Value>ステージ</Value>
-        </TranslationItem>
-        <TranslationItem Name="UnstageFiles" Property="Text">
-          <Value>ステージから除く</Value>
-        </TranslationItem>
-        <TranslationItem Name="ResetChanges" Property="Text">
-          <Value>ファイルの変更を元に戻す</Value>
-        </TranslationItem>
-        <TranslationItem Name="deleteFileToolStripMenuItem" Property="Text">
-          <Value>ファイルの削除</Value>
-        </TranslationItem>
-        <TranslationItem Name="SolveMergeconflicts" Property="Text">
-          <Value>解決されていない競合があります</Value>
-        </TranslationItem>
-        <TranslationItem Name="workingToolStripMenuItem" Property="Text">
-          <Value>作業ディレクトリの変更点</Value>
-        </TranslationItem>
-        <TranslationItem Name="deleteSelectedFilesToolStripMenuItem" Property="Text">
-          <Value>選択されたファイルの削除</Value>
-        </TranslationItem>
-        <TranslationItem Name="resetSelectedFilesToolStripMenuItem" Property="Text">
-          <Value>選択されたファイルの変更を元に戻す</Value>
-        </TranslationItem>
-        <TranslationItem Name="resetAlltrackedChangesToolStripMenuItem" Property="Text">
-          <Value>Git管理下のファイルの変更を全て元に戻す</Value>
-        </TranslationItem>
-        <TranslationItem Name="filesListedToCommitToolStripMenuItem" Property="Text">
-          <Value>ステージ</Value>
-        </TranslationItem>
-        <TranslationItem Name="stageAllToolStripMenuItem" Property="Text">
-          <Value>全てステージ</Value>
-        </TranslationItem>
-        <TranslationItem Name="unstageAllToolStripMenuItem" Property="Text">
-          <Value>全てをステージから除く</Value>
-        </TranslationItem>
-        <TranslationItem Name="deleteAllUntrackedFilesToolStripMenuItem" Property="Text">
-          <Value>管理外ファイルの全削除</Value>
-        </TranslationItem>
-        <TranslationItem Name="stageChunkOfFileToolStripMenuItem" Property="Text">
-          <Value>チャンクレベルでステージ/アンステージ</Value>
-        </TranslationItem>
-        <TranslationItem Name="Cancel" Property="Text">
-          <Value>キャンセル</Value>
-        </TranslationItem>
-        <TranslationItem Name="CloseDialogAfterCommit" Property="Text">
-          <Value>コミット後にダイアログを閉じる</Value>
-        </TranslationItem>
-        <TranslationItem Name="showIgnoredFilesToolStripMenuItem" Property="Text">
-          <Value>無視ファイルを表示</Value>
-        </TranslationItem>
-        <TranslationItem Name="commitMessageToolStripMenuItem" Property="Text">
-          <Value>過去のメッセージ</Value>
-        </TranslationItem>
-        <TranslationItem Name="addFileTogitignoreToolStripMenuItem" Property="Text">
-          <Value>このファイルを無視</Value>
-        </TranslationItem>
-        <TranslationItem Name="showUntrackedFilesToolStripMenuItem" Property="Text">
-          <Value>管理外ファイルの表示</Value>
-        </TranslationItem>
-        <TranslationItem Name="rescanChangesToolStripMenuItem" Property="Text">
-          <Value>変更の再調査</Value>
-        </TranslationItem>
-        <TranslationItem Name="Scan" Property="Text">
-          <Value>変更の再調査</Value>
-        </TranslationItem>
-        <TranslationItem Name="Reset" Property="Text">
-          <Value>変更を元に戻す</Value>
-        </TranslationItem>
-        <TranslationItem Name="Amend" Property="Text">
-          <Value>コミットのやり直し</Value>
-        </TranslationItem>
-        <TranslationItem Name="openToolStripMenuItem" Property="Text">
-          <Value>開く</Value>
-        </TranslationItem>
-        <TranslationItem Name="filenameToClipboardToolStripMenuItem" Property="Text">
-          <Value>ファイル名をクリップボードへ</Value>
-        </TranslationItem>
-        <TranslationItem Name="openWithDifftoolToolStripMenuItem" Property="Text">
-          <Value>Diffツールで開く</Value>
-        </TranslationItem>
-        <TranslationItem Name="resetPartOfFileToolStripMenuItem" Property="Text">
-          <Value>チャンクレベルでファイルの変更を元に戻す</Value>
-        </TranslationItem>
-      </translationItems>
-    </TranslationCategory>
-    <TranslationCategory Name="FormResolveConflicts">
-      <translationItems>
-        <TranslationItem Name="label1" Property="Text">
-          <Value>解決されていない競合</Value>
-        </TranslationItem>
-        <TranslationItem Name="Mergetool" Property="Text">
-          <Value>マージツールを実行</Value>
-        </TranslationItem>
-        <TranslationItem Name="Rescan" Property="Text">
-          <Value>競合の再調査</Value>
-        </TranslationItem>
-        <TranslationItem Name="Reset" Property="Text">
-          <Value>中止</Value>
-        </TranslationItem>
-        <TranslationItem Name="ContextChooseBase" Property="Text">
-          <Value>baseの選択</Value>
-        </TranslationItem>
-        <TranslationItem Name="ContextChooseLocal" Property="Text">
-          <Value>localの選択</Value>
-        </TranslationItem>
-        <TranslationItem Name="ContextChooseRemote" Property="Text">
-          <Value>remoteの選択</Value>
-        </TranslationItem>
-        <TranslationItem Name="ContextOpenBaseWith" Property="Text">
-          <Value>baseをプログラムから開く</Value>
-        </TranslationItem>
-        <TranslationItem Name="ContextOpenLocalWith" Property="Text">
-          <Value>localをプログラムから開く</Value>
-        </TranslationItem>
-        <TranslationItem Name="ContextOpenRemoteWith" Property="Text">
-          <Value>remoteをプログラムから開く</Value>
-        </TranslationItem>
-        <TranslationItem Name="ContextSaveBaseAs" Property="Text">
-          <Value>名前を付けてbaseを保存</Value>
-        </TranslationItem>
-        <TranslationItem Name="ContextSaveLocalAs" Property="Text">
-          <Value>名前を付けてlocalを保存</Value>
-        </TranslationItem>
-        <TranslationItem Name="ContextSaveRemoteAs" Property="Text">
-          <Value>名前を付けてremoteを保存</Value>
-        </TranslationItem>
-        <TranslationItem Name="ContextMarkAsSolved" Property="Text">
-          <Value>解決済みとしてマーク</Value>
-        </TranslationItem>
-      </translationItems>
-    </TranslationCategory>
-    <TranslationCategory Name="FormBranch">
-      <translationItems>
-        <TranslationItem Name="label1" Property="Text">
-          <Value>ブランチ名</Value>
-        </TranslationItem>
-        <TranslationItem Name="Ok" Property="Text">
-          <Value>作成</Value>
-        </TranslationItem>
-        <TranslationItem Name="Checkout" Property="Text">
-          <Value>ブランチの切替</Value>
-        </TranslationItem>
-        <TranslationItem Name="CheckoutAfterCreate" Property="Text">
-          <Value>作成後に切替える</Value>
-        </TranslationItem>
-      </translationItems>
-    </TranslationCategory>
-  </translationCategories>
-  <LanguageCode>ja</LanguageCode>
-=======
 「強制削除」にチェックを入れてください。</Value>
         </TranslationItem>
         <TranslationItem Name="ForceDelete" Property="Text">
@@ -3429,5 +2804,4 @@
     </TranslationCategory>
   </translationCategories>
   <LanguageCode>ja</LanguageCode>
->>>>>>> 96cef8c6
 </Translation>