--- conflicted
+++ resolved
@@ -2041,15 +2041,10 @@
 
         public List<IGitItem> GetTree(string id, bool full)
         {
-<<<<<<< HEAD
             string args = "-z";
             if (full)
                 args += " -r";
-            var tree = this.RunCachableCmd(Settings.GitCommand, "ls-tree "+ args +" \"" + id + "\"", Settings.SystemEncoding);
-=======
-            string args = "-z".Join(" ", full ? "-r" : string.Empty);
             var tree = this.RunCachableCmd(Settings.GitCommand, "ls-tree " + args + " \"" + id + "\"", Settings.SystemEncoding);
->>>>>>> 224ba4be
 
             return GitItem.CreateIGitItemsFromString(tree);
         }
