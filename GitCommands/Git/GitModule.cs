﻿using System;
using System.Collections.Generic;
using System.ComponentModel;
using System.Diagnostics;
using System.IO;
using System.Linq;
using System.Net.Mail;
using System.Security.Permissions;
using System.Text;
using System.Text.RegularExpressions;
using System.Threading.Tasks;
using GitCommands.Config;
using GitCommands.Settings;
using GitCommands.Utils;
using GitUIPluginInterfaces;
using JetBrains.Annotations;
using PatchApply;
using SmartFormat;

namespace GitCommands
{
    public class GitModuleEventArgs : EventArgs
    {
        public GitModuleEventArgs(GitModule gitModule)
        {
            GitModule = gitModule;
        }

        public GitModule GitModule { get; private set; }
    }

    public enum SubmoduleStatus
    {
        Unknown,
        NewSubmodule,
        FastForward,
        Rewind,
        NewerTime,
        OlderTime,
        SameTime
    }

    public enum ForcePushOptions
    {
        DoNotForce,
        Force,
        ForceWithLease,
    }

    public struct ConflictedFileData
    {
        public ConflictedFileData(string hash, string filename)
        {
            Hash = hash;
            Filename = filename;
        }
        public string Hash;
        public string Filename;
    }

    [DebuggerDisplay("{Filename}")]
    public struct ConflictData
    {
        public ConflictData(ConflictedFileData _base, ConflictedFileData _local,
            ConflictedFileData _remote)
        {
            Base = _base;
            Local = _local;
            Remote = _remote;
        }
        public ConflictedFileData Base;
        public ConflictedFileData Local;
        public ConflictedFileData Remote;

        public string Filename
        {
            get { return Local.Filename ?? Base.Filename ?? Remote.Filename; }
        }
    }

    /// <summary>Provides manipulation with git module.
    /// <remarks>Several instances may be created for submodules.</remarks></summary>
    [DebuggerDisplay("GitModule ( {_workingDir} )")]
    public sealed class GitModule : IGitModule
    {
        private static readonly Regex DefaultHeadPattern = new Regex("refs/remotes/[^/]+/HEAD", RegexOptions.Compiled);
        private static readonly Regex AnsiCodePattern = new Regex(@"\u001B[\u0040-\u005F].*?[\u0040-\u007E]", RegexOptions.Compiled);
        private static readonly Regex CpEncodingPattern = new Regex("cp\\d+", RegexOptions.Compiled);
        private readonly object _lock = new object();

        public const string NoNewLineAtTheEnd = "\\ No newline at end of file";
        private const string DiffCommandWithStandardArgs = "diff --no-color ";

        public GitModule(string workingdir)
        {
            _superprojectInit = false;
            _workingDir = (workingdir ?? "").EnsureTrailingPathSeparator();
        }

        #region IGitCommands

        [NotNull]
        private readonly string _workingDir;

        [NotNull]
        public string WorkingDir
        {
            get
            {
                return _workingDir;
            }
        }

        /// <summary>Gets the path to the git application executable.</summary>
        public string GitCommand
        {
            get
            {
                return AppSettings.GitCommand;
            }
        }

        public Version AppVersion
        {
            get
            {
                return AppSettings.AppVersion;
            }
        }

        public string GravatarCacheDir
        {
            get
            {
                return AppSettings.GravatarCachePath;
            }
        }

        #endregion

        private bool _superprojectInit;
        private GitModule _superprojectModule;
        private string _submoduleName;
        private string _submodulePath;

        public string SubmoduleName
        {
            get
            {
                InitSuperproject();
                return _submoduleName;
            }
        }

        public string SubmodulePath
        {
            get
            {
                InitSuperproject();
                return _submodulePath;
            }
        }

        public GitModule SuperprojectModule
        {
            get
            {
                InitSuperproject();
                return _superprojectModule;
            }
        }

        private void InitSuperproject()
        {
            if (!_superprojectInit)
            {
                string superprojectDir = FindGitSuperprojectPath(out _submoduleName, out _submodulePath);
                _superprojectModule = superprojectDir == null ? null : new GitModule(superprojectDir);
                _superprojectInit = true;
            }
        }

        public GitModule FindTopProjectModule()
        {
            GitModule module = SuperprojectModule;
            if (module == null)
                return null;
            do
            {
                if (module.SuperprojectModule == null)
                    return module;
                module = module.SuperprojectModule;
            } while (module != null);
            return module;
        }

        private RepoDistSettings _effectiveSettings;
        public RepoDistSettings EffectiveSettings
        {
            get
            {
                lock (_lock)
                {
                    if (_effectiveSettings == null)
                        _effectiveSettings = RepoDistSettings.CreateEffective(this);
                }

                return _effectiveSettings;
            }
        }

        public ISettingsSource GetEffectiveSettings()
        {
            return EffectiveSettings;
        }

        private RepoDistSettings _distributedSettings;
        public RepoDistSettings DistributedSettings
        {
            get
            {
                lock (_lock)
                {
                    if (_distributedSettings == null)
                        _distributedSettings = new RepoDistSettings(null, EffectiveSettings.LowerPriority.SettingsCache);
                }

                return _distributedSettings;
            }
        }

        private RepoDistSettings _localSettings;
        public RepoDistSettings LocalSettings
        {
            get
            {
                lock (_lock)
                {
                    if (_localSettings == null)
                        _localSettings = new RepoDistSettings(null, EffectiveSettings.SettingsCache);
                }

                return _localSettings;
            }
        }

        private ConfigFileSettings _effectiveConfigFile;
        public ConfigFileSettings EffectiveConfigFile
        {
            get
            {
                lock (_lock)
                {
                    if (_effectiveConfigFile == null)
                        _effectiveConfigFile = ConfigFileSettings.CreateEffective(this);
                }

                return _effectiveConfigFile;
            }
        }

        public ConfigFileSettings LocalConfigFile
        {
            get { return new ConfigFileSettings(null, EffectiveConfigFile.SettingsCache); }
        }

        ISettingsValueGetter IGitModule.LocalConfigFile
        {
            get { return LocalConfigFile; }
        }

        //encoding for files paths
        private static Encoding _systemEncoding;
        public static Encoding SystemEncoding
        {
            get
            {
                if (_systemEncoding == null)
                {
                    //check whether GitExtensions works with standard msysgit or msysgit-unicode

                    // invoke a git command that returns an invalid argument in its response, and
                    // check if a unicode-only character is reported back. If so assume msysgit-unicode

                    // git config --get with a malformed key (no section) returns:
                    // "error: key does not contain a section: <key>"
                    const string controlStr = "ą"; // "a caudata"
                    string arguments = string.Format("config --get {0}", controlStr);

                    String s = new GitModule("").RunGitCmd(arguments, Encoding.UTF8);
                    if (s != null && s.IndexOf(controlStr) != -1)
                        _systemEncoding = new UTF8Encoding(false);
                    else
                        _systemEncoding = Encoding.Default;

                    Debug.WriteLine("System encoding: " + _systemEncoding.EncodingName);
                }

                return _systemEncoding;
            }
        }

        //Encoding that let us read all bytes without replacing any char
        //It is using to read output of commands, which may consist of:
        //1) commit header (message, author, ...) encoded in CommitEncoding, recoded to LogOutputEncoding or not dependent of
        //   pretty parameter (pretty=raw - recoded, pretty=format - not recoded)
        //2) file content encoded in its original encoding
        //3) file path (file name is encoded in system default encoding),
        //   when core.quotepath is on, every non ASCII character is escaped
        //   with \ followed by its code as a three digit octal number
        //4) branch, tag name, errors, warnings, hints encoded in system default encoding
        public static readonly Encoding LosslessEncoding = Encoding.GetEncoding("ISO-8859-1");//is any better?

        public Encoding FilesEncoding
        {
            get
            {
                Encoding result = EffectiveConfigFile.FilesEncoding;
                if (result == null)
                    result = new UTF8Encoding(false);
                return result;
            }
        }

        public Encoding CommitEncoding
        {
            get
            {
                Encoding result = EffectiveConfigFile.CommitEncoding;
                if (result == null)
                    result = new UTF8Encoding(false);
                return result;
            }
        }

        /// <summary>
        /// Encoding for commit header (message, notes, author, committer, emails)
        /// </summary>
        public Encoding LogOutputEncoding
        {
            get
            {
                Encoding result = EffectiveConfigFile.LogOutputEncoding;
                if (result == null)
                    result = CommitEncoding;
                return result;
            }
        }

        /// <summary>"(no branch)"</summary>
        public static readonly string DetachedBranch = "(no branch)";

        private static readonly string[] DetachedPrefixes = { "(no branch", "(detached from ", "(HEAD detached at " };

        public AppSettings.PullAction LastPullAction
        {
            get { return AppSettings.GetEnum("LastPullAction_" + WorkingDir, AppSettings.PullAction.None); }
            set { AppSettings.SetEnum("LastPullAction_" + WorkingDir, value); }
        }

        public void LastPullActionToFormPullAction()
        {
            if (LastPullAction == AppSettings.PullAction.FetchAll)
                AppSettings.FormPullAction = AppSettings.PullAction.Fetch;
            else if (LastPullAction != AppSettings.PullAction.None)
                AppSettings.FormPullAction = LastPullAction;
        }

        /// <summary>Indicates whether the <see cref="WorkingDir"/> contains a git repository.</summary>
        public bool IsValidGitWorkingDir()
        {
            return IsValidGitWorkingDir(_workingDir);
        }

        /// <summary>Indicates whether the specified directory contains a git repository.</summary>
        public static bool IsValidGitWorkingDir(string dir)
        {
            if (string.IsNullOrEmpty(dir))
                return false;

            string dirPath = dir.EnsureTrailingPathSeparator();
            string path = dirPath + ".git";

            if (Directory.Exists(path) || File.Exists(path))
                return true;

            return Directory.Exists(dirPath + "info") &&
                   Directory.Exists(dirPath + "objects") &&
                   Directory.Exists(dirPath + "refs");
        }

        /// <summary>Gets the ".git" directory path.</summary>
        public string GetGitDirectory()
        {
            return GetGitDirectory(_workingDir);
        }

        public static string GetGitDirectory(string repositoryPath)
        {
            var gitpath = Path.Combine(repositoryPath, ".git");
            if (File.Exists(gitpath))
            {
                var lines = File.ReadLines(gitpath);
                foreach (string line in lines)
                {
                    if (line.StartsWith("gitdir:"))
                    {
                        string path = line.Substring(7).Trim().ToNativePath();
                        if (Path.IsPathRooted(path))
                            return path.EnsureTrailingPathSeparator();
                        else
                            return
                                Path.GetFullPath(Path.Combine(repositoryPath,
                                    path.EnsureTrailingPathSeparator()));
                    }
                }
            }
            gitpath = gitpath.EnsureTrailingPathSeparator();
            if (!Directory.Exists(gitpath))
                return repositoryPath;
            return gitpath;
        }

        public bool IsBareRepository()
        {
            return WorkingDir == GetGitDirectory();
        }

        public static bool IsBareRepository(string repositoryPath)
        {
            return repositoryPath == GetGitDirectory(repositoryPath);
        }

        public bool IsSubmodule(string submodulePath)
        {
            var result = RunGitCmdResult("submodule status " + submodulePath);

            if (result.ExitCode == 0
                // submodule removed
                || result.StdError.StartsWith("No submodule mapping found in .gitmodules for path"))
                return true;

            return false;
        }

        public bool HasSubmodules()
        {
            return GetSubmodulesLocalPaths(recursive: false).Any();
        }

        /// <summary>
        /// This is a faster function to get the names of all submodules then the
        /// GetSubmodules() function. The command @git submodule is very slow.
        /// </summary>
        public IList<string> GetSubmodulesLocalPaths(bool recursive = true)
        {
            var configFile = GetSubmoduleConfigFile();
            var submodules = configFile.ConfigSections.Select(configSection => configSection.GetPathValue("path").Trim()).ToList();
            if (recursive)
            {
                for (int i = 0; i < submodules.Count; i++)
                {
                    var submodule = GetSubmodule(submodules[i]);
                    var submoduleConfigFile = submodule.GetSubmoduleConfigFile();
                    var subsubmodules = submoduleConfigFile.ConfigSections.Select(configSection => configSection.GetPathValue("path").Trim()).ToList();
                    for (int j = 0; j < subsubmodules.Count; j++)
                        subsubmodules[j] = submodules[i] + '/' + subsubmodules[j];
                    submodules.InsertRange(i + 1, subsubmodules);
                    i += subsubmodules.Count;
                }
            }
            return submodules;
        }

        public static string FindGitWorkingDir(string startDir)
        {
            if (string.IsNullOrEmpty(startDir))
                return "";

            var dir = startDir.Trim();

            do
            {
                if (IsValidGitWorkingDir(dir))
                    return dir.EnsureTrailingPathSeparator();

                dir = PathUtil.GetDirectoryName(dir);
            }
            while (!string.IsNullOrEmpty(dir));
            return startDir;
        }

        private static Process StartProccess(string fileName, string arguments, string workingDir, bool showConsole)
        {
            GitCommandHelpers.SetEnvironmentVariable();

            string quotedCmd = fileName;
            if (quotedCmd.IndexOf(' ') != -1)
                quotedCmd = quotedCmd.Quote();

            var executionStartTimestamp = DateTime.Now;

            var startInfo = new ProcessStartInfo
                                {
                                    FileName = fileName,
                                    Arguments = arguments,
                                    WorkingDirectory = workingDir
                                };
            if (!showConsole)
            {
                startInfo.UseShellExecute = false;
                startInfo.CreateNoWindow = true;
            }

            var startProcess = Process.Start(startInfo);

            startProcess.Exited += (sender, args) =>
            {
                var executionEndTimestamp = DateTime.Now;
                AppSettings.GitLog.Log(quotedCmd + " " + arguments, executionStartTimestamp, executionEndTimestamp);
            };

            return startProcess;
        }

        public string StripAnsiCodes(string input)
        {
            // The following does return the original string if no ansi codes are found
            return AnsiCodePattern.Replace(input, "");
        }

        /// <summary>
        /// Run command, console window is visible
        /// </summary>
        public Process RunExternalCmdDetachedShowConsole(string cmd, string arguments)
        {
            try
            {
                return StartProccess(cmd, arguments, _workingDir, showConsole: true);
            }
            catch (Exception ex)
            {
                Trace.WriteLine(ex.Message);
            }

            return null;
        }

        /// <summary>
        /// Run command, console window is visible, wait for exit
        /// </summary>
        public void RunExternalCmdShowConsole(string cmd, string arguments)
        {
            try
            {
                using (var process = StartProccess(cmd, arguments, _workingDir, showConsole: true))
                    process.WaitForExit();
            }
            catch (Exception ex)
            {
                Trace.WriteLine(ex.Message);
            }
        }

        /// <summary>
        /// Run command, console window is hidden
        /// </summary>
        public static Process RunExternalCmdDetached(string fileName, string arguments, string workingDir)
        {
            try
            {
                return StartProccess(fileName, arguments, workingDir, showConsole: false);
            }
            catch (Exception ex)
            {
                Trace.WriteLine(ex.Message);
            }

            return null;
        }

        /// <summary>
        /// Run command, console window is hidden
        /// </summary>
        public Process RunExternalCmdDetached(string cmd, string arguments)
        {
            return RunExternalCmdDetached(cmd, arguments, _workingDir);
        }

        /// <summary>
        /// Run git command, console window is hidden, redirect output
        /// </summary>
        public Process RunGitCmdDetached(string arguments, Encoding encoding = null)
        {
            if (encoding == null)
                encoding = SystemEncoding;

            return GitCommandHelpers.StartProcess(AppSettings.GitCommand, arguments, _workingDir, encoding);
        }

        /// <summary>
        /// Run command, cache results, console window is hidden, wait for exit, redirect output
        /// </summary>
        [PermissionSet(SecurityAction.Demand, Name = "FullTrust")]
        public string RunCacheableCmd(string cmd, string arguments = "", Encoding encoding = null)
        {
            if (encoding == null)
                encoding = SystemEncoding;

            byte[] cmdout, cmderr;
            if (GitCommandCache.TryGet(arguments, out cmdout, out cmderr))
                return StripAnsiCodes(EncodingHelper.DecodeString(cmdout, cmderr, ref encoding));

            GitCommandHelpers.RunCmdByte(cmd, arguments, _workingDir, null, out cmdout, out cmderr);

            GitCommandCache.Add(arguments, cmdout, cmderr);

            return StripAnsiCodes(EncodingHelper.DecodeString(cmdout, cmderr, ref encoding));
        }

        /// <summary>
        /// Run command, console window is hidden, wait for exit, redirect output
        /// </summary>
        [PermissionSet(SecurityAction.Demand, Name = "FullTrust")]
        public CmdResult RunCmdResult(string cmd, string arguments, Encoding encoding = null, byte[] stdInput = null)
        {
            byte[] output, error;
            int exitCode = GitCommandHelpers.RunCmdByte(cmd, arguments, _workingDir, stdInput, out output, out error);
            if (encoding == null)
                encoding = SystemEncoding;
            return new CmdResult
            {
                StdOutput = output == null ? string.Empty : StripAnsiCodes(encoding.GetString(output)),
                StdError = error == null ? string.Empty : StripAnsiCodes(encoding.GetString(error)),
                ExitCode = exitCode
            };
        }

        /// <summary>
        /// Run command, console window is hidden, wait for exit, redirect output
        /// </summary>
        [PermissionSet(SecurityAction.Demand, Name = "FullTrust")]
        public string RunCmd(string cmd, string arguments, Encoding encoding = null, byte[] stdInput = null)
        {
            return RunCmdResult(cmd, arguments, encoding, stdInput).GetString();
        }

        /// <summary>
        /// Run git command, console window is hidden, wait for exit, redirect output
        /// </summary>
        public string RunGitCmd(string arguments, Encoding encoding = null, byte[] stdInput = null)
        {
            return RunCmd(AppSettings.GitCommand, arguments, encoding, stdInput);
        }

        /// <summary>
        /// Run git command, console window is hidden, wait for exit, redirect output
        /// </summary>
        public CmdResult RunGitCmdResult(string arguments, Encoding encoding = null, byte[] stdInput = null)
        {
            return RunCmdResult(AppSettings.GitCommand, arguments, encoding, stdInput);
        }

        /// <summary>
        /// Run command, console window is hidden, wait for exit, redirect output
        /// </summary>
        [PermissionSet(SecurityAction.Demand, Name = "FullTrust")]
        private IEnumerable<string> ReadCmdOutputLines(string cmd, string arguments, string stdInput)
        {
            return GitCommandHelpers.ReadCmdOutputLines(cmd, arguments, _workingDir, stdInput);
        }

        /// <summary>
        /// Run git command, console window is hidden, wait for exit, redirect output
        /// </summary>
        public IEnumerable<string> ReadGitOutputLines(string arguments)
        {
            return ReadCmdOutputLines(AppSettings.GitCommand, arguments, null);
        }

        /// <summary>
        /// Run batch file, console window is hidden, wait for exit, redirect output
        /// </summary>
        public string RunBatchFile(string batchFile)
        {
            string tempFileName = Path.ChangeExtension(Path.GetTempFileName(), ".cmd");
            using (var writer = new StreamWriter(tempFileName))
            {
                writer.WriteLine("@prompt $G");
                writer.Write(batchFile);
            }
            string result = RunCmd("cmd.exe", "/C \"" + tempFileName + "\"");
            File.Delete(tempFileName);
            return result;
        }

        public void EditNotes(string revision)
        {
            string editor = GetEffectivePathSetting("core.editor").ToLower();
            if (editor.Contains("gitextensions") || editor.Contains("notepad") ||
                editor.Contains("notepad++"))
            {
                RunGitCmd("notes edit " + revision);
            }
            else
            {
                RunExternalCmdShowConsole(AppSettings.GitCommand, "notes edit " + revision);
            }
        }

        public bool InTheMiddleOfConflictedMerge()
        {
            return !string.IsNullOrEmpty(RunGitCmd("ls-files -z --unmerged"));
        }

        public bool HandleConflictSelectSide(string fileName, string side)
        {
            Directory.SetCurrentDirectory(_workingDir);
            fileName = fileName.ToPosixPath();

            side = GetSide(side);

            string result = RunGitCmd(String.Format("checkout-index -f --stage={0} -- \"{1}\"", side, fileName));
            if (!result.IsNullOrEmpty())
            {
                return false;
            }

            result = RunGitCmd(String.Format("add -- \"{0}\"", fileName));
            return result.IsNullOrEmpty();
        }

        public bool HandleConflictsSaveSide(string fileName, string saveAsFileName, string side)
        {
            Directory.SetCurrentDirectory(_workingDir);
            fileName = fileName.ToPosixPath();

            side = GetSide(side);

            var result = RunGitCmd(String.Format("checkout-index --stage={0} --temp -- \"{1}\"", side, fileName));
            if (result.IsNullOrEmpty())
            {
                return false;
            }

            if (!result.StartsWith(".merge_file_"))
            {
                return false;
            }

            // Parse temporary file name from command line result
            var splitResult = result.Split(new[] { "\t", "\n", "\r" }, StringSplitOptions.RemoveEmptyEntries);
            if (splitResult.Length != 2)
            {
                return false;
            }

            var temporaryFileName = splitResult[0].Trim();

            if (!File.Exists(temporaryFileName))
            {
                return false;
            }

            var retValue = false;
            try
            {
                if (File.Exists(saveAsFileName))
                {
                    File.Delete(saveAsFileName);
                }
                File.Move(temporaryFileName, saveAsFileName);
                retValue = true;
            }
            catch
            {
            }
            finally
            {
                if (File.Exists(temporaryFileName))
                {
                    File.Delete(temporaryFileName);
                }
            }

            return retValue;
        }

        public void SaveBlobAs(string saveAs, string blob)
        {
            using (var ms = (MemoryStream)GetFileStream(blob)) //Ugly, has implementation info.
            {
                byte[] buf = ms.ToArray();
                if (EffectiveConfigFile.core.autocrlf.Value == AutoCRLFType.@true)
                {
                    if (!FileHelper.IsBinaryFile(this, saveAs) && !FileHelper.IsBinaryFileAccordingToContent(buf))
                    {
                        buf = GitConvert.ConvertCrLfToWorktree(buf);
                    }
                }

                using (FileStream fileOut = File.Create(saveAs))
                {
                    fileOut.Write(buf, 0, buf.Length);
                }
            }
        }

        private static string GetSide(string side)
        {
            if (side.Equals("REMOTE", StringComparison.CurrentCultureIgnoreCase))
                side = "3";
            if (side.Equals("LOCAL", StringComparison.CurrentCultureIgnoreCase))
                side = "2";
            if (side.Equals("BASE", StringComparison.CurrentCultureIgnoreCase))
                side = "1";
            return side;
        }

        public string[] CheckoutConflictedFiles(ConflictData unmergedData)
        {
            Directory.SetCurrentDirectory(_workingDir);

            var filename = unmergedData.Filename;

            string[] fileNames =
                {
                    filename + ".BASE",
                    filename + ".LOCAL",
                    filename + ".REMOTE"
                };

            var unmerged = new[] { unmergedData.Base.Filename, unmergedData.Local.Filename, unmergedData.Remote.Filename };

            for (int i = 0; i < unmerged.Length; i++)
            {
                if (unmerged[i] == null)
                    continue;
                var tempFile =
                    RunGitCmd("checkout-index --temp --stage=" + (i + 1) + " -- \"" + filename + "\"");
                tempFile = tempFile.Split('\t')[0];
                tempFile = Path.Combine(_workingDir, tempFile);

                var newFileName = Path.Combine(_workingDir, fileNames[i]);
                try
                {
                    fileNames[i] = newFileName;
                    var index = 1;
                    while (File.Exists(fileNames[i]) && index < 50)
                    {
                        fileNames[i] = newFileName + index;
                        index++;
                    }
                    File.Move(tempFile, fileNames[i]);
                }
                catch (Exception ex)
                {
                    Trace.WriteLine(ex);
                }
            }

            if (!File.Exists(fileNames[0])) fileNames[0] = null;
            if (!File.Exists(fileNames[1])) fileNames[1] = null;
            if (!File.Exists(fileNames[2])) fileNames[2] = null;

            return fileNames;
        }

        public ConflictData GetConflict(string filename)
        {
            return GetConflicts(filename).SingleOrDefault();
        }

        public List<ConflictData> GetConflicts(string filename = "")
        {
            filename = filename.ToPosixPath();

            var list = new List<ConflictData>();

            var unmerged = RunGitCmd("ls-files -z --unmerged " + filename.QuoteNE()).Split(new[] { '\0', '\n' }, StringSplitOptions.RemoveEmptyEntries);

            var item = new ConflictedFileData[3];

            string prevItemName = null;

            foreach (var line in unmerged)
            {
                int findSecondWhitespace = line.IndexOfAny(new[] { ' ', '\t' });
                string fileStage = findSecondWhitespace >= 0 ? line.Substring(findSecondWhitespace).Trim() : "";

                findSecondWhitespace = fileStage.IndexOfAny(new[] { ' ', '\t' });

                string hash = findSecondWhitespace >= 0 ? fileStage.Substring(0, findSecondWhitespace).Trim() : "";
                fileStage = findSecondWhitespace >= 0 ? fileStage.Substring(findSecondWhitespace).Trim() : "";

                int stage;
                if (fileStage.Length > 2 && Int32.TryParse(fileStage[0].ToString(), out stage) && stage >= 1 && stage <= 3)
                {
                    var itemName = fileStage.Substring(2);
                    if (prevItemName != itemName && prevItemName != null)
                    {
                        list.Add(new ConflictData(item[0], item[1], item[2]));
                        item = new ConflictedFileData[3];
                    }
                    item[stage - 1] = new ConflictedFileData(hash, itemName);
                    prevItemName = itemName;
                }
            }
            if (prevItemName != null)
                list.Add(new ConflictData(item[0], item[1], item[2]));

            return list;
        }

        public IList<string> GetSortedRefs()
        {
            string command = "for-each-ref --sort=-committerdate --sort=-taggerdate --format=\"%(refname)\" refs/";

            var tree = RunGitCmd(command, SystemEncoding);

            return tree.Split();
        }

        public Dictionary<IGitRef, IGitItem> GetSubmoduleItemsForEachRef(string filename, Func<IGitRef, bool> showRemoteRef)
        {
            string command = GetSortedRefsCommand();

            if (command == null)
                return new Dictionary<IGitRef, IGitItem>();

            filename = filename.ToPosixPath();

            var tree = RunGitCmd(command, SystemEncoding);

            var refs = GetTreeRefs(tree);

            return refs.Where(showRemoteRef).ToDictionary(r => r, r => GetSubmoduleCommitHash(filename, r.Name));
        }

        private string GetSortedRefsCommand()
        {
            if (AppSettings.ShowSuperprojectRemoteBranches)
                return "for-each-ref --sort=-committerdate --format=\"%(objectname) %(refname)\" refs/";

            if (AppSettings.ShowSuperprojectBranches || AppSettings.ShowSuperprojectTags)
                return "for-each-ref --sort=-committerdate --format=\"%(objectname) %(refname)\""
                    + (AppSettings.ShowSuperprojectBranches ? " refs/heads/" : null)
                    + (AppSettings.ShowSuperprojectTags ? " refs/tags/" : null);

            return null;
        }

        private IGitItem GetSubmoduleCommitHash(string filename, string refName)
        {
            string str = RunGitCmd("ls-tree " + refName + " \"" + filename + "\"");

            return GitItem.CreateGitItemFromString(this, str);
        }

        public int? GetCommitCount(string parentHash, string childHash)
        {
            string result = RunGitCmd("rev-list " + parentHash + " ^" + childHash + " --count");
            int commitCount;
            if (int.TryParse(result, out commitCount))
                return commitCount;
            return null;
        }

        public string GetCommitCountString(string from, string to)
        {
            int? removed = GetCommitCount(from, to);
            int? added = GetCommitCount(to, from);

            if (removed == null || added == null)
                return "";
            if (removed == 0 && added == 0)
                return "=";

            return
                (removed > 0 ? ("-" + removed) : "") +
                (added > 0 ? ("+" + added) : "");
        }

        public string GetMergeMessage()
        {
            var file = GetGitDirectory() + "MERGE_MSG";

            return
                File.Exists(file)
                    ? File.ReadAllText(file)
                    : "";
        }

        public void RunGitK()
        {
            if (EnvUtils.RunningOnUnix())
            {
                RunExternalCmdDetachedShowConsole("gitk", "");
            }
            else
            {
                RunExternalCmdDetached("cmd.exe", "/c \"\"" + AppSettings.GitCommand.Replace("git.cmd", "gitk.cmd")
                                                              .Replace("bin\\git.exe", "cmd\\gitk.cmd")
                                                              .Replace("bin/git.exe", "cmd/gitk.cmd") + "\" --branches --tags --remotes\"");
            }
        }

        public void RunGui()
        {
            if (EnvUtils.RunningOnUnix())
            {
                RunExternalCmdDetachedShowConsole(AppSettings.GitCommand, "gui");
            }
            else
            {
                RunExternalCmdDetached("cmd.exe", "/c \"\"" + AppSettings.GitCommand + "\" gui\"");
            }
        }

        /// <summary>Runs a bash or shell command.</summary>
        public Process RunBash(string bashCommand = null)
        {
            if (EnvUtils.RunningOnUnix())
            {
                string[] termEmuCmds =
                {
                    "gnome-terminal",
                    "konsole",
                    "Terminal",
                    "xterm"
                };

                string args = "";
                string cmd = termEmuCmds.FirstOrDefault(termEmuCmd => !string.IsNullOrEmpty(RunCmd("which", termEmuCmd)));

                if (string.IsNullOrEmpty(cmd))
                {
                    cmd = "bash";
                    args = "--login -i";
                }

                return RunExternalCmdDetachedShowConsole(cmd, args);
            }
            else
            {
                string shellPath;
                if (PathUtil.TryFindShellPath("git-bash.exe", out shellPath))
                {
                    return RunExternalCmdDetachedShowConsole(shellPath, string.Empty);
                }

                string args;
                if (string.IsNullOrWhiteSpace(bashCommand))
                {
                    args = "--login -i\"";
                }
                else
                {
                    args = "--login -i -c \"" + bashCommand.Replace("\"", "\\\"") + "\"";
                }
                args = "/c \"\"{0}\" " + args;

                if (PathUtil.TryFindShellPath("bash.exe", out shellPath))
                {
                    return RunExternalCmdDetachedShowConsole("cmd.exe", string.Format(args, shellPath));
                }

                if (PathUtil.TryFindShellPath("sh.exe", out shellPath))
                {
                    return RunExternalCmdDetachedShowConsole("cmd.exe", string.Format(args, shellPath));
                }

                return RunExternalCmdDetachedShowConsole("cmd.exe", @"/K echo git bash command not found! :( Please add a folder containing 'bash.exe' to your PATH...");
            }
        }

        public string Init(bool bare, bool shared)
        {
            return RunGitCmd(Smart.Format("init{0: --bare|}{1: --shared=all|}", bare, shared));
        }

        public bool IsMerge(string commit)
        {
            string[] parents = GetParents(commit);
            return parents.Length > 1;
        }

        private static string ProccessDiffNotes(int startIndex, string[] lines)
        {
            int endIndex = lines.Length - 1;
            if (lines[endIndex] == "Notes:")
                endIndex--;

            var message = new StringBuilder();
            bool bNotesStart = false;
            for (int i = startIndex; i <= endIndex; i++)
            {
                string line = lines[i];
                if (bNotesStart)
                    line = "    " + line;
                message.AppendLine(line);
                if (lines[i] == "Notes:")
                    bNotesStart = true;
            }

            return message.ToString();
        }

        public GitRevision GetRevision(string commit, bool shortFormat = false)
        {
            const string formatString =
                /* Hash           */ "%H%n" +
                /* Tree           */ "%T%n" +
                /* Parents        */ "%P%n" +
                /* Author Name    */ "%aN%n" +
                /* Author EMail   */ "%aE%n" +
                /* Author Date    */ "%at%n" +
                /* Committer Name */ "%cN%n" +
                /* Committer EMail*/ "%cE%n" +
                /* Committer Date */ "%ct%n";
            const string messageFormat = "%e%n%B%nNotes:%n%-N";
            string cmd = "log -n1 --format=format:" + formatString + (shortFormat ? "%e%n%s" : messageFormat) + " " + commit;
            var revInfo = RunCacheableCmd(AppSettings.GitCommand, cmd, LosslessEncoding);
            string[] lines = revInfo.Split('\n');
            var revision = new GitRevision(this, lines[0])
            {
                TreeGuid = lines[1],
                ParentGuids = lines[2].Split(new[] { ' ' }, StringSplitOptions.RemoveEmptyEntries),
                Author = ReEncodeStringFromLossless(lines[3]),
                AuthorEmail = ReEncodeStringFromLossless(lines[4]),
                Committer = ReEncodeStringFromLossless(lines[6]),
                CommitterEmail = ReEncodeStringFromLossless(lines[7])
            };
            revision.AuthorDate = DateTimeUtils.ParseUnixTime(lines[5]);
            revision.CommitDate = DateTimeUtils.ParseUnixTime(lines[8]);
            revision.MessageEncoding = lines[9];
            if (shortFormat)
            {
                revision.Subject = ReEncodeCommitMessage(lines[10], revision.MessageEncoding);
            }
            else
            {
                string message = ProccessDiffNotes(10, lines);

                //commit message is not reencoded by git when format is given
                revision.Body = ReEncodeCommitMessage(message, revision.MessageEncoding);
                revision.Subject = revision.Body.Substring(0, revision.Body.IndexOfAny(new[] { '\r', '\n' }));
            }

            return revision;
        }

        public string[] GetParents(string commit)
        {
            string output = RunGitCmd("log -n 1 --format=format:%P \"" + commit + "\"");
            return output.Split(' ');
        }

        public GitRevision[] GetParentsRevisions(string commit)
        {
            string[] parents = GetParents(commit);
            var parentsRevisions = new GitRevision[parents.Length];
            for (int i = 0; i < parents.Length; i++)
                parentsRevisions[i] = GetRevision(parents[i], true);
            return parentsRevisions;
        }

        public string ShowSha1(string sha1)
        {
            return ReEncodeShowString(RunCacheableCmd(AppSettings.GitCommand, "show " + sha1, LosslessEncoding));
        }

        public string DeleteTag(string tagName)
        {
            return RunGitCmd(GitCommandHelpers.DeleteTagCmd(tagName));
        }

        public string GetCurrentCheckout()
        {
            return RunGitCmd("rev-parse HEAD").TrimEnd();
        }

        public KeyValuePair<char, string> GetSuperprojectCurrentCheckout()
        {
            if (SuperprojectModule == null)
                return new KeyValuePair<char, string>(' ', "");

            var lines = SuperprojectModule.RunGitCmd("submodule status --cached " + _submodulePath).Split('\n');

            if (lines.Length == 0)
                return new KeyValuePair<char, string>(' ', "");

            string submodule = lines[0];
            if (submodule.Length < 43)
                return new KeyValuePair<char, string>(' ', "");

            var currentCommitGuid = submodule.Substring(1, 40).Trim();
            return new KeyValuePair<char, string>(submodule[0], currentCommitGuid);
        }

        public bool ExistsMergeCommit(string startRev, string endRev)
        {
            if (startRev.IsNullOrEmpty() || endRev.IsNullOrEmpty())
                return false;

            string revisions = RunGitCmd("rev-list --parents --no-walk " + startRev + ".." + endRev);
            string[] revisionsTab = revisions.Split('\n');
            Func<string, bool> ex = (string parents) =>
                {
                    string[] tab = parents.Split(' ');
                    return tab.Length > 2 && tab.All(parent => GitRevision.Sha1HashRegex.IsMatch(parent));
                };
            return revisionsTab.Any(ex);
        }

        public ConfigFile GetSubmoduleConfigFile()
        {
            return new ConfigFile(_workingDir + ".gitmodules", true);
        }

        public string GetCurrentSubmoduleLocalPath()
        {
            if (SuperprojectModule == null)
                return null;
            string submodulePath = WorkingDir.Substring(SuperprojectModule.WorkingDir.Length);
            submodulePath = PathUtil.GetDirectoryName(submodulePath.ToPosixPath());
            return submodulePath;
        }

        public string GetSubmoduleNameByPath(string localPath)
        {
            var configFile = GetSubmoduleConfigFile();
            var submodule = configFile.ConfigSections.FirstOrDefault(configSection => configSection.GetPathValue("path").Trim() == localPath);
            if (submodule != null)
                return submodule.SubSection.Trim();
            return null;
        }

        public string GetSubmoduleRemotePath(string name)
        {
            var configFile = GetSubmoduleConfigFile();
            return configFile.GetPathValue(string.Format("submodule.{0}.url", name)).Trim();
        }

        public string GetSubmoduleFullPath(string localPath)
        {
            string dir = Path.Combine(_workingDir, localPath.EnsureTrailingPathSeparator());
            return Path.GetFullPath(dir); // fix slashes
        }

        public GitModule GetSubmodule(string localPath)
        {
            return new GitModule(GetSubmoduleFullPath(localPath));
        }

        IGitModule IGitModule.GetSubmodule(string submoduleName)
        {
            return GetSubmodule(submoduleName);
        }

        private GitSubmoduleInfo GetSubmoduleInfo(string submodule)
        {
            var gitSubmodule =
                new GitSubmoduleInfo(this)
                {
                    Initialized = submodule[0] != '-',
                    UpToDate = submodule[0] != '+',
                    CurrentCommitGuid = submodule.Substring(1, 40).Trim()
                };

            var localPath = submodule.Substring(42).Trim();
            if (localPath.Contains("("))
            {
                gitSubmodule.LocalPath = localPath.Substring(0, localPath.IndexOf("(")).TrimEnd();
                gitSubmodule.Branch = localPath.Substring(localPath.IndexOf("(")).Trim(new[] { '(', ')', ' ' });
            }
            else
                gitSubmodule.LocalPath = localPath;
            return gitSubmodule;
        }

        public IEnumerable<IGitSubmoduleInfo> GetSubmodulesInfo()
        {
            var submodules = ReadGitOutputLines("submodule status");

            string lastLine = null;

            foreach (var submodule in submodules)
            {
                if (submodule.Length < 43)
                    continue;

                if (submodule.Equals(lastLine))
                    continue;

                lastLine = submodule;

                yield return GetSubmoduleInfo(submodule);
            }
        }

        public string FindGitSuperprojectPath(out string submoduleName, out string submodulePath)
        {
            submoduleName = null;
            submodulePath = null;
            if (!IsValidGitWorkingDir())
                return null;

            string superprojectPath = null;

            string currentPath = Path.GetDirectoryName(_workingDir); // remove last slash
            if (!string.IsNullOrEmpty(currentPath))
            {
                string path = Path.GetDirectoryName(currentPath);
                for (int i = 0; i < 5; i++)
                {
                    if (string.IsNullOrEmpty(path))
                        break;
                    if (File.Exists(Path.Combine(path, ".gitmodules")) &&
                        IsValidGitWorkingDir(path))
                    {
                        superprojectPath = path.EnsureTrailingPathSeparator();
                        break;
                    }
                    // Check upper directory
                    path = Path.GetDirectoryName(path);
                }
            }

            if (File.Exists(_workingDir + ".git") &&
                superprojectPath == null)
            {
                var lines = File.ReadLines(_workingDir + ".git");
                foreach (string line in lines)
                {
                    if (line.StartsWith("gitdir:"))
                    {
                        string gitpath = line.Substring(7).Trim();
                        int pos = gitpath.IndexOf("/.git/modules/");
                        if (pos != -1)
                        {
                            gitpath = gitpath.Substring(0, pos + 1).Replace('/', '\\');
                            gitpath = Path.GetFullPath(Path.Combine(_workingDir, gitpath));
                            if (File.Exists(gitpath + ".gitmodules") && IsValidGitWorkingDir(gitpath))
                                superprojectPath = gitpath;
                        }
                    }
                }
            }

            if (!string.IsNullOrEmpty(superprojectPath) && currentPath.StartsWith(superprojectPath))
            {
                submodulePath = currentPath.Substring(superprojectPath.Length).ToPosixPath();
                var configFile = new ConfigFile(superprojectPath + ".gitmodules", true);
                foreach (ConfigSection configSection in configFile.ConfigSections)
                {
                    if (configSection.GetPathValue("path") == submodulePath.ToPosixPath())
                    {
                        submoduleName = configSection.SubSection;
                        return superprojectPath;
                    }
                }
            }

            return null;
        }

        public string GetSubmoduleSummary(string submodule)
        {
            var arguments = string.Format("submodule summary {0}", submodule);
            return RunGitCmd(arguments);
        }

        public string ResetSoft(string commit)
        {
            return ResetSoft(commit, "");
        }

        public string ResetMixed(string commit)
        {
            return ResetMixed(commit, "");
        }

        public string ResetHard(string commit)
        {
            return ResetHard(commit, "");
        }

        public string ResetSoft(string commit, string file)
        {
            var args = "reset --soft";

            if (!string.IsNullOrEmpty(commit))
                args += " \"" + commit + "\"";

            if (!string.IsNullOrEmpty(file))
                args += " -- \"" + file + "\"";

            return RunGitCmd(args);
        }

        public string ResetMixed(string commit, string file)
        {
            var args = "reset --mixed";

            if (!string.IsNullOrEmpty(commit))
                args += " \"" + commit + "\"";

            if (!string.IsNullOrEmpty(file))
                args += " -- \"" + file + "\"";

            return RunGitCmd(args);
        }

        public string ResetHard(string commit, string file)
        {
            var args = "reset --hard";

            if (!string.IsNullOrEmpty(commit))
                args += " \"" + commit + "\"";

            if (!string.IsNullOrEmpty(file))
                args += " -- \"" + file + "\"";

            return RunGitCmd(args);
        }

        public string ResetFile(string file)
        {
            file = file.ToPosixPath();
            return RunGitCmd("checkout-index --index --force -- \"" + file + "\"");
        }


        public string FormatPatch(string from, string to, string output, int start)
        {
            output = output.ToPosixPath();

            var result = RunGitCmd("format-patch -M -C -B --start-number " + start + " \"" + from + "\"..\"" + to +
                                "\" -o \"" + output + "\"");

            return result;
        }

        public string FormatPatch(string from, string to, string output)
        {
            output = output.ToPosixPath();

            var result = RunGitCmd("format-patch -M -C -B \"" + from + "\"..\"" + to + "\" -o \"" + output + "\"");

            return result;
        }

        public string Tag(string tagName, string revision, bool annotation, bool force)
        {
            if (annotation)
                return RunGitCmd(string.Format("tag \"{0}\" -a {1} -F \"{2}\\TAGMESSAGE\" -- \"{3}\"", tagName.Trim(), (force ? "-f" : ""), GetGitDirectory(), revision));
            return RunGitCmd(string.Format("tag {0} \"{1}\" \"{2}\"", (force ? "-f" : ""), tagName.Trim(), revision));
        }

        public string CheckoutFiles(IEnumerable<string> fileList, string revision, bool force)
        {
            string files = fileList.Select(s => s.Quote()).Join(" ");
            if (files.IsNullOrWhiteSpace())
                return string.Empty;

            return RunGitCmd("checkout " + force.AsForce() + revision.Quote() + " -- " + files);
        }

        public string RemoveFiles(IEnumerable<string> fileList, bool force)
        {
            string files = fileList.Select(s => s.Quote()).Join(" ");
            if (files.IsNullOrWhiteSpace())
                return string.Empty;

            return RunGitCmd("rm " + force.AsForce() + " -- " + files);
        }

        /// <summary>Tries to start Pageant for the specified remote repo (using the remote's PuTTY key file).</summary>
        /// <returns>true if the remote has a PuTTY key file; otherwise, false.</returns>
        public bool StartPageantForRemote(string remote)
        {
            var sshKeyFile = GetPuttyKeyFileForRemote(remote);
            if (string.IsNullOrEmpty(sshKeyFile) || !File.Exists(sshKeyFile))
                return false;

            StartPageantWithKey(sshKeyFile);
            return true;
        }

        public static void StartPageantWithKey(string sshKeyFile)
        {
            //ensure pageant is loaded, so we can wait for loading a key in the next command
            //otherwise we'll stuck there waiting until pageant exits
            var pageantProcName = Path.GetFileNameWithoutExtension(AppSettings.Pageant);
            if (Process.GetProcessesByName(pageantProcName).Length == 0)
            {
                Process pageantProcess = RunExternalCmdDetached(AppSettings.Pageant, "", "");
                pageantProcess.WaitForInputIdle();
            }
            GitCommandHelpers.RunCmd(AppSettings.Pageant, "\"" + sshKeyFile + "\"");
        }

        public string GetPuttyKeyFileForRemote(string remote)
        {
            if (string.IsNullOrEmpty(remote) ||
                string.IsNullOrEmpty(AppSettings.Pageant) ||
                !AppSettings.AutoStartPageant ||
                !GitCommandHelpers.Plink())
                return "";

            return GetPathSetting(string.Format("remote.{0}.puttykeyfile", remote));
        }

        public static bool PathIsUrl(string path)
        {
            return path.Contains(Path.DirectorySeparatorChar) || path.Contains(AppSettings.PosixPathSeparator.ToString());
        }

        public string FetchCmd(string remote, string remoteBranch, string localBranch, bool? fetchTags = false, bool isUnshallow = false, bool prune = false)
        {
            var progressOption = "";
            if (GitCommandHelpers.VersionInUse.FetchCanAskForProgress)
                progressOption = "--progress ";

            if (string.IsNullOrEmpty(remote) && string.IsNullOrEmpty(remoteBranch) && string.IsNullOrEmpty(localBranch))
                return "fetch " + progressOption;

            return "fetch " + progressOption + GetFetchArgs(remote, remoteBranch, localBranch, fetchTags, isUnshallow, prune);
        }

        public string PullCmd(string remote, string remoteBranch, string localBranch, bool rebase, bool? fetchTags = false, bool isUnshallow = false, bool prune = false)
        {
            var pullArgs = "";
            if (GitCommandHelpers.VersionInUse.FetchCanAskForProgress)
                pullArgs = "--progress ";

            if (rebase)
                pullArgs = "--rebase".Combine(" ", pullArgs);

            return "pull " + pullArgs + GetFetchArgs(remote, remoteBranch, localBranch, fetchTags, isUnshallow, prune && !rebase);
        }

        private string GetFetchArgs(string remote, string remoteBranch, string localBranch, bool? fetchTags, bool isUnshallow, bool prune)
        {
            remote = remote.ToPosixPath();

            //Remove spaces...
            if (remoteBranch != null)
                remoteBranch = remoteBranch.Replace(" ", "");
            if (localBranch != null)
                localBranch = localBranch.Replace(" ", "");

            string remoteBranchArguments;

            if (string.IsNullOrEmpty(remoteBranch))
                remoteBranchArguments = "";
            else
            {
                if (remoteBranch.StartsWith("+"))
                    remoteBranch = remoteBranch.Remove(0, 1);
                remoteBranchArguments = "+" + FormatBranchName(remoteBranch);
            }

            string localBranchArguments;
            var remoteUrl = GetPathSetting(string.Format(SettingKeyString.RemoteUrl, remote));

            if (PathIsUrl(remote) && !string.IsNullOrEmpty(localBranch) && string.IsNullOrEmpty(remoteUrl))
                localBranchArguments = ":" + GitCommandHelpers.GetFullBranchName(localBranch);
            else if (string.IsNullOrEmpty(localBranch) || PathIsUrl(remote) || string.IsNullOrEmpty(remoteUrl))
                localBranchArguments = "";
            else
                localBranchArguments = ":" + "refs/remotes/" + remote.Trim() + "/" + localBranch;

            string arguments = fetchTags == true ? " --tags" : fetchTags == false ? " --no-tags" : "";

<<<<<<< HEAD
            if (isUnshallow)
=======
            string pruneArguments = prune ? " --prune" : "";

            if(isUnshallow)
>>>>>>> 0fa1f0ba
                arguments += " --unshallow";

            return "\"" + remote.Trim() + "\" " + remoteBranchArguments + localBranchArguments + arguments + pruneArguments;
        }

        public string GetRebaseDir()
        {
            string gitDirectory = GetGitDirectory();
            if (Directory.Exists(gitDirectory + "rebase-merge" + Path.DirectorySeparatorChar))
                return gitDirectory + "rebase-merge" + Path.DirectorySeparatorChar;
            if (Directory.Exists(gitDirectory + "rebase-apply" + Path.DirectorySeparatorChar))
                return gitDirectory + "rebase-apply" + Path.DirectorySeparatorChar;
            if (Directory.Exists(gitDirectory + "rebase" + Path.DirectorySeparatorChar))
                return gitDirectory + "rebase" + Path.DirectorySeparatorChar;

            return "";
        }

        /// <summary>Creates a 'git push' command using the specified parameters.</summary>
        /// <param name="remote">Remote repository that is the destination of the push operation.</param>
        /// <param name="force">If a remote ref is not an ancestor of the local ref, overwrite it.
        /// <remarks>This can cause the remote repository to lose commits; use it with care.</remarks></param>
        /// <param name="track">For every branch that is up to date or successfully pushed, add upstream (tracking) reference.</param>
        /// <param name="recursiveSubmodules">If '1', check whether all submodule commits used by the revisions to be pushed are available on a remote tracking branch; otherwise, the push will be aborted.</param>
        /// <returns>'git push' command with the specified parameters.</returns>
        public string PushAllCmd(string remote, ForcePushOptions force, bool track, int recursiveSubmodules)
        {
            remote = remote.ToPosixPath();

            var sforce = GitCommandHelpers.GetForcePushArgument(force);

            var strack = "";
            if (track)
                strack = "-u ";

            var srecursiveSubmodules = "";
            if (recursiveSubmodules == 1)
                srecursiveSubmodules = "--recurse-submodules=check ";
            if (recursiveSubmodules == 2)
                srecursiveSubmodules = "--recurse-submodules=on-demand ";

            var sprogressOption = "";
            if (GitCommandHelpers.VersionInUse.PushCanAskForProgress)
                sprogressOption = "--progress ";

            var options = String.Concat(sforce, strack, srecursiveSubmodules, sprogressOption);
            return String.Format("push {0}--all \"{1}\"", options, remote.Trim());
        }

        /// <summary>Creates a 'git push' command using the specified parameters.</summary>
        /// <param name="remote">Remote repository that is the destination of the push operation.</param>
        /// <param name="fromBranch">Name of the branch to push.</param>
        /// <param name="toBranch">Name of the ref on the remote side to update with the push.</param>
        /// <param name="force">If a remote ref is not an ancestor of the local ref, overwrite it.
        /// <remarks>This can cause the remote repository to lose commits; use it with care.</remarks></param>
        /// <param name="track">For every branch that is up to date or successfully pushed, add upstream (tracking) reference.</param>
        /// <param name="recursiveSubmodules">If '1', check whether all submodule commits used by the revisions to be pushed are available on a remote tracking branch; otherwise, the push will be aborted.</param>
        /// <returns>'git push' command with the specified parameters.</returns>
        public string PushCmd(string remote, string fromBranch, string toBranch,
            ForcePushOptions force, bool track, int recursiveSubmodules)
        {
            remote = remote.ToPosixPath();

            // This method is for pushing to remote branches, so fully qualify the
            // remote branch name with refs/heads/.
            fromBranch = FormatBranchName(fromBranch);
            toBranch = GitCommandHelpers.GetFullBranchName(toBranch);

            if (String.IsNullOrEmpty(fromBranch) && !String.IsNullOrEmpty(toBranch))
                fromBranch = "HEAD";

            if (toBranch != null) toBranch = toBranch.Replace(" ", "");

            var sforce = GitCommandHelpers.GetForcePushArgument(force);

            var strack = "";
            if (track)
                strack = "-u ";

            var srecursiveSubmodules = "";
            if (recursiveSubmodules == 1)
                srecursiveSubmodules = "--recurse-submodules=check ";
            if (recursiveSubmodules == 2)
                srecursiveSubmodules = "--recurse-submodules=on-demand ";

            var sprogressOption = "";
            if (GitCommandHelpers.VersionInUse.PushCanAskForProgress)
                sprogressOption = "--progress ";

            var options = String.Concat(sforce, strack, srecursiveSubmodules, sprogressOption);
            if (!String.IsNullOrEmpty(toBranch) && !String.IsNullOrEmpty(fromBranch))
                return String.Format("push {0}\"{1}\" {2}:{3}", options, remote.Trim(), fromBranch, toBranch);

            return String.Format("push {0}\"{1}\" {2}", options, remote.Trim(), fromBranch);
        }

        private ProcessStartInfo CreateGitStartInfo(string arguments)
        {
            return GitCommandHelpers.CreateProcessStartInfo(AppSettings.GitCommand, arguments, _workingDir, SystemEncoding);
        }

        public string ApplyPatch(string dir, string amCommand)
        {
            var startInfo = CreateGitStartInfo(amCommand);

            using (var process = Process.Start(startInfo))
            {
                var files = Directory.GetFiles(dir);

                if (files.Length == 0)
                    return "";

                foreach (var file in files)
                {
                    using (var fs = new FileStream(file, FileMode.Open))
                    {
                        fs.CopyTo(process.StandardInput.BaseStream);
                    }
                }
                process.StandardInput.Close();
                process.WaitForExit();

                return process.StandardOutput.ReadToEnd().Trim();
            }
        }

        public string AssumeUnchangedFiles(IList<GitItemStatus> files, bool assumeUnchanged, out bool wereErrors)
        {
            var output = "";
            string error = "";
            wereErrors = false;
            var startInfo = CreateGitStartInfo("update-index --" + (assumeUnchanged ? "" : "no-") + "assume-unchanged --stdin");
            var processReader = new Lazy<SynchronizedProcessReader>(() => new SynchronizedProcessReader(Process.Start(startInfo)));

            foreach (var file in files.Where(file => file.IsAssumeUnchanged != assumeUnchanged))
            {
                UpdateIndex(processReader, file.Name);
            }
            if (processReader.IsValueCreated)
            {
                processReader.Value.Process.StandardInput.Close();
                processReader.Value.WaitForExit();
                wereErrors = processReader.Value.Process.ExitCode != 0;
                output = processReader.Value.OutputString(SystemEncoding);
                error = processReader.Value.ErrorString(SystemEncoding);
            }

            return output.Combine(Environment.NewLine, error);
        }

        public string StageFiles(IList<GitItemStatus> files, out bool wereErrors)
        {
            var output = "";
            string error = "";
            wereErrors = false;
            var startInfo = CreateGitStartInfo("update-index --add --stdin");
            var processReader = new Lazy<SynchronizedProcessReader>(() => new SynchronizedProcessReader(Process.Start(startInfo)));

            foreach (var file in files.Where(file => !file.IsDeleted))
            {
                UpdateIndex(processReader, file.Name);
            }
            if (processReader.IsValueCreated)
            {
                processReader.Value.Process.StandardInput.Close();
                processReader.Value.WaitForExit();
                wereErrors = processReader.Value.Process.ExitCode != 0;
                output = processReader.Value.OutputString(SystemEncoding);
                error = processReader.Value.ErrorString(SystemEncoding);
            }

            startInfo.Arguments = "update-index --remove --stdin";
            processReader = new Lazy<SynchronizedProcessReader>(() => new SynchronizedProcessReader(Process.Start(startInfo)));
            foreach (var file in files.Where(file => file.IsDeleted))
            {
                UpdateIndex(processReader, file.Name);
            }
            if (processReader.IsValueCreated)
            {
                processReader.Value.Process.StandardInput.Close();
                processReader.Value.WaitForExit();
                output = output.Combine(Environment.NewLine, processReader.Value.OutputString(SystemEncoding));
                error = error.Combine(Environment.NewLine, processReader.Value.ErrorString(SystemEncoding));
                wereErrors = wereErrors || processReader.Value.Process.ExitCode != 0;
            }

            return output.Combine(Environment.NewLine, error);
        }

        public string UnstageFiles(IList<GitItemStatus> files)
        {
            var output = "";
            string error = "";
            var startInfo = CreateGitStartInfo("update-index --info-only --index-info");
            var processReader = new Lazy<SynchronizedProcessReader>(() => new SynchronizedProcessReader(Process.Start(startInfo)));
            foreach (var file in files.Where(file => !file.IsNew))
            {
                processReader.Value.Process.StandardInput.WriteLine("0 0000000000000000000000000000000000000000\t\"" + file.Name.ToPosixPath() + "\"");
            }
            if (processReader.IsValueCreated)
            {
                processReader.Value.Process.StandardInput.Close();
                processReader.Value.WaitForExit();
                output = processReader.Value.OutputString(SystemEncoding);
                error = processReader.Value.ErrorString(SystemEncoding);
            }

            startInfo.Arguments = "update-index --force-remove --stdin";
            processReader = new Lazy<SynchronizedProcessReader>(() => new SynchronizedProcessReader(Process.Start(startInfo)));
            foreach (var file in files.Where(file => file.IsNew))
            {
                UpdateIndex(processReader, file.Name);
            }
            if (processReader.IsValueCreated)
            {
                processReader.Value.Process.StandardInput.Close();
                processReader.Value.WaitForExit();
                output = output.Combine(Environment.NewLine, processReader.Value.OutputString(SystemEncoding));
                error = error.Combine(Environment.NewLine, processReader.Value.ErrorString(SystemEncoding));
            }

            return output.Combine(Environment.NewLine, error);
        }

        private void UpdateIndex(Lazy<SynchronizedProcessReader> processReader, string filename)
        {
            //process.StandardInput.WriteLine("\"" + ToPosixPath(file.Name) + "\"");
            byte[] bytearr = EncodingHelper.ConvertTo(SystemEncoding,
                                                      "\"" + filename.ToPosixPath() + "\"" + processReader.Value.Process.StandardInput.NewLine);
            processReader.Value.Process.StandardInput.BaseStream.Write(bytearr, 0, bytearr.Length);
        }

        public bool InTheMiddleOfBisect()
        {
            return File.Exists(Path.Combine(GetGitDirectory(), "BISECT_START"));
        }

        public bool InTheMiddleOfRebase()
        {
            return !File.Exists(GetRebaseDir() + "applying") &&
                   Directory.Exists(GetRebaseDir());
        }

        public bool InTheMiddleOfPatch()
        {
            return !File.Exists(GetRebaseDir() + "rebasing") &&
                   Directory.Exists(GetRebaseDir());
        }

        public bool InTheMiddleOfAction()
        {
            return InTheMiddleOfConflictedMerge() || InTheMiddleOfRebase();
        }

        public string GetNextRebasePatch()
        {
            var file = GetRebaseDir() + "next";
            return File.Exists(file) ? File.ReadAllText(file).Trim() : "";
        }

        private static string AppendQuotedString(string str1, string str2)
        {
            var m1 = QuotedText.Match(str1);
            var m2 = QuotedText.Match(str2);
            if (!m1.Success || !m2.Success)
                return str1 + str2;
            Debug.Assert(m1.Groups[1].Value == m2.Groups[1].Value);
            return str1.Substring(0, str1.Length - 2) + m2.Groups[2].Value + "?=";
        }

        private static string DecodeString(string str)
        {
            // decode QuotedPrintable text using .NET internal decoder
            Attachment attachment = Attachment.CreateAttachmentFromString("", str);
            return attachment.Name;
        }

        private static readonly Regex HeadersMatch = new Regex(@"^(?<header_key>[-A-Za-z0-9]+)(?::[ \t]*)(?<header_value>.*)$", RegexOptions.Compiled);
        private static readonly Regex QuotedText = new Regex(@"=\?([\w-]+)\?q\?(.*)\?=$", RegexOptions.Compiled);

        public bool InTheMiddleOfInteractiveRebase()
        {
            return File.Exists(GetRebaseDir() + "git-rebase-todo");
        }

        public IList<PatchFile> GetInteractiveRebasePatchFiles()
        {
            string todoFile = GetRebaseDir() + "git-rebase-todo";
            string[] todoCommits = File.Exists(todoFile) ? File.ReadAllText(todoFile).Trim().Split(new char[] { '\n', '\r' }, StringSplitOptions.RemoveEmptyEntries) : null;

            IList<PatchFile> patchFiles = new List<PatchFile>();

            if (todoCommits != null)
            {
                string commentChar = EffectiveConfigFile.GetString("core.commentChar", "#");

                foreach (string todoCommit in todoCommits)
                {
                    if (todoCommit.StartsWith(commentChar))
                        continue;

                    string[] parts = todoCommit.Split(' ');

                    if (parts.Length >= 3)
                    {
                        string error = string.Empty;
                        CommitData data = CommitData.GetCommitData(this, parts[1], ref error);

                        PatchFile nextCommitPatch = new PatchFile();
                        nextCommitPatch.Author = string.IsNullOrEmpty(error) ? data.Author : error;
                        nextCommitPatch.Subject = string.IsNullOrEmpty(error) ? data.Body : error;
                        nextCommitPatch.Name = parts[0];
                        nextCommitPatch.Date = string.IsNullOrEmpty(error) ? data.CommitDate.LocalDateTime.ToString() : error;
                        nextCommitPatch.IsNext = patchFiles.Count == 0;

                        patchFiles.Add(nextCommitPatch);
                    }
                }
            }

            return patchFiles;
        }

        public IList<PatchFile> GetRebasePatchFiles()
        {
            var patchFiles = new List<PatchFile>();

            var nextFile = GetNextRebasePatch();

            int next;
            int.TryParse(nextFile, out next);


            var files = new string[0];
            if (Directory.Exists(GetRebaseDir()))
                files = Directory.GetFiles(GetRebaseDir());

            foreach (var fullFileName in files)
            {
                int n;
                var file = PathUtil.GetFileName(fullFileName);
                if (!int.TryParse(file, out n))
                    continue;

                var patchFile =
                    new PatchFile
                        {
                            Name = file,
                            FullName = fullFileName,
                            IsNext = n == next,
                            IsSkipped = n < next
                        };

                if (File.Exists(GetRebaseDir() + file))
                {
                    string key = null;
                    string value = "";
                    foreach (var line in File.ReadLines(GetRebaseDir() + file))
                    {
                        var m = HeadersMatch.Match(line);
                        if (key == null)
                        {
                            if (!string.IsNullOrWhiteSpace(line) && !m.Success)
                                continue;
                        }
                        else if (string.IsNullOrWhiteSpace(line) || m.Success)
                        {
                            value = DecodeString(value);
                            switch (key)
                            {
                                case "From":
                                    if (value.IndexOf('<') > 0 && value.IndexOf('<') < value.Length)
                                    {
                                        var author = RFC2047Decoder.Parse(value);
                                        patchFile.Author = author.Substring(0, author.IndexOf('<')).Trim();
                                    }
                                    else
                                        patchFile.Author = value;
                                    break;
                                case "Date":
                                    if (value.IndexOf('+') > 0 && value.IndexOf('<') < value.Length)
                                        patchFile.Date = value.Substring(0, value.IndexOf('+')).Trim();
                                    else
                                        patchFile.Date = value;
                                    break;
                                case "Subject":
                                    patchFile.Subject = value;
                                    break;
                            }
                        }
                        if (m.Success)
                        {
                            key = m.Groups[1].Value;
                            value = m.Groups[2].Value;
                        }
                        else
                            value = AppendQuotedString(value, line.Trim());

                        if (string.IsNullOrEmpty(line) ||
                            !string.IsNullOrEmpty(patchFile.Author) &&
                            !string.IsNullOrEmpty(patchFile.Date) &&
                            !string.IsNullOrEmpty(patchFile.Subject))
                            break;
                    }
                }

                patchFiles.Add(patchFile);
            }

            return patchFiles;
        }

        public string CommitCmd(bool amend, bool signOff = false, string author = "", bool useExplicitCommitMessage = true, bool noVerify = false)
        {
            string command = "commit";
            if (amend)
                command += " --amend";

            if (noVerify)
                command += " --no-verify";

            if (signOff)
                command += " --signoff";

            if (!string.IsNullOrEmpty(author))
                command += " --author=\"" + author + "\"";

            if (useExplicitCommitMessage)
            {
                var path = Path.Combine(GetGitDirectory(), "COMMITMESSAGE");
                command += " -F \"" + path + "\"";
            }

            return command;
        }

        public string RemoveRemote(string name)
        {
            return RunGitCmd("remote rm \"" + name + "\"");
        }

        public string RenameRemote(string name, string newName)
        {
            return RunGitCmd("remote rename \"" + name + "\" \"" + newName + "\"");
        }

        public string RenameBranch(string name, string newName)
        {
            return RunGitCmd("branch -m \"" + name + "\" \"" + newName + "\"");
        }

        public string AddRemote(string name, string path)
        {
            var location = path.ToPosixPath();

            if (string.IsNullOrEmpty(name))
                return "Please enter a name.";

            return
                string.IsNullOrEmpty(location)
                    ? RunGitCmd(string.Format("remote add \"{0}\" \"\"", name))
                    : RunGitCmd(string.Format("remote add \"{0}\" \"{1}\"", name, location));
        }

        public string[] GetRemotes(bool allowEmpty = true)
        {
            string remotes = RunGitCmd("remote show");
            return allowEmpty ? remotes.Split('\n') : remotes.Split(new char[] { '\n' }, StringSplitOptions.RemoveEmptyEntries);
        }

        public IEnumerable<string> GetSettings(string setting)
        {
            return LocalConfigFile.GetValues(setting);
        }

        public string GetSetting(string setting)
        {
            return LocalConfigFile.GetValue(setting);
        }

        public string GetPathSetting(string setting)
        {
            return GetSetting(setting);
        }

        public string GetEffectiveSetting(string setting)
        {
            return EffectiveConfigFile.GetValue(setting);
        }

        public string GetEffectivePathSetting(string setting)
        {
            return GetEffectiveSetting(setting);
        }

        public void UnsetSetting(string setting)
        {
            SetSetting(setting, null);
        }

        public void SetSetting(string setting, string value)
        {
            LocalConfigFile.SetValue(setting, value);
        }

        public void SetPathSetting(string setting, string value)
        {
            LocalConfigFile.SetPathValue(setting, value);
        }

        public IList<GitStash> GetStashes()
        {
            var list = RunGitCmd("stash list").Split('\n');

            var stashes = new List<GitStash>();
            for (int i = 0; i < list.Length; i++)
            {
                string stashString = list[i];
                if (stashString.IndexOf(':') > 0 && !stashString.StartsWith("fatal: "))
                {
                    stashes.Add(new GitStash(stashString, i));
                }
            }

            return stashes;
        }

        public Patch GetSingleDiff(string @from, string to, string fileName, string oldFileName, string extraDiffArguments, Encoding encoding, bool cacheResult)
        {
            if (!string.IsNullOrEmpty(fileName))
            {
                fileName = fileName.ToPosixPath();
            }
            if (!string.IsNullOrEmpty(oldFileName))
            {
                oldFileName = oldFileName.ToPosixPath();
            }

            //fix refs slashes
            from = from.ToPosixPath();
            to = to.ToPosixPath();
            string commitRange = string.Empty;
            if (!to.IsNullOrEmpty())
                commitRange = "\"" + to + "\"";
            if (!from.IsNullOrEmpty())
                commitRange = string.Join(" ", commitRange, "\"" + from + "\"");

            if (AppSettings.UsePatienceDiffAlgorithm)
                extraDiffArguments = string.Concat(extraDiffArguments, " --patience");

            var patchManager = new PatchManager();
            var arguments = String.Format(DiffCommandWithStandardArgs + "{0} -M -C {1} -- {2} {3}", extraDiffArguments, commitRange,
                fileName.Quote(), oldFileName.Quote());
            string patch;
            if (cacheResult)
                patch = RunCacheableCmd(AppSettings.GitCommand, arguments, LosslessEncoding);
            else
                patch = RunCmd(AppSettings.GitCommand, arguments, LosslessEncoding);
            patchManager.LoadPatch(patch, false, encoding);

            return GetPatch(patchManager, fileName, oldFileName);
        }

        private Patch GetPatch(PatchApply.PatchManager patchManager, string fileName, string oldFileName)
        {
            foreach (Patch p in patchManager.Patches)
                if (fileName == p.FileNameB &&
                    (fileName == p.FileNameA || oldFileName == p.FileNameA))
                    return p;

            return patchManager.Patches.Count > 0 ? patchManager.Patches[patchManager.Patches.Count - 1] : null;
        }

        public string GetStatusText(bool untracked)
        {
            string cmd = "status -s";
            if (untracked)
                cmd = cmd + " -u";
            return RunGitCmd(cmd);
        }

        public string GetDiffFilesText(string from, string to)
        {
            return GetDiffFilesText(from, to, false);
        }

        public string GetDiffFilesText(string from, string to, bool noCache)
        {
            string cmd = DiffCommandWithStandardArgs + "-M -C --name-status \"" + to + "\" \"" + from + "\"";
            return noCache ? RunGitCmd(cmd) : this.RunCacheableCmd(AppSettings.GitCommand, cmd, SystemEncoding);
        }

        public List<GitItemStatus> GetDiffFilesWithSubmodulesStatus(string from, string to)
        {
            var status = GetDiffFiles(from, to);
            GetSubmoduleStatus(status, from, to);
            return status;
        }

        public List<GitItemStatus> GetDiffFiles(string from, string to, bool noCache = false)
        {
            string cmd = DiffCommandWithStandardArgs + "-M -C -z --name-status \"" + to + "\" \"" + from + "\"";
            string result = noCache ? RunGitCmd(cmd) : this.RunCacheableCmd(AppSettings.GitCommand, cmd, SystemEncoding);
            return GitCommandHelpers.GetAllChangedFilesFromString(this, result, true);
        }

        public IList<GitItemStatus> GetStashDiffFiles(string stashName)
        {
            var resultCollection = GetDiffFiles(stashName, stashName + "^", true);

            // shows untracked files
            string untrackedTreeHash = RunGitCmd("log " + stashName + "^3 --pretty=format:\"%T\" --max-count=1");
            if (GitRevision.Sha1HashRegex.IsMatch(untrackedTreeHash))
            {
                var files = GetTreeFiles(untrackedTreeHash, true);
                resultCollection.AddRange(files);
            }

            return resultCollection;
        }

        public IList<GitItemStatus> GetTreeFiles(string treeGuid, bool full)
        {
            var tree = GetTree(treeGuid, full);

            var list = tree
                .Select(file => new GitItemStatus
                {
                    IsNew = true,
                    IsChanged = false,
                    IsDeleted = false,
                    IsStaged = false,
                    Name = file.Name,
                    TreeGuid = file.Guid
                }).ToList();

            // Doesn't work with removed submodules
            var submodulesList = GetSubmodulesLocalPaths();
            foreach (var item in list)
            {
                if (submodulesList.Contains(item.Name))
                    item.IsSubmodule = true;
            }

            return list;
        }

        public IList<GitItemStatus> GetAllChangedFiles(bool excludeIgnoredFiles = true, bool excludeAssumeUnchangedFiles = true, UntrackedFilesMode untrackedFiles = UntrackedFilesMode.Default)
        {
            var status = RunGitCmd(GitCommandHelpers.GetAllChangedFilesCmd(excludeIgnoredFiles, untrackedFiles));
            List<GitItemStatus> result = GitCommandHelpers.GetAllChangedFilesFromString(this, status);

            if (!excludeAssumeUnchangedFiles)
            {
                string lsOutput = RunGitCmd("ls-files -v");
                result.AddRange(GitCommandHelpers.GetAssumeUnchangedFilesFromString(this, lsOutput));
            }

            return result;
        }

        public IList<GitItemStatus> GetAllChangedFilesWithSubmodulesStatus(bool excludeIgnoredFiles = true, bool excludeAssumeUnchangedFiles = true, UntrackedFilesMode untrackedFiles = UntrackedFilesMode.Default)
        {
            var status = GetAllChangedFiles(excludeIgnoredFiles, excludeAssumeUnchangedFiles, untrackedFiles);
            GetCurrentSubmoduleStatus(status);
            return status;
        }

        private void GetCurrentSubmoduleStatus(IList<GitItemStatus> status)
        {
            foreach (var item in status)
                if (item.IsSubmodule)
                {
                    var localItem = item;
                    localItem.SubmoduleStatus = Task.Factory.StartNew(() =>
                    {
                        var submoduleStatus = GitCommandHelpers.GetCurrentSubmoduleChanges(this, localItem.Name, localItem.OldName, localItem.IsStaged);
                        if (submoduleStatus != null && submoduleStatus.Commit != submoduleStatus.OldCommit)
                        {
                            var submodule = submoduleStatus.GetSubmodule(this);
                            submoduleStatus.CheckSubmoduleStatus(submodule);
                        }
                        return submoduleStatus;
                    });
                }
        }

        private void GetSubmoduleStatus(IList<GitItemStatus> status, string from, string to)
        {
            status.ForEach(item =>
            {
                if (item.IsSubmodule)
                {
                    item.SubmoduleStatus = Task.Factory.StartNew(() =>
                    {
                        Patch patch = GetSingleDiff(from, to, item.Name, item.OldName, "", SystemEncoding, true);
                        string text = patch != null ? patch.Text : "";
                        var submoduleStatus = GitCommandHelpers.GetSubmoduleStatus(text, this, item.Name);
                        if (submoduleStatus.Commit != submoduleStatus.OldCommit)
                        {
                            var submodule = submoduleStatus.GetSubmodule(this);
                            submoduleStatus.CheckSubmoduleStatus(submodule);
                        }
                        return submoduleStatus;
                    });
                }
            });
        }

        public IList<GitItemStatus> GetStagedFiles()
        {
            string status = RunGitCmd(DiffCommandWithStandardArgs + "-M -C -z --cached --name-status", SystemEncoding);

            if (status.Length < 50 && status.Contains("fatal: No HEAD commit to compare"))
            {
                //This command is a little more expensive because it will return both staged and unstaged files
                string command = GitCommandHelpers.GetAllChangedFilesCmd(true, UntrackedFilesMode.No);
                status = RunGitCmd(command, SystemEncoding);
                IList<GitItemStatus> stagedFiles = GitCommandHelpers.GetAllChangedFilesFromString(this, status, false);
                return stagedFiles.Where(f => f.IsStaged).ToList();
            }

            return GitCommandHelpers.GetAllChangedFilesFromString(this, status, true);
        }

        public IList<GitItemStatus> GetStagedFilesWithSubmodulesStatus()
        {
            var status = GetStagedFiles();
            GetCurrentSubmoduleStatus(status);
            return status;
        }

        public IList<GitItemStatus> GetUnstagedFiles()
        {
            return GetAllChangedFiles().Where(x => !x.IsStaged).ToArray();
        }

        public IList<GitItemStatus> GetUnstagedFilesWithSubmodulesStatus()
        {
            return GetAllChangedFilesWithSubmodulesStatus().Where(x => !x.IsStaged).ToArray();
        }

        public IList<GitItemStatus> GitStatus(UntrackedFilesMode untrackedFilesMode, IgnoreSubmodulesMode ignoreSubmodulesMode = 0)
        {
            string command = GitCommandHelpers.GetAllChangedFilesCmd(true, untrackedFilesMode, ignoreSubmodulesMode);
            string status = RunGitCmd(command);
            return GitCommandHelpers.GetAllChangedFilesFromString(this, status);
        }

        /// <summary>Indicates whether there are any changes to the repository,
        ///  including any untracked files or directories; excluding submodules.</summary>
        public bool IsDirtyDir()
        {
            return GitStatus(UntrackedFilesMode.All, IgnoreSubmodulesMode.Default).Count > 0;
        }

        public Patch GetCurrentChanges(string fileName, string oldFileName, bool staged, string extraDiffArguments, Encoding encoding)
        {
            fileName = fileName.ToPosixPath();
            if (!string.IsNullOrEmpty(oldFileName))
                oldFileName = oldFileName.ToPosixPath();

            if (AppSettings.UsePatienceDiffAlgorithm)
                extraDiffArguments = string.Concat(extraDiffArguments, " --patience");

            var args = string.Concat(DiffCommandWithStandardArgs, extraDiffArguments, " -- ", fileName.Quote());
            if (staged)
                args = string.Concat(DiffCommandWithStandardArgs, "-M -C --cached ", extraDiffArguments, " -- ", fileName.Quote(), " ", oldFileName.Quote());

            String result = RunGitCmd(args, LosslessEncoding);
            var patchManager = new PatchManager();
            patchManager.LoadPatch(result, false, encoding);

            return GetPatch(patchManager, fileName, oldFileName);
        }

        private string GetFileContents(string path)
        {
            var contents = RunGitCmdResult(string.Format("show HEAD:\"{0}\"", path.ToPosixPath()));
            if (contents.ExitCode == 0)
                return contents.StdOutput;

            return null;
        }

        public string GetFileContents(GitItemStatus file)
        {
            var contents = new StringBuilder();

            string currentContents = GetFileContents(file.Name);
            if (currentContents != null)
                contents.Append(currentContents);

            if (file.OldName != null)
            {
                string oldContents = GetFileContents(file.OldName);
                if (oldContents != null)
                    contents.Append(oldContents);
            }

            return contents.Length > 0 ? contents.ToString() : null;
        }

        public string StageFile(string file)
        {
            return RunGitCmd("update-index --add" + " \"" + file.ToPosixPath() + "\"");
        }

        public string StageFileToRemove(string file)
        {
            return RunGitCmd("update-index --remove" + " \"" + file.ToPosixPath() + "\"");
        }

        public string UnstageFile(string file)
        {
            return RunGitCmd("rm --cached \"" + file.ToPosixPath() + "\"");
        }

        public string UnstageFileToRemove(string file)
        {
            return RunGitCmd("reset HEAD -- \"" + file.ToPosixPath() + "\"");
        }

        /// <summary>Dirty but fast. This sometimes fails.</summary>
        public static string GetSelectedBranchFast(string repositoryPath)
        {
            if (string.IsNullOrEmpty(repositoryPath))
                return string.Empty;

            string head;
            string headFileName = Path.Combine(GetGitDirectory(repositoryPath), "HEAD");
            if (File.Exists(headFileName))
            {
                head = File.ReadAllText(headFileName, SystemEncoding);
                if (!head.Contains("ref:"))
                    return DetachedBranch;
            }
            else
            {
                return string.Empty;
            }

            if (!string.IsNullOrEmpty(head))
            {
                return head.Replace("ref:", "").Replace("refs/heads/", string.Empty).Trim();
            }

            return string.Empty;
        }

        /// <summary>Gets the current branch; or "(no branch)" if HEAD is detached.</summary>
        public string GetSelectedBranch(string repositoryPath)
        {
            string head = GetSelectedBranchFast(repositoryPath);

            if (string.IsNullOrEmpty(head))
            {
                var result = RunGitCmdResult("symbolic-ref HEAD");
                if (result.ExitCode == 1)
                    return DetachedBranch;
                return result.StdOutput;
            }

            return head;
        }

        /// <summary>Gets the current branch; or "(no branch)" if HEAD is detached.</summary>
        public string GetSelectedBranch()
        {
            return GetSelectedBranch(_workingDir);
        }

        /// <summary>Indicates whether HEAD is not pointing to a branch.</summary>
        public bool IsDetachedHead()
        {
            return IsDetachedHead(GetSelectedBranch());
        }

        public static bool IsDetachedHead(string branch)
        {
            return DetachedPrefixes.Any(a => branch.StartsWith(a, StringComparison.Ordinal));
        }

        /// <summary>Gets the remote of the current branch; or "origin" if no remote is configured.</summary>
        public string GetCurrentRemote()
        {
            string remote = GetSetting(string.Format(SettingKeyString.BranchRemote, GetSelectedBranch()));
            return remote;
        }

        /// <summary>Gets the remote branch of the specified local branch; or "" if none is configured.</summary>
        public string GetRemoteBranch(string branch)
        {
            string remote = GetSetting(string.Format(SettingKeyString.BranchRemote, branch));
            string merge = GetSetting(string.Format("branch.{0}.merge", branch));
            if (String.IsNullOrEmpty(remote) || String.IsNullOrEmpty(merge))
                return "";
            return remote + "/" + (merge.StartsWith("refs/heads/") ? merge.Substring(11) : merge);
        }

        public IEnumerable<IGitRef> GetRemoteBranches()
        {
            return GetRefs().Where(r => r.IsRemote);
        }

        public RemoteActionResult<IList<IGitRef>> GetRemoteServerRefs(string remote, bool tags, bool branches)
        {
            var result = new RemoteActionResult<IList<IGitRef>>()
            {
                AuthenticationFail = false,
                HostKeyFail = false,
                Result = null
            };

            remote = remote.ToPosixPath();

            result.CmdResult = GetTreeFromRemoteRefs(remote, tags, branches);

            var tree = result.CmdResult.StdOutput;
            // If the authentication failed because of a missing key, ask the user to supply one.
            if (tree.Contains("FATAL ERROR") && tree.Contains("authentication"))
            {
                result.AuthenticationFail = true;
            }
            else if (tree.ToLower().Contains("the server's host key is not cached in the registry"))
            {
                result.HostKeyFail = true;
            }
            else if (result.CmdResult.ExitedSuccessfully)
            {
                result.Result = GetTreeRefs(tree);
            }

            return result;
        }

        private CmdResult GetTreeFromRemoteRefsEx(string remote, bool tags, bool branches)
        {
            if (tags && branches)
                return RunGitCmdResult("ls-remote --heads --tags \"" + remote + "\"");
            if (tags)
                return RunGitCmdResult("ls-remote --tags \"" + remote + "\"");
            if (branches)
                return RunGitCmdResult("ls-remote --heads \"" + remote + "\"");
            return new CmdResult();
        }

        private CmdResult GetTreeFromRemoteRefs(string remote, bool tags, bool branches)
        {
            return GetTreeFromRemoteRefsEx(remote, tags, branches);
        }

        public IList<IGitRef> GetRefs(bool tags = true, bool branches = true)
        {
            var tree = GetTree(tags, branches);
            return GetTreeRefs(tree);
        }

        /// <summary>
        ///
        /// </summary>
        /// <param name="option">Ordery by date is slower.</param>
        /// <returns></returns>
        public IList<IGitRef> GetTagRefs(GetTagRefsSortOrder option)
        {
            var list = GetRefs(true, false);

            List<IGitRef> sortedList;
            if (option == GetTagRefsSortOrder.ByCommitDateAscending)
            {
                sortedList = list.OrderBy(head =>
                {
                    var r = new GitRevision(this, head.Guid);
                    return r.CommitDate;
                }).ToList();
            }
            else if (option == GetTagRefsSortOrder.ByCommitDateDescending)
            {
                sortedList = list.OrderByDescending(head =>
                {
                    var r = new GitRevision(this, head.Guid);
                    return r.CommitDate;
                }).ToList();
            }
            else
                sortedList = new List<IGitRef>(list);

            return sortedList;
        }

        public enum GetTagRefsSortOrder
        {
            /// <summary>
            /// default
            /// </summary>
            ByName,

            /// <summary>
            /// slower than ByName
            /// </summary>
            ByCommitDateAscending,

            /// <summary>
            /// slower than ByName
            /// </summary>
            ByCommitDateDescending
        }

        public ICollection<string> GetMergedBranches()
        {
            return RunGitCmd(GitCommandHelpers.MergedBranches()).Split(new[] { '\n' }, StringSplitOptions.RemoveEmptyEntries);
        }

        private string GetTree(bool tags, bool branches)
        {
            if (tags && branches)
                return RunGitCmd("show-ref --dereference", SystemEncoding);

            if (tags)
                return RunGitCmd("show-ref --tags", SystemEncoding);

            if (branches)
                return RunGitCmd(@"for-each-ref --sort=-committerdate refs/heads/ --format=""%(objectname) %(refname)""", SystemEncoding);
            return "";
        }

        public IList<IGitRef> GetTreeRefs(string tree)
        {
            var itemsStrings = tree.Split('\n');

            var gitRefs = new List<IGitRef>();
            var defaultHeads = new Dictionary<string, GitRef>(); // remote -> HEAD
            var remotes = GetRemotes(false);

            foreach (var itemsString in itemsStrings)
            {
                if (itemsString == null || itemsString.Length <= 42 || itemsString.StartsWith("error: "))
                    continue;

                var completeName = itemsString.Substring(41).Trim();
                var guid = itemsString.Substring(0, 40);
                var remoteName = GitCommandHelpers.GetRemoteName(completeName, remotes);
                var head = new GitRef(this, guid, completeName, remoteName);
                if (DefaultHeadPattern.IsMatch(completeName))
                    defaultHeads[remoteName] = head;
                else
                    gitRefs.Add(head);
            }

            // do not show default head if remote has a branch on the same commit
            GitRef defaultHead;
            foreach (var gitRef in gitRefs.Where(head => defaultHeads.TryGetValue(head.Remote, out defaultHead) && head.Guid == defaultHead.Guid))
            {
                defaultHeads.Remove(gitRef.Remote);
            }

            gitRefs.AddRange(defaultHeads.Values);

            return gitRefs;
        }

        /// <summary>
        /// Gets branches which contain the given commit.
        /// If both local and remote branches are requested, remote branches are prefixed with "remotes/"
        /// (as returned by git branch -a)
        /// </summary>
        /// <param name="sha1">The sha1.</param>
        /// <param name="getLocal">Pass true to include local branches</param>
        /// <param name="getRemote">Pass true to include remote branches</param>
        /// <returns></returns>
        public IEnumerable<string> GetAllBranchesWhichContainGivenCommit(string sha1, bool getLocal, bool getRemote)
        {
            string args = "--contains " + sha1;
            if (getRemote && getLocal)
                args = "-a " + args;
            else if (getRemote)
                args = "-r " + args;
            else if (!getLocal)
                return new string[] { };
            string info = RunGitCmd("branch " + args);
            if (info.Trim().StartsWith("fatal") || info.Trim().StartsWith("error:"))
                return new List<string>();

            string[] result = info.Split(new[] { '\r', '\n', '*' }, StringSplitOptions.RemoveEmptyEntries);

            // Remove symlink targets as in "origin/HEAD -> origin/master"
            for (int i = 0; i < result.Length; i++)
            {
                string item = result[i].Trim();
                int idx;
                if (getRemote && ((idx = item.IndexOf(" ->")) >= 0))
                {
                    item = item.Substring(0, idx);
                }
                result[i] = item;
            }

            return result;
        }

        /// <summary>
        /// Gets all tags which contain the given commit.
        /// </summary>
        /// <param name="sha1">The sha1.</param>
        /// <returns></returns>
        public IEnumerable<string> GetAllTagsWhichContainGivenCommit(string sha1)
        {
            string info = RunGitCmd("tag --contains " + sha1, SystemEncoding);

            if (info.Trim().StartsWith("fatal") || info.Trim().StartsWith("error:"))
                return new List<string>();
            return info.Split(new[] { '\r', '\n', '*', ' ' }, StringSplitOptions.RemoveEmptyEntries);
        }

        /// <summary>
        /// Returns tag's message. If the lightweight tag is passed, corresponding commit message
        /// is returned.
        /// </summary>
        public string GetTagMessage(string tag)
        {
            if (string.IsNullOrWhiteSpace(tag))
                return null;

            tag = tag.Trim();

            string info = RunGitCmd("tag -l -n10 " + tag, SystemEncoding);

            if (info.Trim().StartsWith("fatal") || info.Trim().StartsWith("error:"))
                return null;

            if (!info.StartsWith(tag))
                return null;

            info = info.Substring(tag.Length).Trim();
            if (info.Length == 0)
                return null;

            return info;
        }

        /// <summary>
        /// Returns list of filenames which would be ignored
        /// </summary>
        /// <param name="ignorePatterns">Patterns to ignore (.gitignore syntax)</param>
        /// <returns></returns>
        public IList<string> GetIgnoredFiles(IEnumerable<string> ignorePatterns)
        {
            var notEmptyPatterns = ignorePatterns
                    .Where(pattern => !pattern.IsNullOrWhiteSpace());
            if (notEmptyPatterns.Count() != 0)
            {
                var excludeParams =
                    notEmptyPatterns
                    .Select(pattern => "-x " + pattern.Quote())
                    .Join(" ");
                // filter duplicates out of the result because options -c and -m may return
                // same files at times
                return RunGitCmd("ls-files -z -o -m -c -i " + excludeParams)
                    .Split(new[] { '\0', '\n' }, StringSplitOptions.RemoveEmptyEntries)
                    .Distinct()
                    .ToList();
            }
            else
            {
                return new string[] { };
            }
        }

        public string[] GetFullTree(string id)
        {
            string tree = this.RunCacheableCmd(AppSettings.GitCommand, String.Format("ls-tree -z -r --name-only {0}", id), SystemEncoding);
            return tree.Split(new char[] { '\0', '\n' });
        }

        public IList<IGitItem> GetTree(string id, bool full)
        {
            string args = "-z";
            if (full)
                args += " -r";
            var tree = this.RunCacheableCmd(AppSettings.GitCommand, "ls-tree " + args + " \"" + id + "\"", SystemEncoding);

            return GitItem.CreateIGitItemsFromString(this, tree);
        }

        public GitBlame Blame(string filename, string from, Encoding encoding)
        {
            return Blame(filename, from, null, encoding);
        }

        public GitBlame Blame(string filename, string from, string lines, Encoding encoding)
        {
            from = from.ToPosixPath();
            filename = filename.ToPosixPath();
            string blameCommand = string.Format("blame --porcelain -M -w -l{0} \"{1}\" -- \"{2}\"", lines != null ? " -L " + lines : "", from, filename);
            var itemsStrings =
                RunCacheableCmd(
                    AppSettings.GitCommand,
                    blameCommand,
                    LosslessEncoding
                    )
                    .Split('\n');

            GitBlame blame = new GitBlame();

            GitBlameHeader blameHeader = null;
            GitBlameLine blameLine = null;

            for (int i = 0; i < itemsStrings.GetLength(0); i++)
            {
                try
                {
                    string line = itemsStrings[i];

                    //The contents of the actual line is output after the above header, prefixed by a TAB. This is to allow adding more header elements later.
                    if (line.StartsWith("\t"))
                    {
                        blameLine.LineText = line.Substring(1) //trim ONLY first tab
                                                 .Trim(new char[] { '\r' }); //trim \r, this is a workaround for a \r\n bug
                        blameLine.LineText = ReEncodeStringFromLossless(blameLine.LineText, encoding);
                    }
                    else if (line.StartsWith("author-mail"))
                        blameHeader.AuthorMail = ReEncodeStringFromLossless(line.Substring("author-mail".Length).Trim());
                    else if (line.StartsWith("author-time"))
                        blameHeader.AuthorTime = DateTimeUtils.ParseUnixTime(line.Substring("author-time".Length).Trim());
                    else if (line.StartsWith("author-tz"))
                        blameHeader.AuthorTimeZone = line.Substring("author-tz".Length).Trim();
                    else if (line.StartsWith("author"))
                    {
                        blameHeader = new GitBlameHeader();
                        blameHeader.CommitGuid = blameLine.CommitGuid;
                        blameHeader.Author = ReEncodeStringFromLossless(line.Substring("author".Length).Trim());
                        blame.Headers.Add(blameHeader);
                    }
                    else if (line.StartsWith("committer-mail"))
                        blameHeader.CommitterMail = line.Substring("committer-mail".Length).Trim();
                    else if (line.StartsWith("committer-time"))
                        blameHeader.CommitterTime = DateTimeUtils.ParseUnixTime(line.Substring("committer-time".Length).Trim());
                    else if (line.StartsWith("committer-tz"))
                        blameHeader.CommitterTimeZone = line.Substring("committer-tz".Length).Trim();
                    else if (line.StartsWith("committer"))
                        blameHeader.Committer = ReEncodeStringFromLossless(line.Substring("committer".Length).Trim());
                    else if (line.StartsWith("summary"))
                        blameHeader.Summary = ReEncodeStringFromLossless(line.Substring("summary".Length).Trim());
                    else if (line.StartsWith("filename"))
                        blameHeader.FileName = ReEncodeFileNameFromLossless(line.Substring("filename".Length).Trim());
                    else if (line.IndexOf(' ') == 40) //SHA1, create new line!
                    {
                        blameLine = new GitBlameLine();
                        var headerParams = line.Split(' ');
                        blameLine.CommitGuid = headerParams[0];
                        if (headerParams.Length >= 3)
                        {
                            blameLine.OriginLineNumber = int.Parse(headerParams[1]);
                            blameLine.FinalLineNumber = int.Parse(headerParams[2]);
                        }
                        blame.Lines.Add(blameLine);
                    }
                }
                catch
                {
                    //Catch all parser errors, and ignore them all!
                    //We should never get here...
                    AppSettings.GitLog.Log("Error parsing output from command: " + blameCommand + "\n\nPlease report a bug!", DateTime.Now, DateTime.Now);
                }
            }

            return blame;
        }

        public string GetFileText(string id, Encoding encoding)
        {
            return RunCacheableCmd(AppSettings.GitCommand, "cat-file blob \"" + id + "\"", encoding);
        }

        public string GetFileBlobHash(string fileName, string revision)
        {
            if (revision == GitRevision.UnstagedGuid) //working directory changes
            {
                return null;
            }
            if (revision == GitRevision.IndexGuid) //index
            {
                string blob = RunGitCmd(string.Format("ls-files -s \"{0}\"", fileName));
                string[] s = blob.Split(new char[] { ' ', '\t' });
                if (s.Length >= 2)
                    return s[1];

            }
            else
            {
                string blob = RunGitCmd(string.Format("ls-tree -r {0} \"{1}\"", revision, fileName));
                string[] s = blob.Split(new char[] { ' ', '\t' });
                if (s.Length >= 3)
                    return s[2];
            }
            return string.Empty;
        }

        public static void StreamCopy(Stream input, Stream output)
        {
            int read;
            var buffer = new byte[2048];
            do
            {
                read = input.Read(buffer, 0, buffer.Length);
                output.Write(buffer, 0, read);
            } while (read > 0);
        }

        public Stream GetFileStream(string blob)
        {
            try
            {
                var newStream = new MemoryStream();

                using (var process = RunGitCmdDetached("cat-file blob " + blob))
                {
                    StreamCopy(process.StandardOutput.BaseStream, newStream);
                    newStream.Position = 0;

                    process.WaitForExit();
                    return newStream;
                }
            }
            catch (Win32Exception ex)
            {
                Trace.WriteLine(ex);
            }

            return null;
        }

        public IEnumerable<string> GetPreviousCommitMessages(int count)
        {
            return GetPreviousCommitMessages("HEAD", count);
        }

        public IEnumerable<string> GetPreviousCommitMessages(string revision, int count)
        {
            string sep = "d3fb081b9000598e658da93657bf822cc87b2bf6";
            string output = RunGitCmd("log -n " + count + " " + revision + " --pretty=format:" + sep + "%e%n%s%n%n%b", LosslessEncoding);
            string[] messages = output.Split(new string[] { sep }, StringSplitOptions.RemoveEmptyEntries);

            if (messages.Length == 0)
                return new string[] { string.Empty };

            return messages.Select(cm =>
                {
                    int idx = cm.IndexOf("\n");
                    string encodingName = cm.Substring(0, idx);
                    cm = cm.Substring(idx + 1, cm.Length - idx - 1);
                    cm = ReEncodeCommitMessage(cm, encodingName);
                    return cm;

                });
        }

        public string OpenWithDifftool(string filename, string oldFileName = "", string revision1 = null, string revision2 = null, string extraDiffArguments = "")
        {
            var output = "";
            if (!filename.IsNullOrEmpty())
                filename = filename.Quote();
            if (!oldFileName.IsNullOrEmpty())
                oldFileName = oldFileName.Quote();

            string args = string.Join(" ", extraDiffArguments, revision2.QuoteNE(), revision1.QuoteNE(), "--", filename, oldFileName);
            RunGitCmdDetached("difftool --gui --no-prompt " + args);
            return output;
        }

        public string RevParse(string revisionExpression)
        {
            string revparseCommand = string.Format("rev-parse \"{0}~0\"", revisionExpression);
            var result = RunGitCmdResult(revparseCommand);
            return result.ExitCode == 0 ? result.StdOutput.Split('\n')[0] : "";
        }

        public string GetMergeBase(string a, string b)
        {
            return RunGitCmd("merge-base " + a + " " + b).TrimEnd();
        }

        public SubmoduleStatus CheckSubmoduleStatus(string commit, string oldCommit, CommitData data, CommitData olddata, bool loaddata = false)
        {
            if (!IsValidGitWorkingDir() || oldCommit == null)
                return SubmoduleStatus.NewSubmodule;

            if (commit == null || commit == oldCommit)
                return SubmoduleStatus.Unknown;

            string baseCommit = GetMergeBase(commit, oldCommit);
            if (baseCommit == oldCommit)
                return SubmoduleStatus.FastForward;
            else if (baseCommit == commit)
                return SubmoduleStatus.Rewind;

            string error = "";
            if (loaddata)
                olddata = CommitData.GetCommitData(this, oldCommit, ref error);
            if (olddata == null)
                return SubmoduleStatus.NewSubmodule;
            if (loaddata)
                data = CommitData.GetCommitData(this, commit, ref error);
            if (data == null)
                return SubmoduleStatus.Unknown;
            if (data.CommitDate > olddata.CommitDate)
                return SubmoduleStatus.NewerTime;
            else if (data.CommitDate < olddata.CommitDate)
                return SubmoduleStatus.OlderTime;
            else if (data.CommitDate == olddata.CommitDate)
                return SubmoduleStatus.SameTime;
            return SubmoduleStatus.Unknown;
        }

        public SubmoduleStatus CheckSubmoduleStatus(string commit, string oldCommit)
        {
            return CheckSubmoduleStatus(commit, oldCommit, null, null, true);
        }

        /// <summary>
        /// Uses check-ref-format to ensure that a branch name is well formed.
        /// </summary>
        /// <param name="branchName">Branch name to test.</param>
        /// <returns>true if <see cref="branchName"/> is valid reference name, otherwise false.</returns>
        public bool CheckBranchFormat([NotNull] string branchName)
        {
            if (branchName == null)
                throw new ArgumentNullException("branchName");

            if (branchName.IsNullOrWhiteSpace())
                return false;

            branchName = branchName.Replace("\"", "\\\"");

            var result = RunGitCmdResult(string.Format("check-ref-format --branch \"{0}\"", branchName));
            return result.ExitCode == 0;
        }

        /// <summary>
        /// Format branch name, check if name is valid for repository.
        /// </summary>
        /// <param name="branchName">Branch name to test.</param>
        /// <returns>Well formed branch name.</returns>
        public string FormatBranchName([NotNull] string branchName)
        {
            if (branchName == null)
                throw new ArgumentNullException("branchName");

            string fullBranchName = GitCommandHelpers.GetFullBranchName(branchName);
            if (String.IsNullOrEmpty(RevParse(fullBranchName)))
                fullBranchName = branchName;

            return fullBranchName;
        }

        public bool IsLockedIndex()
        {
            return IsLockedIndex(_workingDir);
        }

        public static bool IsLockedIndex(string repositoryPath)
        {
            var gitDir = GetGitDirectory(repositoryPath);
            var indexLockFile = Path.Combine(gitDir, "index.lock");

            return File.Exists(indexLockFile);
        }

        public bool IsRunningGitProcess()
        {
            if (IsLockedIndex())
            {
                return true;
            }

            if (EnvUtils.RunningOnWindows())
            {
                return Process.GetProcessesByName("git").Length > 0;
            }

            // Get processes by "ps" command.
            var cmd = Path.Combine(AppSettings.GitBinDir, "ps");
            var arguments = "x";
            var output = RunCmd(cmd, arguments);
            var lines = output.Split('\n');
            if (lines.Count() >= 2)
                return false;
            var headers = lines[0].Split(new[] { ' ' }, StringSplitOptions.RemoveEmptyEntries);
            var commandIndex = Array.IndexOf(headers, "COMMAND");
            for (int i = 1; i < lines.Count(); i++)
            {
                var columns = lines[i].Split(new[] { ' ' }, StringSplitOptions.RemoveEmptyEntries);
                if (commandIndex < columns.Count())
                {
                    var command = columns[commandIndex];
                    if (command.EndsWith("/git"))
                    {
                        return true;
                    }
                }
            }

            return false;
        }

        public static string UnquoteFileName(string fileName)
        {
            if (fileName.IsNullOrWhiteSpace())
            {
                return fileName;
            }

            char[] chars = fileName.ToCharArray();
            IList<byte> blist = new List<byte>();
            int i = 0;
            StringBuilder sb = new StringBuilder();
            while (i < chars.Length)
            {
                char c = chars[i];
                if (c == '\\')
                {
                    //there should be 3 digits
                    if (chars.Length >= i + 3)
                    {
                        string octNumber = "" + chars[i + 1] + chars[i + 2] + chars[i + 3];

                        try
                        {
                            int code = Convert.ToInt32(octNumber, 8);
                            blist.Add((byte)code);
                            i += 4;
                        }
                        catch (Exception)
                        {
                        }
                    }
                }
                else
                {
                    if (blist.Count > 0)
                    {
                        sb.Append(SystemEncoding.GetString(blist.ToArray()));
                        blist.Clear();
                    }

                    sb.Append(c);
                    i++;
                }
            }
            if (blist.Count > 0)
            {
                sb.Append(SystemEncoding.GetString(blist.ToArray()));
                blist.Clear();
            }
            return sb.ToString();
        }

        public static string ReEncodeFileNameFromLossless(string fileName)
        {
            fileName = ReEncodeStringFromLossless(fileName, SystemEncoding);
            return UnquoteFileName(fileName);
        }

        public static string ReEncodeString(string s, Encoding fromEncoding, Encoding toEncoding)
        {
            if (s == null || fromEncoding.HeaderName.Equals(toEncoding.HeaderName))
                return s;
            else
            {
                byte[] bytes = fromEncoding.GetBytes(s);
                s = toEncoding.GetString(bytes);
                return s;
            }
        }

        /// <summary>
        /// reencodes string from GitCommandHelpers.LosslessEncoding to toEncoding
        /// </summary>
        /// <param name="s"></param>
        /// <returns></returns>
        public static string ReEncodeStringFromLossless(string s, Encoding toEncoding)
        {
            if (toEncoding == null)
                return s;
            return ReEncodeString(s, LosslessEncoding, toEncoding);
        }

        public string ReEncodeStringFromLossless(string s)
        {
            return ReEncodeStringFromLossless(s, LogOutputEncoding);
        }

        //there is a bug: git does not recode commit message when format is given
        //Lossless encoding is used, because LogOutputEncoding might not be lossless and not recoded
        //characters could be replaced by replacement character while reencoding to LogOutputEncoding
        public string ReEncodeCommitMessage(string s, string toEncodingName)
        {

            bool isABug = true;

            Encoding encoding;
            try
            {
                if (isABug)
                {
                    if (toEncodingName.IsNullOrEmpty())
                        encoding = Encoding.UTF8;
                    else if (toEncodingName.Equals(LosslessEncoding.HeaderName, StringComparison.InvariantCultureIgnoreCase))
                        encoding = null; //no recoding is needed
                    else if (CpEncodingPattern.IsMatch(toEncodingName)) // Encodings written as e.g. "cp1251", which is not a supported encoding string
                        encoding = Encoding.GetEncoding(int.Parse(toEncodingName.Substring(2)));
                    else
                        encoding = Encoding.GetEncoding(toEncodingName);
                }
                else//if bug will be fixed, git should recode commit message to LogOutputEncoding
                    encoding = LogOutputEncoding;

            }
            catch (Exception)
            {
                return s + "\n\n! Unsupported commit message encoding: " + toEncodingName + " !";
            }
            return ReEncodeStringFromLossless(s, encoding);
        }

        /// <summary>
        /// header part of show result is encoded in logoutputencoding (including reencoded commit message)
        /// diff part is raw data in file's original encoding
        /// s should be encoded in LosslessEncoding
        /// </summary>
        /// <param name="s"></param>
        /// <returns></returns>
        public string ReEncodeShowString(string s)
        {
            if (s.IsNullOrEmpty())
                return s;

            int p = s.IndexOf("diff --git");
            string header;
            string diffHeader;
            string diffContent;
            string diff;
            if (p > 0)
            {
                header = s.Substring(0, p);
                diff = s.Substring(p);
            }
            else
            {
                header = string.Empty;
                diff = s;
            }

            p = diff.IndexOf("@@");
            if (p > 0)
            {
                diffHeader = diff.Substring(0, p);
                diffContent = diff.Substring(p);
            }
            else
            {
                diffHeader = string.Empty;
                diffContent = diff;
            }

            header = ReEncodeString(header, LosslessEncoding, LogOutputEncoding);
            diffHeader = ReEncodeFileNameFromLossless(diffHeader);
            diffContent = ReEncodeString(diffContent, LosslessEncoding, FilesEncoding);
            return header + diffHeader + diffContent;
        }

        public override bool Equals(object obj)
        {
            if (obj == null) { return false; }
            if (obj == this) { return true; }

            GitModule other = obj as GitModule;
            return (other != null) && Equals(other);
        }

        bool Equals(GitModule other)
        {
            return
                string.Equals(_workingDir, other._workingDir) &&
                Equals(_superprojectModule, other._superprojectModule);
        }

        public override int GetHashCode()
        {
            return _workingDir.GetHashCode();
        }

        public override string ToString()
        {
            return WorkingDir;
        }

        public string GetLocalTrackingBranchName(string remoteName, string branch)
        {
            var branchName = remoteName.Length > 0 ? branch.Substring(remoteName.Length + 1) : branch;
            foreach (var section in LocalConfigFile.GetConfigSections())
            {
                if (section.SectionName == "branch" && section.GetValue("remote") == remoteName)
                {
                    var remoteBranch = section.GetValue("merge").Replace("refs/heads/", string.Empty);
                    if (remoteBranch == branchName)
                    {
                        return section.SubSection;
                    }
                }
            }
            return branchName;
        }

        public IList<GitItemStatus> GetCombinedDiffFileList(string shaOfMergeCommit)
        {
            var fileList = RunGitCmd("diff-tree --name-only -z --cc --no-commit-id " + shaOfMergeCommit);

            var ret = new List<GitItemStatus>();
            if (string.IsNullOrWhiteSpace(fileList))
            {
                return ret;
            }

            var files = fileList.Split(new[] { '\0' }, StringSplitOptions.RemoveEmptyEntries);
            foreach (var file in files)
            {
                var item = new GitItemStatus
                {
                    IsChanged = true,
                    IsConflict = true,
                    IsTracked = true,
                    IsDeleted = false,
                    IsStaged = false,
                    IsNew = false,
                    Name = file,
                };
                ret.Add(item);
            }

            return ret;
        }

        public string GetCombinedDiffContent(GitRevision revisionOfMergeCommit, string filePath,
            string extraArgs, Encoding encoding)
        {
            var cmd = string.Format("diff-tree {4} --no-commit-id {0} {1} {2} -- {3}",
                extraArgs,
                revisionOfMergeCommit.Guid,
                AppSettings.UsePatienceDiffAlgorithm ? "--patience" : "",
                filePath,
                AppSettings.OmitUninterestingDiff ? "--cc" : "-c -p");

            var patchManager = new PatchManager();
            var patch = RunCacheableCmd(AppSettings.GitCommand, cmd, LosslessEncoding);

            if (string.IsNullOrWhiteSpace(patch))
            {
                return "";
            }

            patchManager.LoadPatch(patch, false, encoding);
            return GetPatch(patchManager, filePath, filePath).Text;
        }
    }
}<|MERGE_RESOLUTION|>--- conflicted
+++ resolved
@@ -1574,13 +1574,9 @@
 
             string arguments = fetchTags == true ? " --tags" : fetchTags == false ? " --no-tags" : "";
 
-<<<<<<< HEAD
+            string pruneArguments = prune ? " --prune" : "";
+
             if (isUnshallow)
-=======
-            string pruneArguments = prune ? " --prune" : "";
-
-            if(isUnshallow)
->>>>>>> 0fa1f0ba
                 arguments += " --unshallow";
 
             return "\"" + remote.Trim() + "\" " + remoteBranchArguments + localBranchArguments + arguments + pruneArguments;
