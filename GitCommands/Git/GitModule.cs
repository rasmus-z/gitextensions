--- conflicted
+++ resolved
@@ -3585,11 +3585,7 @@
             return _gitExecutable.GetOutput(args);
         }
 
-<<<<<<< HEAD
-        public string OpenWithDifftoolDirDiff(string? firstRevision, string? secondRevision)
-=======
-        public string OpenWithDifftoolDirDiff(string firstRevision, string secondRevision, string? customTool = null)
->>>>>>> 0d59a081
+        public string OpenWithDifftoolDirDiff(string? firstRevision, string? secondRevision, string? customTool = null)
         {
             return OpenWithDifftool(null, firstRevision: firstRevision, secondRevision: secondRevision, extraDiffArguments: "--dir-diff", customTool: customTool);
         }
