--- conflicted
+++ resolved
@@ -1,151 +1,3 @@
-<<<<<<< HEAD
-﻿<?xml version="1.0" encoding="utf-8"?>
-<Project ToolsVersion="4.0" DefaultTargets="Build" xmlns="http://schemas.microsoft.com/developer/msbuild/2003">
-  <Import Project="..\FxCop.targets" />
-  <PropertyGroup>
-    <Configuration Condition=" '$(Configuration)' == '' ">Debug</Configuration>
-    <Platform Condition=" '$(Platform)' == '' ">AnyCPU</Platform>
-    <ProductVersion>9.0.21022</ProductVersion>
-    <SchemaVersion>2.0</SchemaVersion>
-    <ProjectGuid>{BD6AA2A2-997D-4AFF-ACC7-B64F6E51D181}</ProjectGuid>
-    <OutputType>Library</OutputType>
-    <AppDesignerFolder>Properties</AppDesignerFolder>
-    <RootNamespace>GitCommands</RootNamespace>
-    <AssemblyName>GitCommands</AssemblyName>
-    <TargetFrameworkVersion>v3.5</TargetFrameworkVersion>
-    <FileAlignment>512</FileAlignment>
-    <SignAssembly>false</SignAssembly>
-    <AssemblyOriginatorKeyFile>gitcommandkey.snk.pfx</AssemblyOriginatorKeyFile>
-    <FileUpgradeFlags>
-    </FileUpgradeFlags>
-    <OldToolsVersion>3.5</OldToolsVersion>
-    <UpgradeBackupLocation />
-    <PublishUrl>publish\</PublishUrl>
-    <Install>true</Install>
-    <InstallFrom>Disk</InstallFrom>
-    <UpdateEnabled>false</UpdateEnabled>
-    <UpdateMode>Foreground</UpdateMode>
-    <UpdateInterval>7</UpdateInterval>
-    <UpdateIntervalUnits>Days</UpdateIntervalUnits>
-    <UpdatePeriodically>false</UpdatePeriodically>
-    <UpdateRequired>false</UpdateRequired>
-    <MapFileExtensions>true</MapFileExtensions>
-    <ApplicationRevision>0</ApplicationRevision>
-    <ApplicationVersion>1.0.0.%2a</ApplicationVersion>
-    <IsWebBootstrapper>false</IsWebBootstrapper>
-    <UseApplicationTrust>false</UseApplicationTrust>
-    <BootstrapperEnabled>true</BootstrapperEnabled>
-    <TargetFrameworkProfile />
-  </PropertyGroup>
-  <PropertyGroup Condition=" '$(Configuration)|$(Platform)' == 'Debug|AnyCPU' ">
-    <DebugSymbols>true</DebugSymbols>
-    <DebugType>full</DebugType>
-    <Optimize>false</Optimize>
-    <OutputPath>bin\Debug\</OutputPath>
-    <DefineConstants>DEBUG;TRACE</DefineConstants>
-    <ErrorReport>prompt</ErrorReport>
-    <WarningLevel>4</WarningLevel>
-  </PropertyGroup>
-  <PropertyGroup Condition=" '$(Configuration)|$(Platform)' == 'Release|AnyCPU' ">
-    <DebugType>pdbonly</DebugType>
-    <Optimize>true</Optimize>
-    <OutputPath>bin\Release\</OutputPath>
-    <DefineConstants>TRACE</DefineConstants>
-    <ErrorReport>prompt</ErrorReport>
-    <WarningLevel>4</WarningLevel>
-  </PropertyGroup>
-  <ItemGroup>
-    <Reference Include="System" />
-    <Reference Include="System.Core">
-      <RequiredTargetFramework>3.5</RequiredTargetFramework>
-    </Reference>
-    <Reference Include="System.Drawing" />
-    <Reference Include="System.Web" />
-    <Reference Include="System.Windows.Forms" />
-    <Reference Include="System.Data" />
-    <Reference Include="System.Xml" />
-  </ItemGroup>
-  <ItemGroup>
-    <Compile Include="CommitData.cs" />
-    <Compile Include="FileHelper.cs" />
-    <Compile Include="Git\GitCommand.cs" />
-    <Compile Include="Git\EncodingHelper.cs" />
-    <Compile Include="Git\GitDeleteBranchCmd.cs" />
-    <Compile Include="Git\GitCommandHelpers.cs" />
-    <Compile Include="Git\GitModule.cs">
-      <SubType>Code</SubType>
-    </Compile>
-    <Compile Include="Git\GitSvnCommandHelpers.cs" />
-    <Compile Include="Properties\AssemblyInfo.cs" />
-    <Compile Include="Git\GitCommandsInstance.cs" />
-    <Compile Include="Logging\CommandLogger.cs" />
-    <Compile Include="Commit.cs" />
-    <Compile Include="CommitInformation.cs" />
-    <Compile Include="Config\ConfigFile.cs" />
-    <Compile Include="Config\ConfigSection.cs" />
-    <Compile Include="Git\GitCommandCache.cs" />
-    <Compile Include="Patch\PatchProcessor.cs" />
-    <Compile Include="Repository\Repository.cs" />
-    <Compile Include="Repository\RepositoryCategory.cs" />
-    <Compile Include="Git\GitBlame.cs" />
-    <Compile Include="Git\GitItemStatus.cs" />
-    <Compile Include="Git\GitPushAction.cs" />
-    <Compile Include="Git\GitRevision.cs" />
-    <Compile Include="Git\GitHead.cs" />
-    <Compile Include="Git\GitItem.cs" />
-    <Compile Include="Git\GitStash.cs" />
-    <Compile Include="Git\GitSubmodule.cs" />
-    <Compile Include="Git\GitVersion.cs" />
-    <Compile Include="Git\IGitItem.cs" />
-    <Compile Include="Patch\Patch.cs" />
-    <Compile Include="Patch\PatchFile.cs" />
-    <Compile Include="Patch\PatchManager.cs" />
-    <Compile Include="Repository\Repositories.cs" />
-    <Compile Include="Repository\RepositoryCategoryType.cs" />
-    <Compile Include="Repository\RepositoryHistory.cs" />
-    <Compile Include="Repository\RepositoryType.cs" />
-    <Compile Include="RevisionGraph.cs" />
-    <Compile Include="Settings.cs" />
-    <Compile Include="Statistics\CommitCounter.cs" />
-    <Compile Include="Statistics\ImpactLoader.cs" />
-    <Compile Include="Strings.cs" />
-    <Compile Include="FileInfoExtensions.cs" />
-    <Compile Include="System.cs" />
-  </ItemGroup>
-  <ItemGroup>
-    <None Include="app.config" />
-    <None Include="gitcommandkey.snk.pfx" />
-    <Compile Include="Repository\RecentRepoInfo.cs" />
-  </ItemGroup>
-  <ItemGroup>
-    <ProjectReference Include="..\Plugins\GitUIPluginInterfaces\GitUIPluginInterfaces.csproj">
-      <Project>{27559302-F35E-4B62-A6EC-11FF21A5FA6F}</Project>
-      <Name>GitUIPluginInterfaces</Name>
-    </ProjectReference>
-    <ProjectReference Include="..\ResourceManager\ResourceManager.csproj">
-      <Project>{D3440FD7-AFC5-4351-8741-6CDBF15CE944}</Project>
-      <Name>ResourceManager</Name>
-    </ProjectReference>
-  </ItemGroup>
-  <ItemGroup>
-    <BootstrapperPackage Include="Microsoft.Net.Client.3.5">
-      <Visible>False</Visible>
-      <ProductName>.NET Framework 3.5 SP1 Client Profile</ProductName>
-      <Install>false</Install>
-    </BootstrapperPackage>
-    <BootstrapperPackage Include="Microsoft.Net.Framework.3.5.SP1">
-      <Visible>False</Visible>
-      <ProductName>.NET Framework 3.5 SP1</ProductName>
-      <Install>true</Install>
-    </BootstrapperPackage>
-    <BootstrapperPackage Include="Microsoft.Windows.Installer.3.1">
-      <Visible>False</Visible>
-      <ProductName>Windows Installer 3.1</ProductName>
-      <Install>true</Install>
-    </BootstrapperPackage>
-  </ItemGroup>
-  <Import Project="$(MSBuildToolsPath)\Microsoft.CSharp.targets" />
-=======
 ﻿<?xml version="1.0" encoding="utf-8"?>
 <Project ToolsVersion="4.0" DefaultTargets="Build" xmlns="http://schemas.microsoft.com/developer/msbuild/2003">
   <Import Project="..\FxCop.targets" />
@@ -254,7 +106,6 @@
     <Compile Include="Repository\RepositoryType.cs" />
     <Compile Include="RevisionGraph.cs" />
     <Compile Include="Settings.cs" />
-    <Compile Include="SplitEnumerator.cs" />
     <Compile Include="Statistics\CommitCounter.cs" />
     <Compile Include="Statistics\ImpactLoader.cs" />
     <Compile Include="Strings.cs" />
@@ -294,7 +145,6 @@
     </BootstrapperPackage>
   </ItemGroup>
   <Import Project="$(MSBuildToolsPath)\Microsoft.CSharp.targets" />
->>>>>>> d65278ea
   <!-- To modify your build process, add your task inside one of the targets below and uncomment it. 
        Other similar extension points exist, see Microsoft.Common.targets.
   <Target Name="BeforeBuild">
