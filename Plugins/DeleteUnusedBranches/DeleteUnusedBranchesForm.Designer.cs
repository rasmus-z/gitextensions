--- conflicted
+++ resolved
@@ -1,103 +1,99 @@
-﻿namespace DeleteUnusedBranches
-{
-    partial class DeleteUnusedBranchesForm
-    {
-        /// <summary>
-        /// Required designer variable.
-        /// </summary>
-        private System.ComponentModel.IContainer components = null;
-
-        /// <summary>
-        /// Clean up any resources being used.
-        /// </summary>
-        /// <param name="disposing">true if managed resources should be disposed; otherwise, false.</param>
-        protected override void Dispose(bool disposing)
-        {
-            if (disposing && (components != null))
-            {
-                components.Dispose();
-            }
-            base.Dispose(disposing);
-        }
-
-        #region Windows Form Designer generated code
-
-        /// <summary>
-        /// Required method for Designer support - do not modify
-        /// the contents of this method with the code editor.
-        /// </summary>
-        private void InitializeComponent()
-        {
-            this.components = new System.ComponentModel.Container();
-            System.ComponentModel.ComponentResourceManager resources = new System.ComponentModel.ComponentResourceManager(typeof(DeleteUnusedBranchesForm));
-            this.BranchesGrid = new System.Windows.Forms.DataGridView();
+﻿namespace DeleteUnusedBranches
+{
+    partial class DeleteUnusedBranchesForm
+    {
+        /// <summary>
+        /// Required designer variable.
+        /// </summary>
+        private System.ComponentModel.IContainer components = null;
+
+        /// <summary>
+        /// Clean up any resources being used.
+        /// </summary>
+        /// <param name="disposing">true if managed resources should be disposed; otherwise, false.</param>
+        protected override void Dispose(bool disposing)
+        {
+            if (disposing && (components != null))
+            {
+                components.Dispose();
+            }
+            base.Dispose(disposing);
+        }
+
+        #region Windows Form Designer generated code
+
+        /// <summary>
+        /// Required method for Designer support - do not modify
+        /// the contents of this method with the code editor.
+        /// </summary>
+        private void InitializeComponent()
+        {
+            this.components = new System.ComponentModel.Container();
+            System.ComponentModel.ComponentResourceManager resources = new System.ComponentModel.ComponentResourceManager(typeof(DeleteUnusedBranchesForm));
+            this.BranchesGrid = new System.Windows.Forms.DataGridView();
             this.nameDataGridViewTextBoxColumn = new System.Windows.Forms.DataGridViewTextBoxColumn();
             this.dateDataGridViewTextBoxColumn = new System.Windows.Forms.DataGridViewTextBoxColumn();
             this.deleteDataGridViewCheckBoxColumn = new System.Windows.Forms.DataGridViewCheckBoxColumn();
-            this.Result = new System.Windows.Forms.DataGridViewTextBoxColumn();
+            this.Result = new System.Windows.Forms.DataGridViewTextBoxColumn();
             this.branchBindingSource = new System.Windows.Forms.BindingSource(this.components);
-            this.tableLayoutPanel1 = new System.Windows.Forms.TableLayoutPanel();
-            this.tableLayoutPanel2 = new System.Windows.Forms.TableLayoutPanel();
-            this.Cancel = new System.Windows.Forms.Button();
-            this.Delete = new System.Windows.Forms.Button();
-<<<<<<< HEAD
-            this.label1 = new System.Windows.Forms.Label();
-=======
+            this.tableLayoutPanel1 = new System.Windows.Forms.TableLayoutPanel();
+            this.tableLayoutPanel2 = new System.Windows.Forms.TableLayoutPanel();
+            this.Cancel = new System.Windows.Forms.Button();
+            this.Delete = new System.Windows.Forms.Button();
             this.instructionLabel = new System.Windows.Forms.Label();
->>>>>>> 2698f363
-            ((System.ComponentModel.ISupportInitialize)(this.BranchesGrid)).BeginInit();
+            ((System.ComponentModel.ISupportInitialize)(this.BranchesGrid)).BeginInit();
             ((System.ComponentModel.ISupportInitialize)(this.branchBindingSource)).BeginInit();
-            this.tableLayoutPanel1.SuspendLayout();
-            this.tableLayoutPanel2.SuspendLayout();
-            this.SuspendLayout();
-            // 
-            // BranchesGrid
-            // 
-            this.BranchesGrid.AllowUserToAddRows = false;
-            this.BranchesGrid.AllowUserToDeleteRows = false;
-            this.BranchesGrid.AutoGenerateColumns = false;
-            this.BranchesGrid.ColumnHeadersHeightSizeMode = System.Windows.Forms.DataGridViewColumnHeadersHeightSizeMode.AutoSize;
-            this.BranchesGrid.Columns.AddRange(new System.Windows.Forms.DataGridViewColumn[] {
-            this.nameDataGridViewTextBoxColumn,
-            this.dateDataGridViewTextBoxColumn,
-            this.deleteDataGridViewCheckBoxColumn,
-            this.Result});
-            this.BranchesGrid.DataSource = this.branchBindingSource;
-            this.BranchesGrid.Dock = System.Windows.Forms.DockStyle.Fill;
+            this.tableLayoutPanel1.SuspendLayout();
+            this.tableLayoutPanel2.SuspendLayout();
+            this.SuspendLayout();
+            // 
+            // BranchesGrid
+            // 
+            this.BranchesGrid.AllowUserToAddRows = false;
+            this.BranchesGrid.AllowUserToDeleteRows = false;
+            this.BranchesGrid.AutoGenerateColumns = false;
+            this.BranchesGrid.ColumnHeadersHeightSizeMode = System.Windows.Forms.DataGridViewColumnHeadersHeightSizeMode.AutoSize;
+            this.BranchesGrid.Columns.AddRange(new System.Windows.Forms.DataGridViewColumn[] {
+            this.nameDataGridViewTextBoxColumn,
+            this.dateDataGridViewTextBoxColumn,
+            this.deleteDataGridViewCheckBoxColumn,
+            this.Result});
+            this.BranchesGrid.DataSource = this.branchBindingSource;
+            this.BranchesGrid.Dock = System.Windows.Forms.DockStyle.Fill;
             this.BranchesGrid.Location = new System.Drawing.Point(3, 28);
-            this.BranchesGrid.Name = "BranchesGrid";
-            this.BranchesGrid.RowHeadersVisible = false;
+            this.BranchesGrid.Name = "BranchesGrid";
+            this.BranchesGrid.RowHeadersVisible = false;
             this.BranchesGrid.Size = new System.Drawing.Size(754, 353);
-            this.BranchesGrid.TabIndex = 0;
-            // 
-            // nameDataGridViewTextBoxColumn
-            // 
-            this.nameDataGridViewTextBoxColumn.AutoSizeMode = System.Windows.Forms.DataGridViewAutoSizeColumnMode.Fill;
-            this.nameDataGridViewTextBoxColumn.DataPropertyName = "Name";
-            this.nameDataGridViewTextBoxColumn.FillWeight = 2F;
-            this.nameDataGridViewTextBoxColumn.HeaderText = "Name";
-            this.nameDataGridViewTextBoxColumn.Name = "nameDataGridViewTextBoxColumn";
-            this.nameDataGridViewTextBoxColumn.ReadOnly = true;
-            // 
-            // dateDataGridViewTextBoxColumn
-            // 
-            this.dateDataGridViewTextBoxColumn.AutoSizeMode = System.Windows.Forms.DataGridViewAutoSizeColumnMode.None;
-            this.dateDataGridViewTextBoxColumn.DataPropertyName = "Date";
-            this.dateDataGridViewTextBoxColumn.FillWeight = 300F;
-            this.dateDataGridViewTextBoxColumn.HeaderText = "Last activity";
-            this.dateDataGridViewTextBoxColumn.Name = "dateDataGridViewTextBoxColumn";
-            this.dateDataGridViewTextBoxColumn.ReadOnly = true;
-            this.dateDataGridViewTextBoxColumn.Width = 175;
-            // 
-            // deleteDataGridViewCheckBoxColumn
-            // 
-            this.deleteDataGridViewCheckBoxColumn.AutoSizeMode = System.Windows.Forms.DataGridViewAutoSizeColumnMode.None;
-            this.deleteDataGridViewCheckBoxColumn.DataPropertyName = "Delete";
-            this.deleteDataGridViewCheckBoxColumn.FillWeight = 20F;
-            this.deleteDataGridViewCheckBoxColumn.HeaderText = "Delete";
-            this.deleteDataGridViewCheckBoxColumn.Name = "deleteDataGridViewCheckBoxColumn";
-            this.deleteDataGridViewCheckBoxColumn.Width = 50;
-            // 
+            this.BranchesGrid.TabIndex = 0;
+            // 
+            // nameDataGridViewTextBoxColumn
+            // 
+            this.nameDataGridViewTextBoxColumn.AutoSizeMode = System.Windows.Forms.DataGridViewAutoSizeColumnMode.Fill;
+            this.nameDataGridViewTextBoxColumn.DataPropertyName = "Name";
+            this.nameDataGridViewTextBoxColumn.FillWeight = 2F;
+            this.nameDataGridViewTextBoxColumn.HeaderText = "Name";
+            this.nameDataGridViewTextBoxColumn.Name = "nameDataGridViewTextBoxColumn";
+            this.nameDataGridViewTextBoxColumn.ReadOnly = true;
+            // 
+            // dateDataGridViewTextBoxColumn
+            // 
+            this.dateDataGridViewTextBoxColumn.AutoSizeMode = System.Windows.Forms.DataGridViewAutoSizeColumnMode.None;
+            this.dateDataGridViewTextBoxColumn.DataPropertyName = "Date";
+            this.dateDataGridViewTextBoxColumn.FillWeight = 300F;
+            this.dateDataGridViewTextBoxColumn.HeaderText = "Last activity";
+            this.dateDataGridViewTextBoxColumn.Name = "dateDataGridViewTextBoxColumn";
+            this.dateDataGridViewTextBoxColumn.ReadOnly = true;
+            this.dateDataGridViewTextBoxColumn.Width = 175;
+            // 
+            // deleteDataGridViewCheckBoxColumn
+            // 
+            this.deleteDataGridViewCheckBoxColumn.AutoSizeMode = System.Windows.Forms.DataGridViewAutoSizeColumnMode.None;
+            this.deleteDataGridViewCheckBoxColumn.DataPropertyName = "Delete";
+            this.deleteDataGridViewCheckBoxColumn.FillWeight = 20F;
+            this.deleteDataGridViewCheckBoxColumn.HeaderText = "Delete";
+            this.deleteDataGridViewCheckBoxColumn.Name = "deleteDataGridViewCheckBoxColumn";
+            this.deleteDataGridViewCheckBoxColumn.Width = 50;
+            // 
             // Result
             // 
             this.Result.AutoSizeMode = System.Windows.Forms.DataGridViewAutoSizeColumnMode.Fill;
@@ -108,75 +104,64 @@
             this.Result.ReadOnly = true;
             this.Result.SortMode = System.Windows.Forms.DataGridViewColumnSortMode.NotSortable;
             // 
-            // branchBindingSource
-            // 
-            this.branchBindingSource.DataSource = typeof(DeleteUnusedBranches.Branch);
-            // 
-            // tableLayoutPanel1
-            // 
-            this.tableLayoutPanel1.ColumnCount = 1;
-            this.tableLayoutPanel1.ColumnStyles.Add(new System.Windows.Forms.ColumnStyle(System.Windows.Forms.SizeType.Percent, 100F));
-            this.tableLayoutPanel1.Controls.Add(this.BranchesGrid, 0, 1);
-            this.tableLayoutPanel1.Controls.Add(this.tableLayoutPanel2, 0, 2);
+            // branchBindingSource
+            // 
+            this.branchBindingSource.DataSource = typeof(DeleteUnusedBranches.Branch);
+            // 
+            // tableLayoutPanel1
+            // 
+            this.tableLayoutPanel1.ColumnCount = 1;
+            this.tableLayoutPanel1.ColumnStyles.Add(new System.Windows.Forms.ColumnStyle(System.Windows.Forms.SizeType.Percent, 100F));
+            this.tableLayoutPanel1.Controls.Add(this.BranchesGrid, 0, 1);
+            this.tableLayoutPanel1.Controls.Add(this.tableLayoutPanel2, 0, 2);
             this.tableLayoutPanel1.Controls.Add(this.instructionLabel, 0, 0);
-            this.tableLayoutPanel1.Dock = System.Windows.Forms.DockStyle.Fill;
-            this.tableLayoutPanel1.Location = new System.Drawing.Point(0, 0);
-            this.tableLayoutPanel1.Name = "tableLayoutPanel1";
-            this.tableLayoutPanel1.RowCount = 3;
-            this.tableLayoutPanel1.RowStyles.Add(new System.Windows.Forms.RowStyle(System.Windows.Forms.SizeType.Absolute, 25F));
-            this.tableLayoutPanel1.RowStyles.Add(new System.Windows.Forms.RowStyle(System.Windows.Forms.SizeType.Percent, 100F));
-            this.tableLayoutPanel1.RowStyles.Add(new System.Windows.Forms.RowStyle(System.Windows.Forms.SizeType.Absolute, 37F));
-            this.tableLayoutPanel1.Size = new System.Drawing.Size(760, 421);
-            this.tableLayoutPanel1.TabIndex = 1;
-            // 
-            // tableLayoutPanel2
-            // 
-            this.tableLayoutPanel2.ColumnCount = 2;
-            this.tableLayoutPanel2.ColumnStyles.Add(new System.Windows.Forms.ColumnStyle(System.Windows.Forms.SizeType.Percent, 50F));
-            this.tableLayoutPanel2.ColumnStyles.Add(new System.Windows.Forms.ColumnStyle(System.Windows.Forms.SizeType.Percent, 50F));
-            this.tableLayoutPanel2.Controls.Add(this.Cancel, 1, 0);
-            this.tableLayoutPanel2.Controls.Add(this.Delete, 0, 0);
-            this.tableLayoutPanel2.Dock = System.Windows.Forms.DockStyle.Fill;
-            this.tableLayoutPanel2.Location = new System.Drawing.Point(3, 387);
-            this.tableLayoutPanel2.Name = "tableLayoutPanel2";
-            this.tableLayoutPanel2.RowCount = 1;
-            this.tableLayoutPanel2.RowStyles.Add(new System.Windows.Forms.RowStyle(System.Windows.Forms.SizeType.Percent, 50F));
-            this.tableLayoutPanel2.Size = new System.Drawing.Size(754, 31);
-            this.tableLayoutPanel2.TabIndex = 2;
-            // 
-            // Cancel
-            // 
-            this.Cancel.DialogResult = System.Windows.Forms.DialogResult.Cancel;
-            this.Cancel.Dock = System.Windows.Forms.DockStyle.Left;
-            this.Cancel.Location = new System.Drawing.Point(380, 3);
-            this.Cancel.Name = "Cancel";
-            this.Cancel.Size = new System.Drawing.Size(75, 25);
-            this.Cancel.TabIndex = 0;
-            this.Cancel.Text = "Close";
-            this.Cancel.UseVisualStyleBackColor = true;
-            // 
-            // Delete
-            // 
-            this.Delete.Dock = System.Windows.Forms.DockStyle.Right;
-            this.Delete.Location = new System.Drawing.Point(299, 3);
-            this.Delete.Name = "Delete";
-            this.Delete.Size = new System.Drawing.Size(75, 25);
-            this.Delete.TabIndex = 1;
-            this.Delete.Text = "Delete";
-            this.Delete.UseVisualStyleBackColor = true;
-            this.Delete.Click += new System.EventHandler(this.Delete_Click);
-            // 
-<<<<<<< HEAD
-            // label1
-            // 
-            this.label1.Anchor = System.Windows.Forms.AnchorStyles.Left;
-            this.label1.AutoSize = true;
-            this.label1.Location = new System.Drawing.Point(3, 6);
-            this.label1.Name = "label1";
-            this.label1.Size = new System.Drawing.Size(340, 13);
-            this.label1.TabIndex = 1;
-            this.label1.Text = "Choose branches to delete. Only fully merged branches will be deleted.";
-=======
+            this.tableLayoutPanel1.Dock = System.Windows.Forms.DockStyle.Fill;
+            this.tableLayoutPanel1.Location = new System.Drawing.Point(0, 0);
+            this.tableLayoutPanel1.Name = "tableLayoutPanel1";
+            this.tableLayoutPanel1.RowCount = 3;
+            this.tableLayoutPanel1.RowStyles.Add(new System.Windows.Forms.RowStyle(System.Windows.Forms.SizeType.Absolute, 25F));
+            this.tableLayoutPanel1.RowStyles.Add(new System.Windows.Forms.RowStyle(System.Windows.Forms.SizeType.Percent, 100F));
+            this.tableLayoutPanel1.RowStyles.Add(new System.Windows.Forms.RowStyle(System.Windows.Forms.SizeType.Absolute, 37F));
+            this.tableLayoutPanel1.Size = new System.Drawing.Size(760, 421);
+            this.tableLayoutPanel1.TabIndex = 1;
+            // 
+            // tableLayoutPanel2
+            // 
+            this.tableLayoutPanel2.ColumnCount = 2;
+            this.tableLayoutPanel2.ColumnStyles.Add(new System.Windows.Forms.ColumnStyle(System.Windows.Forms.SizeType.Percent, 50F));
+            this.tableLayoutPanel2.ColumnStyles.Add(new System.Windows.Forms.ColumnStyle(System.Windows.Forms.SizeType.Percent, 50F));
+            this.tableLayoutPanel2.Controls.Add(this.Cancel, 1, 0);
+            this.tableLayoutPanel2.Controls.Add(this.Delete, 0, 0);
+            this.tableLayoutPanel2.Dock = System.Windows.Forms.DockStyle.Fill;
+            this.tableLayoutPanel2.Location = new System.Drawing.Point(3, 387);
+            this.tableLayoutPanel2.Name = "tableLayoutPanel2";
+            this.tableLayoutPanel2.RowCount = 1;
+            this.tableLayoutPanel2.RowStyles.Add(new System.Windows.Forms.RowStyle(System.Windows.Forms.SizeType.Percent, 50F));
+            this.tableLayoutPanel2.Size = new System.Drawing.Size(754, 31);
+            this.tableLayoutPanel2.TabIndex = 2;
+            // 
+            // Cancel
+            // 
+            this.Cancel.DialogResult = System.Windows.Forms.DialogResult.Cancel;
+            this.Cancel.Dock = System.Windows.Forms.DockStyle.Left;
+            this.Cancel.Location = new System.Drawing.Point(380, 3);
+            this.Cancel.Name = "Cancel";
+            this.Cancel.Size = new System.Drawing.Size(75, 25);
+            this.Cancel.TabIndex = 0;
+            this.Cancel.Text = "Close";
+            this.Cancel.UseVisualStyleBackColor = true;
+            // 
+            // Delete
+            // 
+            this.Delete.Dock = System.Windows.Forms.DockStyle.Right;
+            this.Delete.Location = new System.Drawing.Point(299, 3);
+            this.Delete.Name = "Delete";
+            this.Delete.Size = new System.Drawing.Size(75, 25);
+            this.Delete.TabIndex = 1;
+            this.Delete.Text = "Delete";
+            this.Delete.UseVisualStyleBackColor = true;
+            this.Delete.Click += new System.EventHandler(this.Delete_Click);
+            // 
             // instructionLabel
             // 
             this.instructionLabel.Anchor = System.Windows.Forms.AnchorStyles.Left;
@@ -186,40 +171,39 @@
             this.instructionLabel.Size = new System.Drawing.Size(19, 13);
             this.instructionLabel.TabIndex = 1;
             this.instructionLabel.Text = "....";
->>>>>>> 2698f363
-            // 
-            // DeleteUnusedBranchesForm
-            // 
-            this.AutoScaleDimensions = new System.Drawing.SizeF(6F, 13F);
-            this.AutoScaleMode = System.Windows.Forms.AutoScaleMode.Font;
-            this.CancelButton = this.Cancel;
-            this.ClientSize = new System.Drawing.Size(760, 421);
-            this.Controls.Add(this.tableLayoutPanel1);
-            this.Icon = ((System.Drawing.Icon)(resources.GetObject("$this.Icon")));
-            this.Name = "DeleteUnusedBranchesForm";
-            this.StartPosition = System.Windows.Forms.FormStartPosition.CenterParent;
-            this.Text = "Delete obsolete branches";
-            ((System.ComponentModel.ISupportInitialize)(this.BranchesGrid)).EndInit();
+            // 
+            // DeleteUnusedBranchesForm
+            // 
+            this.AutoScaleDimensions = new System.Drawing.SizeF(6F, 13F);
+            this.AutoScaleMode = System.Windows.Forms.AutoScaleMode.Font;
+            this.CancelButton = this.Cancel;
+            this.ClientSize = new System.Drawing.Size(760, 421);
+            this.Controls.Add(this.tableLayoutPanel1);
+            this.Icon = ((System.Drawing.Icon)(resources.GetObject("$this.Icon")));
+            this.Name = "DeleteUnusedBranchesForm";
+            this.StartPosition = System.Windows.Forms.FormStartPosition.CenterParent;
+            this.Text = "Delete obsolete branches";
+            ((System.ComponentModel.ISupportInitialize)(this.BranchesGrid)).EndInit();
             ((System.ComponentModel.ISupportInitialize)(this.branchBindingSource)).EndInit();
-            this.tableLayoutPanel1.ResumeLayout(false);
-            this.tableLayoutPanel1.PerformLayout();
-            this.tableLayoutPanel2.ResumeLayout(false);
-            this.ResumeLayout(false);
-
-        }
-
-        #endregion
-
-        private System.Windows.Forms.DataGridView BranchesGrid;
-        private System.Windows.Forms.BindingSource branchBindingSource;
-        private System.Windows.Forms.TableLayoutPanel tableLayoutPanel1;
+            this.tableLayoutPanel1.ResumeLayout(false);
+            this.tableLayoutPanel1.PerformLayout();
+            this.tableLayoutPanel2.ResumeLayout(false);
+            this.ResumeLayout(false);
+
+        }
+
+        #endregion
+
+        private System.Windows.Forms.DataGridView BranchesGrid;
+        private System.Windows.Forms.BindingSource branchBindingSource;
+        private System.Windows.Forms.TableLayoutPanel tableLayoutPanel1;
         private System.Windows.Forms.Label instructionLabel;
-        private System.Windows.Forms.TableLayoutPanel tableLayoutPanel2;
-        private System.Windows.Forms.Button Cancel;
-        private System.Windows.Forms.Button Delete;
-        private System.Windows.Forms.DataGridViewTextBoxColumn nameDataGridViewTextBoxColumn;
-        private System.Windows.Forms.DataGridViewTextBoxColumn dateDataGridViewTextBoxColumn;
-        private System.Windows.Forms.DataGridViewCheckBoxColumn deleteDataGridViewCheckBoxColumn;
-        private System.Windows.Forms.DataGridViewTextBoxColumn Result;
-    }
+        private System.Windows.Forms.TableLayoutPanel tableLayoutPanel2;
+        private System.Windows.Forms.Button Cancel;
+        private System.Windows.Forms.Button Delete;
+        private System.Windows.Forms.DataGridViewTextBoxColumn nameDataGridViewTextBoxColumn;
+        private System.Windows.Forms.DataGridViewTextBoxColumn dateDataGridViewTextBoxColumn;
+        private System.Windows.Forms.DataGridViewCheckBoxColumn deleteDataGridViewCheckBoxColumn;
+        private System.Windows.Forms.DataGridViewTextBoxColumn Result;
+    }
 }