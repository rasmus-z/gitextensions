using System;
using System.Collections.Generic;
using System.ComponentModel.Composition;
using System.Diagnostics;
using System.Globalization;
using System.IO;
using System.Linq;
using System.Net;
using System.Net.Http;
using System.Net.Http.Headers;
using System.Reactive.Concurrency;
using System.Reactive.Linq;
using System.Text;
using System.Text.RegularExpressions;
using System.Threading;
using System.Threading.Tasks;
using System.Xml.Linq;
using System.Xml.XPath;
using GitCommands.Utils;
using GitUI;
using GitUIPluginInterfaces;
using GitUIPluginInterfaces.BuildServerIntegration;
using Microsoft.VisualStudio.Threading;

namespace TeamCityIntegration
{
    [MetadataAttribute]
    [AttributeUsage(AttributeTargets.Class, AllowMultiple = false)]
    public class TeamCityIntegrationMetadataAttribute : BuildServerAdapterMetadataAttribute
    {
        public TeamCityIntegrationMetadataAttribute(string buildServerType)
            : base(buildServerType)
        {
        }

        public override string CanBeLoaded
        {
            get
            {
                if (EnvUtils.IsNet4FullOrHigher())
                {
                    return null;
                }
                else
                {
                    return ".Net 4 full framework required";
                }
            }
        }
    }

    [Export(typeof(IBuildServerAdapter))]
    [TeamCityIntegrationMetadata("TeamCity")]
    [PartCreationPolicy(CreationPolicy.NonShared)]
    internal class TeamCityAdapter : IBuildServerAdapter
    {
        private IBuildServerWatcher _buildServerWatcher;

        private HttpClientHandler _httpClientHandler;
        private HttpClient _httpClient;

        private string _httpClientHostSuffix;

        private readonly List<JoinableTask<IEnumerable<string>>> _getBuildTypesTask = new List<JoinableTask<IEnumerable<string>>>();

        private CookieContainer _teamCityNtlmAuthCookie;

        private string HostName { get; set; }

        private string[] ProjectNames { get; set; }

        private Regex BuildIdFilter { get; set; }

        private CookieContainer GetTeamCityNtlmAuthCookie(string serverUrl, IBuildServerCredentials buildServerCredentials)
        {
            if (_teamCityNtlmAuthCookie != null)
            {
                return _teamCityNtlmAuthCookie;
            }

            string url = serverUrl + "ntlmLogin.html";
            var cookieContainer = new CookieContainer();
            var request = (HttpWebRequest)WebRequest.Create(url);
            request.CookieContainer = cookieContainer;

            if (buildServerCredentials != null
                && !string.IsNullOrEmpty(buildServerCredentials.Username)
                && !string.IsNullOrEmpty(buildServerCredentials.Password))
            {
                request.Credentials = new NetworkCredential(buildServerCredentials.Username, buildServerCredentials.Password);
            }
            else
            {
                request.Credentials = CredentialCache.DefaultCredentials;
            }

            request.PreAuthenticate = true;
            request.GetResponse();

            _teamCityNtlmAuthCookie = cookieContainer;
            return _teamCityNtlmAuthCookie;
        }

        public string LogAsGuestUrlParameter { get; set; }

        public void Initialize(IBuildServerWatcher buildServerWatcher, ISettingsSource config, Func<string, bool> isCommitInRevisionGrid)
        {
            if (_buildServerWatcher != null)
            {
                throw new InvalidOperationException("Already initialized");
            }

            _buildServerWatcher = buildServerWatcher;

            ProjectNames = config.GetString("ProjectName", "").Split(new char[] { '|' }, StringSplitOptions.RemoveEmptyEntries);

            var buildIdFilerSetting = config.GetString("BuildIdFilter", "");
            if (!BuildServerSettingsHelper.IsRegexValid(buildIdFilerSetting))
            {
                return;
            }

            BuildIdFilter = new Regex(buildIdFilerSetting, RegexOptions.Compiled);
            HostName = config.GetString("BuildServerUrl", null);
            LogAsGuestUrlParameter = config.GetBool("LogAsGuest", false) ? "&guest=1" : string.Empty;

            if (!string.IsNullOrEmpty(HostName))
            {
                InitializeHttpClient(HostName);
                if (ProjectNames.Length > 0)
                {
                    _getBuildTypesTask.Clear();
                    foreach (var name in ProjectNames)
                    {
<<<<<<< HEAD
                        _getBuildTypesTask.Add(ThreadHelper.JoinableTaskFactory.RunAsync(async () =>
                        {
                            var response = await GetProjectFromNameXmlResponseAsync(name, CancellationToken.None).ConfigureAwait(false);
                            return from element in response.XPathSelectElements("/project/buildTypes/buildType")
                                   select element.Attribute("id").Value;
                        }));
=======
                        _getBuildTypesTask.Add(
                            GetProjectFromNameXmlResponseAsync(name, CancellationToken.None)
                            .ContinueWith(
                            task => from element in task.Result.XPathSelectElements("/project/buildTypes/buildType")
                                    select element.Attribute("id").Value,
                            TaskContinuationOptions.ExecuteSynchronously | TaskContinuationOptions.AttachedToParent));
>>>>>>> c2b6a894
                    }
                }
            }
        }

        public void InitializeHttpClient(string hostname)
        {
            CreateNewHttpClient(hostname);
            UpdateHttpClientOptionsGuestAuth();
        }

        private void CreateNewHttpClient(string hostName)
        {
            _httpClientHandler = new HttpClientHandler();
            _httpClient = new HttpClient(_httpClientHandler)
            {
                Timeout = TimeSpan.FromMinutes(2),
                BaseAddress = hostName.Contains("://")
                    ? new Uri(hostName, UriKind.Absolute)
                    : new Uri(string.Format("{0}://{1}", Uri.UriSchemeHttp, hostName), UriKind.Absolute)
            };
            _httpClient.DefaultRequestHeaders.Accept.Add(new MediaTypeWithQualityHeaderValue("application/xml"));
        }

        /// <summary>
        /// Gets a unique key which identifies this build server.
        /// </summary>
        public string UniqueKey => _httpClient.BaseAddress.Host;

        public IObservable<BuildInfo> GetFinishedBuildsSince(IScheduler scheduler, DateTime? sinceDate = null)
        {
            return GetBuilds(scheduler, sinceDate, false);
        }

        public IObservable<BuildInfo> GetRunningBuilds(IScheduler scheduler)
        {
            return GetBuilds(scheduler, null, true);
        }

        public IObservable<BuildInfo> GetBuilds(IScheduler scheduler, DateTime? sinceDate = null, bool? running = null)
        {
            if (_httpClient == null || _httpClient.BaseAddress == null || ProjectNames.Length == 0)
            {
                return Observable.Empty<BuildInfo>(scheduler);
            }

            return Observable.Create<BuildInfo>((observer, cancellationToken) =>
                Task.Run(
                    () => scheduler.Schedule(() => ObserveBuilds(sinceDate, running, observer, cancellationToken))));
        }

        private void ObserveBuilds(DateTime? sinceDate, bool? running, IObserver<BuildInfo> observer, CancellationToken cancellationToken)
        {
            try
            {
                if (_getBuildTypesTask.Any(task => PropagateTaskAnomalyToObserver(task.Task, observer)))
                {
                    return;
                }

                var localObserver = observer;
                var buildTypes = _getBuildTypesTask.SelectMany(t => t.Join()).Where(id => BuildIdFilter.IsMatch(id));
                var buildIdTasks = buildTypes.Select(buildTypeId => GetFilteredBuildsXmlResponseAsync(buildTypeId, cancellationToken, sinceDate, running)).ToArray();

                Task.Factory
                    .ContinueWhenAll(
                        buildIdTasks,
                        completedTasks =>
                            {
                                var buildIds = completedTasks.Where(task => task.Status == TaskStatus.RanToCompletion)
                                                             .SelectMany(
                                                                 buildIdTask =>
                                                                 buildIdTask.CompletedResult()
                                                                            .XPathSelectElements("/builds/build")
                                                                            .Select(x => x.Attribute("id").Value))
                                                             .ToArray();

                                NotifyObserverOfBuilds(buildIds, observer, cancellationToken);
                            },
                        cancellationToken,
                        TaskContinuationOptions.AttachedToParent | TaskContinuationOptions.ExecuteSynchronously,
                        TaskScheduler.Current)
                    .ContinueWith(
                        task => localObserver.OnError(task.Exception),
                        CancellationToken.None,
                        TaskContinuationOptions.AttachedToParent | TaskContinuationOptions.ExecuteSynchronously | TaskContinuationOptions.OnlyOnFaulted,
                        TaskScheduler.Current);
            }
            catch (OperationCanceledException)
            {
                // Do nothing, the observer is already stopped
            }
            catch (Exception ex)
            {
                observer.OnError(ex);
            }
        }

        private void NotifyObserverOfBuilds(string[] buildIds, IObserver<BuildInfo> observer, CancellationToken cancellationToken)
        {
            var tasks = new List<Task>(8);
            var buildsLeft = buildIds.Length;

            foreach (var buildId in buildIds.OrderByDescending(int.Parse))
            {
                var notifyObserverTask =
                    GetBuildFromIdXmlResponseAsync(buildId, cancellationToken)
                        .ContinueWith(
                            task =>
                                {
                                    if (task.Status == TaskStatus.RanToCompletion)
                                    {
                                        var buildDetails = task.CompletedResult();
                                        var buildInfo = CreateBuildInfo(buildDetails);
                                        if (buildInfo.CommitHashList.Any())
                                        {
                                            observer.OnNext(buildInfo);
                                        }
                                    }
                                },
                            cancellationToken,
                            TaskContinuationOptions.AttachedToParent | TaskContinuationOptions.ExecuteSynchronously,
                            TaskScheduler.Current);

                tasks.Add(notifyObserverTask);
                --buildsLeft;

                if (tasks.Count == tasks.Capacity || buildsLeft == 0)
                {
                    var batchTasks = tasks.ToArray();
                    tasks.Clear();

                    try
                    {
                        Task.WaitAll(batchTasks, cancellationToken);
                    }
                    catch (Exception e)
                    {
                        observer.OnError(e);
                        return;
                    }
                }
            }

            observer.OnCompleted();
        }

        private static bool PropagateTaskAnomalyToObserver(Task task, IObserver<BuildInfo> observer)
        {
            if (task.IsCanceled)
            {
                observer.OnCompleted();
                return true;
            }

            if (task.IsFaulted)
            {
                Debug.Assert(task.Exception != null, "task.Exception != null");

                observer.OnError(task.Exception);
                return true;
            }

            return false;
        }

        private BuildInfo CreateBuildInfo(XDocument buildXmlDocument)
        {
            var buildXElement = buildXmlDocument.Element("build");
            var idValue = buildXElement.Attribute("id").Value;
            var statusValue = buildXElement.Attribute("status").Value;
            var startDateText = buildXElement.Element("startDate").Value;
            var statusText = buildXElement.Element("statusText").Value;
            var webUrl = buildXElement.Attribute("webUrl").Value + LogAsGuestUrlParameter;
            var revisionsElements = buildXElement.XPathSelectElements("revisions/revision");
            var commitHashList = revisionsElements.Select(x => x.Attribute("version").Value).ToArray();
            var runningAttribute = buildXElement.Attribute("running");

            if (runningAttribute != null && Convert.ToBoolean(runningAttribute.Value))
            {
                var runningInfoXElement = buildXElement.Element("running-info");
                var currentStageText = runningInfoXElement.Attribute("currentStageText").Value;

                statusText = currentStageText;
            }

            var buildInfo = new BuildInfo
            {
                Id = idValue,
                StartDate = DecodeJsonDateTime(startDateText),
                Status = ParseBuildStatus(statusValue),
                Description = statusText,
                CommitHashList = commitHashList,
                Url = webUrl
            };
            return buildInfo;
        }

        private static BuildInfo.BuildStatus ParseBuildStatus(string statusValue)
        {
            switch (statusValue)
            {
                case "SUCCESS":
                    return BuildInfo.BuildStatus.Success;
                case "FAILURE":
                    return BuildInfo.BuildStatus.Failure;
                default:
                    return BuildInfo.BuildStatus.Unknown;
            }
        }

        private Task<Stream> GetStreamAsync(string restServicePath, CancellationToken cancellationToken)
        {
            cancellationToken.ThrowIfCancellationRequested();

            return _httpClient.GetAsync(FormatRelativePath(restServicePath), HttpCompletionOption.ResponseHeadersRead, cancellationToken)
                             .ContinueWith(
                                 task => GetStreamFromHttpResponseAsync(task, restServicePath, cancellationToken),
                                 cancellationToken,
                                 TaskContinuationOptions.AttachedToParent,
                                 TaskScheduler.Current)
                             .Unwrap();
        }

        private Task<Stream> GetStreamFromHttpResponseAsync(Task<HttpResponseMessage> task, string restServicePath, CancellationToken cancellationToken)
        {
            if (!task.IsCompleted)
            {
                throw new InvalidOperationException($"Task in state '{task.Status}' was expected to be completed.");
            }

            bool retry = task.IsCanceled && !cancellationToken.IsCancellationRequested;
<<<<<<< HEAD
            bool unauthorized = task.Status == TaskStatus.RanToCompletion &&
                                task.CompletedResult().StatusCode == HttpStatusCode.Unauthorized || task.CompletedResult().StatusCode == HttpStatusCode.Forbidden;
=======
            bool unauthorized = (task.Status == TaskStatus.RanToCompletion &&
                                task.Result.StatusCode == HttpStatusCode.Unauthorized) || task.Result.StatusCode == HttpStatusCode.Forbidden;
>>>>>>> c2b6a894

            if (!retry)
            {
                if (task.CompletedResult().IsSuccessStatusCode)
                {
                    var httpContent = task.CompletedResult().Content;

                    if (httpContent.Headers.ContentType.MediaType == "text/html")
                    {
                        // TeamCity responds with an HTML login page when guest access is denied.
                        unauthorized = true;
                    }
                    else
                    {
                        return httpContent.ReadAsStreamAsync();
                    }
                }
            }

            if (retry)
            {
                return GetStreamAsync(restServicePath, cancellationToken);
            }

            if (unauthorized)
            {
                var buildServerCredentials = _buildServerWatcher.GetBuildServerCredentials(this, true);
                var useBuildServerCredentials = buildServerCredentials != null
                                                && !buildServerCredentials.UseGuestAccess
                                                && (string.IsNullOrWhiteSpace(buildServerCredentials.Username) && string.IsNullOrWhiteSpace(buildServerCredentials.Password));
                if (useBuildServerCredentials)
                {
                    UpdateHttpClientOptionsCredentialsAuth(buildServerCredentials);
                    return GetStreamAsync(restServicePath, cancellationToken);
                }
                else
                {
                    UpdateHttpClientOptionsNtlmAuth(buildServerCredentials);
                    return GetStreamAsync(restServicePath, cancellationToken);
                }
            }

            throw new HttpRequestException(task.CompletedResult().ReasonPhrase);
        }

        public void UpdateHttpClientOptionsNtlmAuth(IBuildServerCredentials buildServerCredentials)
        {
            try
            {
                _httpClient.Dispose();
                _httpClientHandler.Dispose();

                _httpClientHostSuffix = "httpAuth";
                CreateNewHttpClient(HostName);
                _httpClientHandler.CookieContainer = GetTeamCityNtlmAuthCookie(_httpClient.BaseAddress.AbsoluteUri, buildServerCredentials);
            }
            catch (Exception exception)
            {
                Console.WriteLine(exception);
                throw;
            }
        }

        public void UpdateHttpClientOptionsGuestAuth()
        {
            _httpClientHostSuffix = "guestAuth";
            _httpClient.DefaultRequestHeaders.Authorization = null;
        }

        private void UpdateHttpClientOptionsCredentialsAuth(IBuildServerCredentials buildServerCredentials)
        {
            _httpClientHostSuffix = "httpAuth";
            _httpClient.DefaultRequestHeaders.Authorization = CreateBasicHeader(buildServerCredentials.Username, buildServerCredentials.Password);
        }

        private static AuthenticationHeaderValue CreateBasicHeader(string username, string password)
        {
            byte[] byteArray = Encoding.UTF8.GetBytes(string.Format("{0}:{1}", username, password));
            return new AuthenticationHeaderValue("Basic", Convert.ToBase64String(byteArray));
        }

        private Task<XDocument> GetXmlResponseAsync(string relativePath, CancellationToken cancellationToken)
        {
            var getStreamTask = GetStreamAsync(relativePath, cancellationToken);

            return getStreamTask.ContinueWith(
                task =>
                    {
                        using (var responseStream = task.Result)
                        {
                            return XDocument.Load(responseStream);
                        }
                    },
                cancellationToken,
                TaskContinuationOptions.AttachedToParent,
                TaskScheduler.Current);
        }

        private Uri FormatRelativePath(string restServicePath)
        {
            return new Uri(string.Format("{0}/app/rest/{1}", _httpClientHostSuffix, restServicePath), UriKind.Relative);
        }

        private Task<XDocument> GetBuildFromIdXmlResponseAsync(string buildId, CancellationToken cancellationToken)
        {
            return GetXmlResponseAsync(string.Format("builds/id:{0}", buildId), cancellationToken);
        }

        private Task<XDocument> GetBuildTypeFromIdXmlResponseAsync(string buildId, CancellationToken cancellationToken)
        {
            return GetXmlResponseAsync(string.Format("buildTypes/id:{0}", buildId), cancellationToken);
        }

        private Task<XDocument> GetProjectFromNameXmlResponseAsync(string projectName, CancellationToken cancellationToken)
        {
            return GetXmlResponseAsync(string.Format("projects/{0}", projectName), cancellationToken);
        }

        private Task<XDocument> GetProjectsResponseAsync(CancellationToken cancellationToken)
        {
            return GetXmlResponseAsync("projects", cancellationToken);
        }

        private Task<XDocument> GetFilteredBuildsXmlResponseAsync(string buildTypeId, CancellationToken cancellationToken, DateTime? sinceDate = null, bool? running = null)
        {
            var values = new List<string> { "branch:(default:any)" };

            if (sinceDate.HasValue)
            {
                values.Add(string.Format("sinceDate:{0}", FormatJsonDate(sinceDate.Value)));
            }

            if (running.HasValue)
            {
                values.Add(string.Format("running:{0}", running.Value.ToString(CultureInfo.InvariantCulture)));
            }

            string buildLocator = string.Join(",", values);
            var url = string.Format("buildTypes/id:{0}/builds/?locator={1}", buildTypeId, buildLocator);
            var filteredBuildsXmlResponseTask = GetXmlResponseAsync(url, cancellationToken);

            return filteredBuildsXmlResponseTask;
        }

        private static DateTime DecodeJsonDateTime(string dateTimeString)
        {
            var dateTime = new DateTime(
                    int.Parse(dateTimeString.Substring(0, 4)),
                    int.Parse(dateTimeString.Substring(4, 2)),
                    int.Parse(dateTimeString.Substring(6, 2)),
                    int.Parse(dateTimeString.Substring(9, 2)),
                    int.Parse(dateTimeString.Substring(11, 2)),
                    int.Parse(dateTimeString.Substring(13, 2)),
                    DateTimeKind.Utc)
                .AddHours(int.Parse(dateTimeString.Substring(15, 3)))
                .AddMinutes(int.Parse(dateTimeString.Substring(15, 1) + dateTimeString.Substring(18, 2)));

            return dateTime;
        }

        private static string FormatJsonDate(DateTime dateTime)
        {
            return dateTime.ToUniversalTime().ToString("yyyyMMdd'T'HHmmss-0000", CultureInfo.InvariantCulture).Replace(":", string.Empty);
        }

        public void Dispose()
        {
            GC.SuppressFinalize(this);

            _httpClient?.Dispose();
        }

        public Project GetProjectsTree()
        {
            var projectsRootElement = ThreadHelper.JoinableTaskFactory.Run(() => GetProjectsResponseAsync(CancellationToken.None));
            var projects = projectsRootElement.Root.Elements().Where(e => (string)e.Attribute("archived") != "true").Select(e => new Project
            {
                Id = (string)e.Attribute("id"),
                Name = (string)e.Attribute("name"),
                ParentProject = (string)e.Attribute("parentProjectId"),
                SubProjects = new List<Project>()
            }).ToList();

            var projectDictionary = projects.ToDictionary(p => p.Id, p => p);

            Project rootProject = null;
            foreach (var project in projects)
            {
                if (project.ParentProject != null)
                {
                    projectDictionary[project.ParentProject].SubProjects.Add(project);
                }
                else
                {
                    rootProject = project;
                }
            }

            return rootProject;
        }

        public List<Build> GetProjectBuilds(string projectId)
        {
            var projectsRootElement = ThreadHelper.JoinableTaskFactory.Run(() => GetProjectFromNameXmlResponseAsync(projectId, CancellationToken.None));
            return projectsRootElement.Root.Element("buildTypes").Elements().Select(e => new Build()
            {
                Id = (string)e.Attribute("id"),
                Name = (string)e.Attribute("name"),
                ParentProject = (string)e.Attribute("projectId")
            }).ToList();
        }

        public Build GetBuildType(string buildId)
        {
            var projectsRootElement = ThreadHelper.JoinableTaskFactory.Run(() => GetBuildTypeFromIdXmlResponseAsync(buildId, CancellationToken.None));
            var buildType = projectsRootElement.Root;
            return new Build
            {
                Id = buildId,
                Name = (string)buildType.Attribute("name"),
                ParentProject = (string)buildType.Attribute("projectId")
            };
        }
    }

    public class Project
    {
        public string Id { get; set; }
        public string Name { get; set; }
        public string ParentProject { get; set; }
        public IList<Project> SubProjects { get; set; }
        public IList<Build> Builds { get; set; }
    }

    public class Build
    {
        public string ParentProject { get; set; }
        public string Id { get; set; }
        public string Name { get; set; }
        public string DisplayName => Name + " (" + Id + ")";
    }
}<|MERGE_RESOLUTION|>--- conflicted
+++ resolved
@@ -132,21 +132,12 @@
                     _getBuildTypesTask.Clear();
                     foreach (var name in ProjectNames)
                     {
-<<<<<<< HEAD
                         _getBuildTypesTask.Add(ThreadHelper.JoinableTaskFactory.RunAsync(async () =>
                         {
                             var response = await GetProjectFromNameXmlResponseAsync(name, CancellationToken.None).ConfigureAwait(false);
                             return from element in response.XPathSelectElements("/project/buildTypes/buildType")
                                    select element.Attribute("id").Value;
                         }));
-=======
-                        _getBuildTypesTask.Add(
-                            GetProjectFromNameXmlResponseAsync(name, CancellationToken.None)
-                            .ContinueWith(
-                            task => from element in task.Result.XPathSelectElements("/project/buildTypes/buildType")
-                                    select element.Attribute("id").Value,
-                            TaskContinuationOptions.ExecuteSynchronously | TaskContinuationOptions.AttachedToParent));
->>>>>>> c2b6a894
                     }
                 }
             }
@@ -379,13 +370,8 @@
             }
 
             bool retry = task.IsCanceled && !cancellationToken.IsCancellationRequested;
-<<<<<<< HEAD
-            bool unauthorized = task.Status == TaskStatus.RanToCompletion &&
-                                task.CompletedResult().StatusCode == HttpStatusCode.Unauthorized || task.CompletedResult().StatusCode == HttpStatusCode.Forbidden;
-=======
             bool unauthorized = (task.Status == TaskStatus.RanToCompletion &&
-                                task.Result.StatusCode == HttpStatusCode.Unauthorized) || task.Result.StatusCode == HttpStatusCode.Forbidden;
->>>>>>> c2b6a894
+                                task.CompletedResult().StatusCode == HttpStatusCode.Unauthorized) || task.CompletedResult().StatusCode == HttpStatusCode.Forbidden;
 
             if (!retry)
             {
