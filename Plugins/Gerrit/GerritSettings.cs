<<<<<<< HEAD
﻿using System;
using System.IO;
using System.Linq;
using System.Windows.Forms;
using GitUIPluginInterfaces;
using JetBrains.Annotations;
using ResourceManager.Translation;

namespace Gerrit
{
    public class GerritSettings : Translate
    {
        #region Translation
        private readonly TranslationString _settingsError = new TranslationString("Error loading .gitreview file.");
        private readonly TranslationString _settingsErrorFileNotFound = new TranslationString("Cannot find the \".gitreview\" file in the working directory.");
        private readonly TranslationString _settingsErrorPortNotNumeric = new TranslationString("The \"port\" specified in the .gitreview file may only contain digits.");
        private readonly TranslationString _settingsErrorHostNotEntered = new TranslationString("The \"host\" setting in the .gitreview file is mandatory.");
        private readonly TranslationString _settingsErrorProjectNotEntered = new TranslationString("The \"project\" setting in the .gitreview file is mandatory.");
        private readonly TranslationString _settingsErrorDefaultRemoteNotPresent = new TranslationString("The remote \"{0}\" specified with the \"defaultremote\" setting in the .gitreview file does not refer to a configured remote. Either create this remote or change the setting in the .gitreview file.");
        #endregion

        public string Host { get; private set; }
        public int Port { get; private set; }
        public string Project { get; private set; }
        public string DefaultBranch { get; private set; }
        public string DefaultRemote { get; private set; }
        public bool DefaultRebase { get; private set; }
        private readonly IGitModule Module;

        // public only because of FormTranslate
        public GerritSettings(IGitModule aModule)
        {
            Translator.Translate(this, GitCommands.AppSettings.CurrentTranslation);
            Module = aModule;
            Port = 29418;
            DefaultBranch = "master";
            DefaultRemote = "gerrit";
            DefaultRebase = true;
        }

        private void Validate()
        {
            if (string.IsNullOrEmpty(Host))
                throw new GerritSettingsException(_settingsErrorHostNotEntered.Text);
            if (string.IsNullOrEmpty(Project))
                throw new GerritSettingsException(_settingsErrorProjectNotEntered.Text);

            var remotes = Module.GetRemotes(true);

            if (!remotes.Contains(DefaultRemote))
                throw new GerritSettingsException(String.Format(_settingsErrorDefaultRemoteNotPresent.Text, DefaultRemote));
        }

        public static GerritSettings Load([NotNull] IGitModule aModule)
        {
            return Load(null, aModule);
        }

        public static GerritSettings Load([CanBeNull] IWin32Window owner, [NotNull] IGitModule aModule)
        {
            if (aModule == null)
                throw new ArgumentNullException("aModule");

            string path = aModule.GitWorkingDir + ".gitreview";

            var result = new GerritSettings(aModule);

            try
            {
                if (!File.Exists(path))
                    throw new GerritSettingsException(result._settingsErrorFileNotFound.Text);

                bool inHeader = false;

                foreach (string line in File.ReadLines(path))
                {
                    string trimmed = line.Trim();

                    // Skip empty lines and comments.

                    if (trimmed.Length == 0 || trimmed[0] == '#')
                        continue;

                    // Look for the section header.

                    if (trimmed[0] == '[')
                    {
                        inHeader = trimmed.Trim(new[] { '[', ']' }).Equals("gerrit", StringComparison.OrdinalIgnoreCase);
                    }
                    else if (inHeader)
                    {
                        // Split on the = and trim the parts.

                        string[] parts = trimmed.Split(new[] { '=' }, 2).Select(p => p.Trim()).ToArray();

                        // Ignore invalid lines.

                        if (parts.Length != 2 || parts[1].Length == 0)
                            continue;

                        // Get the parts of the config file.

                        switch (parts[0].ToLowerInvariant())
                        {
                            case "host": result.Host = parts[1]; break;
                            case "project": result.Project = parts[1]; break;
                            case "defaultbranch": result.DefaultBranch = parts[1]; break;
                            case "defaultremote": result.DefaultRemote = parts[1]; break;
                            case "defaultrebase": result.DefaultRebase = !parts[1].Equals("0"); break;

                            case "port":
                                int value;
                                if (!int.TryParse(parts[1], out value))
                                    throw new GerritSettingsException(result._settingsErrorPortNotNumeric.Text);
                                result.Port = value;
                                break;
                        }
                    }
                }

                result.Validate();
            }
            catch (GerritSettingsException ex)
            {
                MessageBox.Show(owner, ex.Message, result._settingsError.Text, MessageBoxButtons.OK, MessageBoxIcon.Error);

                return null;
            }

            return result;
        }
    }
}
=======
﻿using System;
using System.IO;
using System.Linq;
using System.Windows.Forms;
using GitUIPluginInterfaces;
using JetBrains.Annotations;
using ResourceManager.Translation;

namespace Gerrit
{
    public class GerritSettings : Translate
    {
        #region Translation
        private readonly TranslationString _settingsError = new TranslationString("Error loading .gitreview file.");
        private readonly TranslationString _settingsErrorFileNotFound = new TranslationString("Cannot find the \".gitreview\" file in the working directory.");
        private readonly TranslationString _settingsErrorPortNotNumeric = new TranslationString("The \"port\" specified in the .gitreview file may only contain digits.");
        private readonly TranslationString _settingsErrorHostNotEntered = new TranslationString("The \"host\" setting in the .gitreview file is mandatory.");
        private readonly TranslationString _settingsErrorProjectNotEntered = new TranslationString("The \"project\" setting in the .gitreview file is mandatory.");
        private readonly TranslationString _settingsErrorDefaultRemoteNotPresent = new TranslationString("The remote \"{0}\" specified with the \"defaultremote\" setting in the .gitreview file does not refer to a configured remote. Either create this remote or change the setting in the .gitreview file.");
        #endregion

        public string Host { get; private set; }
        public int Port { get; private set; }
        public string Project { get; private set; }
        public string DefaultBranch { get; private set; }
        public string DefaultRemote { get; private set; }
        public bool DefaultRebase { get; private set; }
        private readonly IGitModule Module;

        // public only because of FormTranslate
        public GerritSettings(IGitModule aModule)
        {
            Translator.Translate(this, GitCommands.Settings.CurrentTranslation);
            Module = aModule;
            Port = 29418;
            DefaultBranch = "master";
            DefaultRemote = "gerrit";
            DefaultRebase = true;
        }

        private void Validate()
        {
            if (string.IsNullOrEmpty(Host))
                throw new GerritSettingsException(_settingsErrorHostNotEntered.Text);
            if (string.IsNullOrEmpty(Project))
                throw new GerritSettingsException(_settingsErrorProjectNotEntered.Text);

            var remotes = Module.GetRemotes(true);

            if (!remotes.Contains(DefaultRemote))
                throw new GerritSettingsException(String.Format(_settingsErrorDefaultRemoteNotPresent.Text, DefaultRemote));
        }

        public static GerritSettings Load([NotNull] IGitModule aModule)
        {
            return Load(null, aModule);
        }

        public static GerritSettings Load([CanBeNull] IWin32Window owner, [NotNull] IGitModule aModule)
        {
            if (aModule == null)
                throw new ArgumentNullException("aModule");

            string path = aModule.GitWorkingDir + ".gitreview";

            var result = new GerritSettings(aModule);

            try
            {
                if (!File.Exists(path))
                    throw new GerritSettingsException(result._settingsErrorFileNotFound.Text);

                bool inHeader = false;

                foreach (string line in File.ReadLines(path))
                {
                    string trimmed = line.Trim();

                    // Skip empty lines and comments.

                    if (trimmed.Length == 0 || trimmed[0] == '#')
                        continue;

                    // Look for the section header.

                    if (trimmed[0] == '[')
                    {
                        inHeader = trimmed.Trim(new[] { '[', ']' }).Equals("gerrit", StringComparison.OrdinalIgnoreCase);
                    }
                    else if (inHeader)
                    {
                        // Split on the = and trim the parts.

                        string[] parts = trimmed.Split(new[] { '=' }, 2).Select(p => p.Trim()).ToArray();

                        // Ignore invalid lines.

                        if (parts.Length != 2 || parts[1].Length == 0)
                            continue;

                        // Get the parts of the config file.

                        switch (parts[0].ToLowerInvariant())
                        {
                            case "host": result.Host = parts[1]; break;
                            case "project": result.Project = parts[1]; break;
                            case "defaultbranch": result.DefaultBranch = parts[1]; break;
                            case "defaultremote": result.DefaultRemote = parts[1]; break;
                            case "defaultrebase": result.DefaultRebase = !parts[1].Equals("0"); break;

                            case "port":
                                int value;
                                if (!int.TryParse(parts[1], out value))
                                    throw new GerritSettingsException(result._settingsErrorPortNotNumeric.Text);
                                result.Port = value;
                                break;
                        }
                    }
                }

                result.Validate();
            }
            catch (GerritSettingsException ex)
            {
                MessageBox.Show(owner, ex.Message, result._settingsError.Text, MessageBoxButtons.OK, MessageBoxIcon.Error);

                return null;
            }

            return result;
        }
    }
}
>>>>>>> 92466fe0
<|MERGE_RESOLUTION|>--- conflicted
+++ resolved
@@ -1,4 +1,3 @@
-<<<<<<< HEAD
 ﻿using System;
 using System.IO;
 using System.Linq;
@@ -131,139 +130,4 @@
             return result;
         }
     }
-}
-=======
-﻿using System;
-using System.IO;
-using System.Linq;
-using System.Windows.Forms;
-using GitUIPluginInterfaces;
-using JetBrains.Annotations;
-using ResourceManager.Translation;
-
-namespace Gerrit
-{
-    public class GerritSettings : Translate
-    {
-        #region Translation
-        private readonly TranslationString _settingsError = new TranslationString("Error loading .gitreview file.");
-        private readonly TranslationString _settingsErrorFileNotFound = new TranslationString("Cannot find the \".gitreview\" file in the working directory.");
-        private readonly TranslationString _settingsErrorPortNotNumeric = new TranslationString("The \"port\" specified in the .gitreview file may only contain digits.");
-        private readonly TranslationString _settingsErrorHostNotEntered = new TranslationString("The \"host\" setting in the .gitreview file is mandatory.");
-        private readonly TranslationString _settingsErrorProjectNotEntered = new TranslationString("The \"project\" setting in the .gitreview file is mandatory.");
-        private readonly TranslationString _settingsErrorDefaultRemoteNotPresent = new TranslationString("The remote \"{0}\" specified with the \"defaultremote\" setting in the .gitreview file does not refer to a configured remote. Either create this remote or change the setting in the .gitreview file.");
-        #endregion
-
-        public string Host { get; private set; }
-        public int Port { get; private set; }
-        public string Project { get; private set; }
-        public string DefaultBranch { get; private set; }
-        public string DefaultRemote { get; private set; }
-        public bool DefaultRebase { get; private set; }
-        private readonly IGitModule Module;
-
-        // public only because of FormTranslate
-        public GerritSettings(IGitModule aModule)
-        {
-            Translator.Translate(this, GitCommands.Settings.CurrentTranslation);
-            Module = aModule;
-            Port = 29418;
-            DefaultBranch = "master";
-            DefaultRemote = "gerrit";
-            DefaultRebase = true;
-        }
-
-        private void Validate()
-        {
-            if (string.IsNullOrEmpty(Host))
-                throw new GerritSettingsException(_settingsErrorHostNotEntered.Text);
-            if (string.IsNullOrEmpty(Project))
-                throw new GerritSettingsException(_settingsErrorProjectNotEntered.Text);
-
-            var remotes = Module.GetRemotes(true);
-
-            if (!remotes.Contains(DefaultRemote))
-                throw new GerritSettingsException(String.Format(_settingsErrorDefaultRemoteNotPresent.Text, DefaultRemote));
-        }
-
-        public static GerritSettings Load([NotNull] IGitModule aModule)
-        {
-            return Load(null, aModule);
-        }
-
-        public static GerritSettings Load([CanBeNull] IWin32Window owner, [NotNull] IGitModule aModule)
-        {
-            if (aModule == null)
-                throw new ArgumentNullException("aModule");
-
-            string path = aModule.GitWorkingDir + ".gitreview";
-
-            var result = new GerritSettings(aModule);
-
-            try
-            {
-                if (!File.Exists(path))
-                    throw new GerritSettingsException(result._settingsErrorFileNotFound.Text);
-
-                bool inHeader = false;
-
-                foreach (string line in File.ReadLines(path))
-                {
-                    string trimmed = line.Trim();
-
-                    // Skip empty lines and comments.
-
-                    if (trimmed.Length == 0 || trimmed[0] == '#')
-                        continue;
-
-                    // Look for the section header.
-
-                    if (trimmed[0] == '[')
-                    {
-                        inHeader = trimmed.Trim(new[] { '[', ']' }).Equals("gerrit", StringComparison.OrdinalIgnoreCase);
-                    }
-                    else if (inHeader)
-                    {
-                        // Split on the = and trim the parts.
-
-                        string[] parts = trimmed.Split(new[] { '=' }, 2).Select(p => p.Trim()).ToArray();
-
-                        // Ignore invalid lines.
-
-                        if (parts.Length != 2 || parts[1].Length == 0)
-                            continue;
-
-                        // Get the parts of the config file.
-
-                        switch (parts[0].ToLowerInvariant())
-                        {
-                            case "host": result.Host = parts[1]; break;
-                            case "project": result.Project = parts[1]; break;
-                            case "defaultbranch": result.DefaultBranch = parts[1]; break;
-                            case "defaultremote": result.DefaultRemote = parts[1]; break;
-                            case "defaultrebase": result.DefaultRebase = !parts[1].Equals("0"); break;
-
-                            case "port":
-                                int value;
-                                if (!int.TryParse(parts[1], out value))
-                                    throw new GerritSettingsException(result._settingsErrorPortNotNumeric.Text);
-                                result.Port = value;
-                                break;
-                        }
-                    }
-                }
-
-                result.Validate();
-            }
-            catch (GerritSettingsException ex)
-            {
-                MessageBox.Show(owner, ex.Message, result._settingsError.Text, MessageBoxButtons.OK, MessageBoxIcon.Error);
-
-                return null;
-            }
-
-            return result;
-        }
-    }
-}
->>>>>>> 92466fe0
+}