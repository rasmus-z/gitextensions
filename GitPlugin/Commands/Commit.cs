--- conflicted
+++ resolved
@@ -78,12 +78,8 @@
                 {
                     if (sel.ProjectItem.FileCount > 0)
                     {
-<<<<<<< HEAD
-                        return sel.ProjectItem.FileNames[1];
-=======
                         //Unfortunaly FileNames[1] is not supported by .net 3.5
                         return sel.ProjectItem.get_FileNames(1);
->>>>>>> 2e9caaa1
                     }
                 }
                 else
